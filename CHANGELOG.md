# cuDF 0.11.0 (Date TBD)

## New Features

- PR #2930 JSON Reader: Support ARROW_RANDOM_FILE input
- PR #2956 Add `cudf::stack` and `cudf::tile`
- PR #2980 Added nvtext is_vowel/is_consonant functions
- PR #2987 Add `inplace` arg to `DataFrame.reset_index` and `Series`
- PR #3011 Added libcudf++ transition guide
- PR #3129 Add strings column factory from `std::vector`s
- PR #3054 Add parquet reader support for decimal data types
- PR #3022 adds DataFrame.astype for cuDF dataframes
- PR #2962 Add isnull(), notnull() and related functions
- PR #3025 Move search files to legacy
- PR #3068 Add `scalar` class
- PR #3094 Adding `any` and `all` support from libcudf
- PR #3130 Define and implement new `column_wrapper`
- PR #3143 Define and implement new copying APIs `slice` and `split`
- PR #3161 Move merge files to legacy
- PR #3079 Added support to write ORC files given a local path
- PR #3192 Add dtype param to cast `DataFrame` on init
- PR #3222 Add nvtext character tokenizer
- PR #3223 Java expose underlying buffers
- PR #3300 Add `DataFrame.insert`
- PR #3263 Define and implement new `valid_if`
- PR #3278 Add `to_host` utility to copy `column_view` to host
- PR #3087 Add new cudf::experimental bool8 wrapper
- PR #3219 Construct column from column_view
- PR #3308 java add API for memory usage callbacks
- PR #2691 Row-wise reduction and scan operations via CuPy
- PR #3291 Add normalize_nans_and_zeros

## Improvements

- PR #2904 Move gpu decompressors to cudf::io namespace
- PR #2977 Moved old C++ test utilities to legacy directory.
- PR #2965 Fix slow orc reader perf with large uncompressed blocks
- PR #2995 Move JIT type utilities to legacy directory
- PR #2927 Add ``Table`` and ``TableView`` extension classes that wrap legacy cudf::table
- PR #3005 Renames `cudf::exp` namespace to `cudf::experimental`
- PR #3008 Make safe versions of `is_null` and `is_valid` in `column_device_view`
- PR #3026 Move fill and repeat files to legacy
- PR #3027 Move copying.hpp and related source to legacy folder
- PR #3014 Snappy decompression optimizations
- PR #3032 Use `asarray` to coerce indices to a NumPy array
- PR #2996 IO Readers: Replace `cuio::device_buffer` with `rmm::device_buffer`
- PR #3051 Specialized hash function for strings column
- PR #3065 Select and Concat for cudf::experimental::table
- PR #3080 Move `valid_if.cuh` to `legacy/`
- PR #3052 Moved replace.hpp functionality to legacy
- PR #3091 Move join files to legacy
- PR #3092 Implicitly init RMM if Java allocates before init
- PR #3029 Update gdf_ numeric types with stdint and move to cudf namespace
- PR #3052 Moved replace.hpp functionality to legacy
- PR #2955 Add cmake option to only build for present GPU architecture
- PR #3070 Move functions.h and related source to legacy
- PR #2951 Allow set_index to handle a list of column names
- PR #3093 Move groupby files to legacy
- PR #2988 Removing GIS functionality (now part of cuSpatial library)
- PR #3067 Java method to return size of device memory buffer
- PR #3083 Improved some binary operation tests to include null testing.
- PR #3084 Update to arrow-cpp and pyarrow 0.15.0
- PR #3071 Move cuIO to legacy
- PR #3126 Round 2 of snappy decompression optimizations
- PR #3046 Define and implement new copying APIs `empty_like` and `allocate_like`
- PR #3128 Support MultiIndex in DataFrame.join
- PR #2971 Added initial gather and scatter methods for strings_column_view
- PR #3133 Port NVStrings to cudf column: count_characters and count_bytes
- PR #2991 Added strings column functions concatenate and join_strings
- PR #3028 Port gather and scatter to libcudf++
- PR #3135 Add nvtx utilities to cudf::nvtx namespace
- PR #3021 Java host side concat of serialized buffers
- PR #3138 Move unary files to legacy
- PR #3170 Port NVStrings substring functions to cudf strings column
- PR #3159 Port NVStrings is-chars-types function to cudf strings column
- PR #3154 Make `table_view_base.column()` const and add `mutable_table_view.column()`
- PR #3175 Set cmake cuda version variables
- PR #3171 Move deprecated error macros to legacy
- PR #3189 Port NVStrings find ops to cudf column
- PR #3193 Add cuPy as a formal dependency
- PR #3195 Support for zero columned `table_view`
- PR #3165 Java device memory size for string category
- PR #3205 Move transform files to legacy
- PR #3202 Rename and move error.hpp to public headers
- PR #2878 Use upstream merge code in dask_cudf
- PR #3217 Port NVStrings upper and lower case conversion functions
- PR #3231 Add `column::release()` to give up ownership of contents.
- PR #3157 Use enum class rather than enum for mask_allocation_policy
- PR #3237 Define and implement new transform APIs
- PR #3245 Move binaryop files to legacy
- PR #3241 Move stream_compaction files to legacy
- PR #3166 Move reductions to legacy
- PR #3261 Small cleanup: remove `== true`
- PR #3266 Remove optional checks for CuPy
- PR #3268 Adding null ordering per column feature when sorting
- PR #3239 Adding floating point specialization to comparators for NaNs
- PR #3270 Move predicates files to legacy
- PR #3281 Add to_host specialization for strings in column test utilities
- PR #3282 Add `num_bitmask_words`
- PR #3252 Add new factory methods to include passing an existing null mask
- PR #3288 Make `bit.cuh` utilities usable from host code.
- PR #3287 Move rolling windows files to legacy
- PR #3182 Define and implement new unary APIs `is_null` and `is_not_null`
- PR #3314 Drop `cython` from run requirements
- PR #3301 Add tests for empty column wrapper.
- PR #3294 Update to arrow-cpp and pyarrow 0.15.1
- PR #3310 Add `row_hasher` and `element_hasher` utilities
- PR #3286 Clean up the starter code on README
- PR #3299 Define and implement new `is_sorted` APIs
- PR #3243 Use upstream join code in dask_cudf

## Bug Fixes

- PR #2895 Fixed dask_cudf group_split behavior to handle upstream rearrange_by_divisions
- PR #3048 Support for zero columned tables
- PR #3030 Fix snappy decoding regression in PR #3014
- PR #3041 Fixed exp to experimental namespace name change issue
- PR #3056 Add additional cmake hint for finding local build of RMM files
- PR #3060 Move copying.hpp includes to legacy
- PR #3139 Fixed java RMM auto initalization
- PR #3141 Java fix for relocated IO headers
- PR #3149 Rename column_wrapper.cuh to column_wrapper.hpp
- PR #3168 Fix mutable_column_device_view head const_cast
- PR #3199 Update JNI includes for legacy moves
- PR #3204 ORC writer: Fix ByteRLE encoding of NULLs
- PR #2994 Fix split_out-support but with hash_object_dispatch
- PR #3212 Fix string to date casting when format is not specified
- PR #3218 Fixes `row_lexicographic_comparator` issue with handling two tables
- PR #3228 Default initialize RMM when Java native dependencies are loaded
- PR #3012 replacing instances of `to_gpu_array` with `mem`
- PR #3236 Fix Numba 0.46+/CuPy 6.3 interface compatibility
- PR #3276 Update JNI includes for legacy moves
- PR #3256 Fix orc writer crash with multiple string columns
- PR #3211 Fix breaking change caused by rapidsai/rmm#167
- PR #3265 Fix dangling pointer in `is_sorted`
- PR #3267 ORC writer: fix incorrect ByteRLE encoding of long literal runs
- PR #3277 Fix invalid reference to deleted temporary in `is_sorted`.
- PR #3274 ORC writer: fix integer RLEv2 mode2 unsigned base value encoding
- PR #3279 Fix shutdown hang issues with pinned memory pool init executor
- PR #3280 Invalid children check in mutable_column_device_view
- PR #3289 fix java memory usage API for empty columns
- PR #3293 Fix loading of csv files zipped on MacOS (disabled zip min version check)
- PR #3295 Fix storing storing invalid RMM exec policies.
- PR #3307 Add pd.RangeIndex to from_pandas to fix dask_cudf meta_nonempty bug
- PR #3313 Fix public headers including non-public headers
- PR #3318 Revert arrow to 0.15.0 temporarily to unblock downstream projects CI
- PR #3317 Fix index-argument bug in dask_cudf parquet reader
- PR #3323 Fix `insert` non-assert test case
- PR #3341 Fix `Series` constructor converting NoneType to "None" 
- PR #3326 Fix and test for detail::gather map iterator type inference
- PR #3334 Remove zero-size exception check from make_strings_column factories
- PR #3333 Fix compilation issues with `constexpr` functions not marked `__device__`
<<<<<<< HEAD
- PR #3340 Make all benchmarks use cudf base fixture to initialize RMM pool
=======
- PR #3337 Fix Java to pad validity buffers to 64-byte boundary
>>>>>>> 51746b76


# cuDF 0.10.0 (16 Oct 2019)

## New Features

- PR #2423 Added `groupby.quantile()`
- PR #2522 Add Java bindings for NVStrings backed upper and lower case mutators
- PR #2605 Added Sort based groupby in libcudf
- PR #2607 Add Java bindings for parsing JSON
- PR #2629 Add dropna= parameter to groupby
- PR #2585 ORC & Parquet Readers: Remove millisecond timestamp restriction
- PR #2507 Add GPU-accelerated ORC Writer
- PR #2559 Add Series.tolist()
- PR #2653 Add Java bindings for rolling window operations
- PR #2480 Merge `custreamz` codebase into `cudf` repo
- PR #2674 Add __contains__ for Index/Series/Column
- PR #2635 Add support to read from remote and cloud sources like s3, gcs, hdfs
- PR #2722 Add Java bindings for NVTX ranges
- PR #2702 Add make_bool to dataset generation functions
- PR #2394 Move `rapidsai/custrings` into `cudf`
- PR #2734 Final sync of custrings source into cudf
- PR #2724 Add libcudf support for __contains__
- PR #2777 Add python bindings for porter stemmer measure functionality
- PR #2781 Add issorted to is_monotonic
- PR #2685 Add cudf::scatter_to_tables and cython binding
- PR #2743 Add Java bindings for NVStrings timestamp2long as part of String ColumnVector casting
- PR #2785 Add nvstrings Python docs
- PR #2786 Add benchmarks option to root build.sh
- PR #2802 Add `cudf::repeat()` and `cudf.Series.repeat()`
- PR #2773 Add Fisher's unbiased kurtosis and skew for Series/DataFrame
- PR #2748 Parquet Reader: Add option to specify loading of PANDAS index
- PR #2807 Add scatter_by_map to DataFrame python API
- PR #2836 Add nvstrings.code_points method
- PR #2844 Add Series/DataFrame notnull
- PR #2858 Add GTest type list utilities
- PR #2870 Add support for grouping by Series of arbitrary length
- PR #2719 Series covariance and Pearson correlation
- PR #2207 Beginning of libcudf overhaul: introduce new column and table types
- PR #2869 Add `cudf.CategoricalDtype`
- PR #2838 CSV Reader: Support ARROW_RANDOM_FILE input
- PR #2655 CuPy-based Series and Dataframe .values property
- PR #2803 Added `edit_distance_matrix()` function to calculate pairwise edit distance for each string on a given nvstrings object.
- PR #2811 Start of cudf strings column work based on 2207
- PR #2872 Add Java pinned memory pool allocator
- PR #2969 Add findAndReplaceAll to ColumnVector
- PR #2814 Add Datetimeindex.weekday
- PR #2999 Add timestamp conversion support for string categories
- PR #2918 Add cudf::column timestamp wrapper types

## Improvements

- PR #2578 Update legacy_groupby to use libcudf group_by_without_aggregation
- PR #2581 Removed `managed` allocator from hash map classes.
- PR #2571 Remove unnecessary managed memory from gdf_column_concat
- PR #2648 Cython/Python reorg
- PR #2588 Update Series.append documentation
- PR #2632 Replace dask-cudf set_index code with upstream
- PR #2682 Add cudf.set_allocator() function for easier allocator init
- PR #2642 Improve null printing and testing
- PR #2747 Add missing Cython headers / cudftestutil lib to conda package for cuspatial build
- PR #2706 Compute CSV format in device code to speedup performance
- PR #2673 Add support for np.longlong type
- PR #2703 move dask serialization dispatch into cudf
- PR #2728 Add YYMMDD to version tag for nightly conda packages
- PR #2729 Handle file-handle input in to_csv
- PR #2741 CSV Reader: Move kernel functions into its own file
- PR #2766 Improve nvstrings python cmake flexibility
- PR #2756 Add out_time_unit option to csv reader, support timestamp resolutions
- PR #2771 Stopgap alias for to_gpu_matrix()
- PR #2783 Support mapping input columns to function arguments in apply kernels
- PR #2645 libcudf unique_count for Series.nunique
- PR #2817 Dask-cudf: `read_parquet` support for remote filesystems
- PR #2823 improve java data movement debugging
- PR #2806 CSV Reader: Clean-up row offset operations
- PR #2640 Add dask wait/persist exmaple to 10 minute guide
- PR #2828 Optimizations of kernel launch configuration for `DataFrame.apply_rows` and `DataFrame.apply_chunks`
- PR #2831 Add `column` argument to `DataFrame.drop`
- PR #2775 Various optimizations to improve __getitem__ and __setitem__ performance
- PR #2810 cudf::allocate_like can optionally always allocate a mask.
- PR #2833 Parquet reader: align page data allocation sizes to 4-bytes to satisfy cuda-memcheck
- PR #2832 Using the new Python bindings for UCX
- PR #2856 Update group_split_cudf to use scatter_by_map
- PR #2890 Optionally keep serialized table data on the host.
- PR #2778 Doc: Updated and fixed some docstrings that were formatted incorrectly.
- PR #2830 Use YYMMDD tag in custreamz nightly build
- PR #2875 Java: Remove synchronized from register methods in MemoryCleaner
- PR #2887 Minor snappy decompression optimization
- PR #2899 Use new RMM API based on Cython
- PR #2788 Guide to Python UDFs
- PR #2919 Change java API to use operators in groupby namespace
- PR #2909 CSV Reader: Avoid row offsets host vector default init
- PR #2834 DataFrame supports setting columns via attribute syntax `df.x = col`
- PR #3147 DataFrame can be initialized from rows via list of tuples

## Bug Fixes

- PR #2584 ORC Reader: fix parsing of `DECIMAL` index positions
- PR #2619 Fix groupby serialization/deserialization
- PR #2614 Update Java version to match
- PR #2601 Fixes nlargest(1) issue in Series and Dataframe
- PR #2610 Fix a bug in index serialization (properly pass DeviceNDArray)
- PR #2621 Fixes the floordiv issue of not promoting float type when rhs is 0
- PR #2611 Types Test: fix static casting from negative int to string
- PR #2618 IO Readers: Fix datasource memory map failure for multiple reads
- PR #2628 groupby_without_aggregation non-nullable input table produces non-nullable output
- PR #2615 fix string category partitioning in java API
- PR #2641 fix string category and timeunit concat in the java API
- PR #2649 Fix groupby issue resulting from column_empty bug
- PR #2658 Fix astype() for null categorical columns
- PR #2660 fix column string category and timeunit concat in the java API
- PR #2664 ORC reader: fix `skip_rows` larger than first stripe
- PR #2654 Allow Java gdfOrderBy to work with string categories
- PR #2669 AVRO reader: fix non-deterministic output
- PR #2668 Update Java bindings to specify timestamp units for ORC and Parquet readers
- PR #2679 AVRO reader: fix cuda errors when decoding compressed streams
- PR #2692 Add concatenation for data-frame with different headers (empty and non-empty)
- PR #2651 Remove nvidia driver installation from ci/cpu/build.sh
- PR #2697 Ensure csv reader sets datetime column time units
- PR #2698 Return RangeIndex from contiguous slice of RangeIndex
- PR #2672 Fix null and integer handling in round
- PR #2704 Parquet Reader: Fix crash when loading string column with nulls
- PR #2725 Fix Jitify issue with running on Turing using CUDA version < 10
- PR #2731 Fix building of benchmarks
- PR #2738 Fix java to find new NVStrings locations
- PR #2736 Pin Jitify branch to v0.10 version
- PR #2742 IO Readers: Fix possible silent failures when creating `NvStrings` instance
- PR #2753 Fix java quantile API calls
- PR #2762 Fix validity processing for time in java
- PR #2796 Fix handling string slicing and other nvstrings delegated methods with dask
- PR #2769 Fix link to API docs in README.md
- PR #2772 Handle multiindex pandas Series #2772
- PR #2749 Fix apply_rows/apply_chunks pessimistic null mask to use in_cols null masks only
- PR #2752 CSV Reader: Fix exception when there's no rows to process
- PR #2716 Added Exception for `StringMethods` in string methods
- PR #2787 Fix Broadcasting `None` to `cudf-series`
- PR #2794 Fix async race in NVCategory::get_value and get_value_bounds
- PR #2795 Fix java build/cast error
- PR #2496 Fix improper merge of two dataframes when names differ
- PR #2824 Fix issue with incorrect result when Numeric Series replace is called several times
- PR #2751 Replace value with null
- PR #2765 Fix Java inequality comparisons for string category
- PR #2818 Fix java join API to use new C++ join API
- PR #2841 Fix nvstrings.slice and slice_from for range (0,0)
- PR #2837 Fix join benchmark
- PR #2809 Add hash_df and group_split dispatch functions for dask
- PR #2843 Parquet reader: fix skip_rows when not aligned with page or row_group boundaries
- PR #2851 Deleted existing dask-cudf/record.txt
- PR #2854 Fix column creation from ephemeral objects exposing __cuda_array_interface__
- PR #2860 Fix boolean indexing when the result is a single row
- PR #2859 Fix tail method issue for string columns
- PR #2852 Fixed `cumsum()` and `cumprod()` on boolean series.
- PR #2865 DaskIO: Fix `read_csv` and `read_orc` when input is list of files
- PR #2750 Fixed casting values to cudf::bool8 so non-zero values always cast to true
- PR #2873 Fixed dask_cudf read_partition bug by generating ParquetDatasetPiece
- PR #2850 Fixes dask_cudf.read_parquet on partitioned datasets
- PR #2896 Properly handle `axis` string keywords in `concat`
- PR #2926 Update rounding algorithm to avoid using fmod
- PR #2968 Fix Java dependency loading when using NVTX
- PR #2963 Fix ORC writer uncompressed block indexing
- PR #2928 CSV Reader: Fix using `byte_range` for large datasets
- PR #2983 Fix sm_70+ race condition in gpu_unsnap
- PR #2964 ORC Writer: Segfault when writing mixed numeric and string columns
- PR #3007 Java: Remove unit test that frees RMM invalid pointer
- PR #3009 Fix orc reader RLEv2 patch position regression from PR #2507
- PR #3002 Fix CUDA invalid configuration errors reported after loading an ORC file without data
- PR #3035 Update update-version.sh for new docs locations
- PR #3038 Fix uninitialized stream parameter in device_table deleter
- PR #3064 Fixes groupby performance issue
- PR #3061 Add rmmInitialize to nvstrings gtests
- PR #3058 Fix UDF doc markdown formatting
- PR #3059 Add nvstrings python build instructions to contributing.md


# cuDF 0.9.0 (21 Aug 2019)

## New Features

- PR #1993 Add CUDA-accelerated series aggregations: mean, var, std
- PR #2111 IO Readers: Support memory buffer, file-like object, and URL inputs
- PR #2012 Add `reindex()` to DataFrame and Series
- PR #2097 Add GPU-accelerated AVRO reader
- PR #2098 Support binary ops on DFs and Series with mismatched indices
- PR #2160 Merge `dask-cudf` codebase into `cudf` repo
- PR #2149 CSV Reader: Add `hex` dtype for explicit hexadecimal parsing
- PR #2156 Add `upper_bound()` and `lower_bound()` for libcudf tables and `searchsorted()` for cuDF Series
- PR #2158 CSV Reader: Support single, non-list/dict argument for `dtype`
- PR #2177 CSV Reader: Add `parse_dates` parameter for explicit date inference
- PR #1744 cudf::apply_boolean_mask and cudf::drop_nulls support for cudf::table inputs (multi-column)
- PR #2196 Add `DataFrame.dropna()`
- PR #2197 CSV Writer: add `chunksize` parameter for `to_csv`
- PR #2215 `type_dispatcher` benchmark
- PR #2179 Add Java quantiles
- PR #2157 Add __array_function__ to DataFrame and Series
- PR #2212 Java support for ORC reader
- PR #2224 Add DataFrame isna, isnull, notna functions
- PR #2236 Add Series.drop_duplicates
- PR #2105 Add hash-based join benchmark
- PR #2316 Add unique, nunique, and value_counts for datetime columns
- PR #2337 Add Java support for slicing a ColumnVector
- PR #2049 Add cudf::merge (sorted merge)
- PR #2368 Full cudf+dask Parquet Support
- PR #2380 New cudf::is_sorted checks whether cudf::table is sorted
- PR #2356 Java column vector standard deviation support
- PR #2221 MultiIndex full indexing - Support iloc and wildcards for loc
- PR #2429 Java support for getting length of strings in a ColumnVector
- PR #2415 Add `value_counts` for series of any type
- PR #2446 Add __array_function__ for index
- PR #2437 ORC reader: Add 'use_np_dtypes' option
- PR #2382 Add CategoricalAccessor add, remove, rename, and ordering methods
- PR #2464 Native implement `__cuda_array_interface__` for Series/Index/Column objects
- PR #2425 Rolling window now accepts array-based user-defined functions
- PR #2442 Add __setitem__
- PR #2449 Java support for getting byte count of strings in a ColumnVector
- PR #2492 Add groupby.size() method
- PR #2358 Add cudf::nans_to_nulls: convert floating point column into bitmask
- PR #2489 Add drop argument to set_index
- PR #2491 Add Java bindings for ORC reader 'use_np_dtypes' option
- PR #2213 Support s/ms/us/ns DatetimeColumn time unit resolutions
- PR #2536 Add _constructor properties to Series and DataFrame

## Improvements

- PR #2103 Move old `column` and `bitmask` files into `legacy/` directory
- PR #2109 added name to Python column classes
- PR #1947 Cleanup serialization code
- PR #2125 More aggregate in java API
- PR #2127 Add in java Scalar tests
- PR #2088 Refactor of Python groupby code
- PR #2130 Java serialization and deserialization of tables.
- PR #2131 Chunk rows logic added to csv_writer
- PR #2129 Add functions in the Java API to support nullable column filtering
- PR #2165 made changes to get_dummies api for it to be available in MethodCache
- PR #2171 Add CodeCov integration, fix doc version, make --skip-tests work when invoking with source
- PR #2184 handle remote orc files for dask-cudf
- PR #2186 Add `getitem` and `getattr` style access to Rolling objects
- PR #2168 Use cudf.Column for CategoricalColumn's categories instead of a tuple
- PR #2193 DOC: cudf::type_dispatcher documentation for specializing dispatched functors
- PR #2199 Better java support for appending strings
- PR #2176 Added column dtype support for datetime, int8, int16 to csv_writer
- PR #2209 Matching `get_dummies` & `select_dtypes` behavior to pandas
- PR #2217 Updated Java bindings to use the new groupby API
- PR #2214 DOC: Update doc instructions to build/install `cudf` and `dask-cudf`
- PR #2220 Update Java bindings for reduction rename
- PR #2232 Move CodeCov upload from build script to Jenkins
- PR #2225 refactor to use libcudf for gathering columns in dataframes
- PR #2293 Improve join performance (faster compute_join_output_size)
- PR #2300 Create separate dask codeowners for dask-cudf codebase
- PR #2304 gdf_group_by_without_aggregations returns gdf_column
- PR #2309 Java readers: remove redundant copy of result pointers
- PR #2307 Add `black` and `isort` to style checker script
- PR #2345 Restore removal of old groupby implementation
- PR #2342 Improve `astype()` to operate all ways
- PR #2329 using libcudf cudf::copy for column deep copy
- PR #2344 DOC: docs on code formatting for contributors
- PR #2376 Add inoperative axis= and win_type= arguments to Rolling()
- PR #2378 remove dask for (de-)serialization of cudf objects
- PR #2353 Bump Arrow and Dask versions
- PR #2377 Replace `standard_python_slice` with just `slice.indices()`
- PR #2373 cudf.DataFrame enchancements & Series.values support
- PR #2392 Remove dlpack submodule; make cuDF's Cython API externally accessible
- PR #2430 Updated Java bindings to use the new unary API
- PR #2406 Moved all existing `table` related files to a `legacy/` directory
- PR #2350 Performance related changes to get_dummies
- PR #2420 Remove `cudautils.astype` and replace with `typecast.apply_cast`
- PR #2456 Small improvement to typecast utility
- PR #2458 Fix handling of thirdparty packages in `isort` config
- PR #2459 IO Readers: Consolidate all readers to use `datasource` class
- PR #2475 Exposed type_dispatcher.hpp, nvcategory_util.hpp and wrapper_types.hpp in the include folder
- PR #2484 Enabled building libcudf as a static library
- PR #2453 Streamline CUDA_REL environment variable
- PR #2483 Bundle Boost filesystem dependency in the Java jar
- PR #2486 Java API hash functions
- PR #2481 Adds the ignore_null_keys option to the java api
- PR #2490 Java api: support multiple aggregates for the same column
- PR #2510 Java api: uses table based apply_boolean_mask
- PR #2432 Use pandas formatting for console, html, and latex output
- PR #2573 Bump numba version to 0.45.1
- PR #2606 Fix references to notebooks-contrib

## Bug Fixes

- PR #2086 Fixed quantile api behavior mismatch in series & dataframe
- PR #2128 Add offset param to host buffer readers in java API.
- PR #2145 Work around binops validity checks for java
- PR #2146 Work around unary_math validity checks for java
- PR #2151 Fixes bug in cudf::copy_range where null_count was invalid
- PR #2139 matching to pandas describe behavior & fixing nan values issue
- PR #2161 Implicitly convert unsigned to signed integer types in binops
- PR #2154 CSV Reader: Fix bools misdetected as strings dtype
- PR #2178 Fix bug in rolling bindings where a view of an ephemeral column was being taken
- PR #2180 Fix issue with isort reordering `importorskip` below imports depending on them
- PR #2187 fix to honor dtype when numpy arrays are passed to columnops.as_column
- PR #2190 Fix issue in astype conversion of string column to 'str'
- PR #2208 Fix issue with calling `head()` on one row dataframe
- PR #2229 Propagate exceptions from Cython cdef functions
- PR #2234 Fix issue with local build script not properly building
- PR #2223 Fix CUDA invalid configuration errors reported after loading small compressed ORC files
- PR #2162 Setting is_unique and is_monotonic-related attributes
- PR #2244 Fix ORC RLEv2 delta mode decoding with nonzero residual delta width
- PR #2297 Work around `var/std` unsupported only at debug build
- PR #2302 Fixed java serialization corner case
- PR #2355 Handle float16 in binary operations
- PR #2311 Fix copy behaviour for GenericIndex
- PR #2349 Fix issues with String filter in java API
- PR #2323 Fix groupby on categoricals
- PR #2328 Ensure order is preserved in CategoricalAccessor._set_categories
- PR #2202 Fix issue with unary ops mishandling empty input
- PR #2326 Fix for bug in DLPack when reading multiple columns
- PR #2324 Fix cudf Docker build
- PR #2325 Fix ORC RLEv2 patched base mode decoding with nonzero patch width
- PR #2235 Fix get_dummies to be compatible with dask
- PR #2332 Zero initialize gdf_dtype_extra_info
- PR #2355 Handle float16 in binary operations
- PR #2360 Fix missing dtype handling in cudf.Series & columnops.as_column
- PR #2364 Fix quantile api and other trivial issues around it
- PR #2361 Fixed issue with `codes` of CategoricalIndex
- PR #2357 Fixed inconsistent type of index created with from_pandas vs direct construction
- PR #2389 Fixed Rolling __getattr__ and __getitem__ for offset based windows
- PR #2402 Fixed bug in valid mask computation in cudf::copy_if (apply_boolean_mask)
- PR #2401 Fix to a scalar datetime(of type Days) issue
- PR #2386 Correctly allocate output valids in groupby
- PR #2411 Fixed failures on binary op on single element string column
- PR #2422 Fix Pandas logical binary operation incompatibilites
- PR #2447 Fix CodeCov posting build statuses temporarily
- PR #2450 Fix erroneous null handling in `cudf.DataFrame`'s `apply_rows`
- PR #2470 Fix issues with empty strings and string categories (Java)
- PR #2471 Fix String Column Validity.
- PR #2481 Fix java validity buffer serialization
- PR #2485 Updated bytes calculation to use size_t to avoid overflow in column concat
- PR #2461 Fix groupby multiple aggregations same column
- PR #2514 Fix cudf::drop_nulls threshold handling in Cython
- PR #2516 Fix utilities include paths and meta.yaml header paths
- PR #2517 Fix device memory leak in to_dlpack tensor deleter
- PR #2431 Fix local build generated file ownerships
- PR #2511 Added import of orc, refactored exception handlers to not squash fatal exceptions
- PR #2527 Fix index and column input handling in dask_cudf read_parquet
- PR #2466 Fix `dataframe.query` returning null rows erroneously
- PR #2548 Orc reader: fix non-deterministic data decoding at chunk boundaries
- PR #2557 fix cudautils import in string.py
- PR #2521 Fix casting datetimes from/to the same resolution
- PR #2545 Fix MultiIndexes with datetime levels
- PR #2560 Remove duplicate `dlpack` definition in conda recipe
- PR #2567 Fix ColumnVector.fromScalar issues while dealing with null scalars
- PR #2565 Orc reader: fix incorrect data decoding of int64 data types
- PR #2577 Fix search benchmark compilation error by adding necessary header
- PR #2604 Fix a bug in copying.pyx:_normalize_types that upcasted int32 to int64


# cuDF 0.8.0 (27 June 2019)

## New Features

- PR #1524 Add GPU-accelerated JSON Lines parser with limited feature set
- PR #1569 Add support for Json objects to the JSON Lines reader
- PR #1622 Add Series.loc
- PR #1654 Add cudf::apply_boolean_mask: faster replacement for gdf_apply_stencil
- PR #1487 cython gather/scatter
- PR #1310 Implemented the slice/split functionality.
- PR #1630 Add Python layer to the GPU-accelerated JSON reader
- PR #1745 Add rounding of numeric columns via Numba
- PR #1772 JSON reader: add support for BytesIO and StringIO input
- PR #1527 Support GDF_BOOL8 in readers and writers
- PR #1819 Logical operators (AND, OR, NOT) for libcudf and cuDF
- PR #1813 ORC Reader: Add support for stripe selection
- PR #1828 JSON Reader: add suport for bool8 columns
- PR #1833 Add column iterator with/without nulls
- PR #1665 Add the point-in-polygon GIS function
- PR #1863 Series and Dataframe methods for all and any
- PR #1908 cudf::copy_range and cudf::fill for copying/assigning an index or range to a constant
- PR #1921 Add additional formats for typecasting to/from strings
- PR #1807 Add Series.dropna()
- PR #1987 Allow user defined functions in the form of ptx code to be passed to binops
- PR #1948 Add operator functions like `Series.add()` to DataFrame and Series
- PR #1954 Add skip test argument to GPU build script
- PR #2018 Add bindings for new groupby C++ API
- PR #1984 Add rolling window operations Series.rolling() and DataFrame.rolling()
- PR #1542 Python method and bindings for to_csv
- PR #1995 Add Java API
- PR #1998 Add google benchmark to cudf
- PR #1845 Add cudf::drop_duplicates, DataFrame.drop_duplicates
- PR #1652 Added `Series.where()` feature
- PR #2074 Java Aggregates, logical ops, and better RMM support
- PR #2140 Add a `cudf::transform` function
- PR #2068 Concatenation of different typed columns

## Improvements

- PR #1538 Replacing LesserRTTI with inequality_comparator
- PR #1703 C++: Added non-aggregating `insert` to `concurrent_unordered_map` with specializations to store pairs with a single atomicCAS when possible.
- PR #1422 C++: Added a RAII wrapper for CUDA streams
- PR #1701 Added `unique` method for stringColumns
- PR #1713 Add documentation for Dask-XGBoost
- PR #1666 CSV Reader: Improve performance for files with large number of columns
- PR #1725 Enable the ability to use a single column groupby as its own index
- PR #1759 Add an example showing simultaneous rolling averages to `apply_grouped` documentation
- PR #1746 C++: Remove unused code: `windowed_ops.cu`, `sorting.cu`, `hash_ops.cu`
- PR #1748 C++: Add `bool` nullability flag to `device_table` row operators
- PR #1764 Improve Numerical column: `mean_var` and `mean`
- PR #1767 Speed up Python unit tests
- PR #1770 Added build.sh script, updated CI scripts and documentation
- PR #1739 ORC Reader: Add more pytest coverage
- PR #1696 Added null support in `Series.replace()`.
- PR #1390 Added some basic utility functions for `gdf_column`'s
- PR #1791 Added general column comparison code for testing
- PR #1795 Add printing of git submodule info to `print_env.sh`
- PR #1796 Removing old sort based group by code and gdf_filter
- PR #1811 Added funtions for copying/allocating `cudf::table`s
- PR #1838 Improve columnops.column_empty so that it returns typed columns instead of a generic Column
- PR #1890 Add utils.get_dummies- a pandas-like wrapper around one_hot-encoding
- PR #1823 CSV Reader: default the column type to string for empty dataframes
- PR #1827 Create bindings for scalar-vector binops, and update one_hot_encoding to use them
- PR #1817 Operators now support different sized dataframes as long as they don't share different sized columns
- PR #1855 Transition replace_nulls to new C++ API and update corresponding Cython/Python code
- PR #1858 Add `std::initializer_list` constructor to `column_wrapper`
- PR #1846 C++ type-erased gdf_equal_columns test util; fix gdf_equal_columns logic error
- PR #1390 Added some basic utility functions for `gdf_column`s
- PR #1391 Tidy up bit-resolution-operation and bitmask class code
- PR #1882 Add iloc functionality to MultiIndex dataframes
- PR #1884 Rolling windows: general enhancements and better coverage for unit tests
- PR #1886 support GDF_STRING_CATEGORY columns in apply_boolean_mask, drop_nulls and other libcudf functions
- PR #1896 Improve performance of groupby with levels specified in dask-cudf
- PR #1915 Improve iloc performance for non-contiguous row selection
- PR #1859 Convert read_json into a C++ API
- PR #1919 Rename libcudf namespace gdf to namespace cudf
- PR #1850 Support left_on and right_on for DataFrame merge operator
- PR #1930 Specialize constructor for `cudf::bool8` to cast argument to `bool`
- PR #1938 Add default constructor for `column_wrapper`
- PR #1930 Specialize constructor for `cudf::bool8` to cast argument to `bool`
- PR #1952 consolidate libcudf public API headers in include/cudf
- PR #1949 Improved selection with boolmask using libcudf `apply_boolean_mask`
- PR #1956 Add support for nulls in `query()`
- PR #1973 Update `std::tuple` to `std::pair` in top-most libcudf APIs and C++ transition guide
- PR #1981 Convert read_csv into a C++ API
- PR #1868 ORC Reader: Support row index for speed up on small/medium datasets
- PR #1964 Added support for list-like types in Series.str.cat
- PR #2005 Use HTML5 details tag in bug report issue template
- PR #2003 Removed few redundant unit-tests from test_string.py::test_string_cat
- PR #1944 Groupby design improvements
- PR #2017 Convert `read_orc()` into a C++ API
- PR #2011 Convert `read_parquet()` into a C++ API
- PR #1756 Add documentation "10 Minutes to cuDF and dask_cuDF"
- PR #2034 Adding support for string columns concatenation using "add" binary operator
- PR #2042 Replace old "10 Minutes" guide with new guide for docs build process
- PR #2036 Make library of common test utils to speed up tests compilation
- PR #2022 Facilitating get_dummies to be a high level api too
- PR #2050 Namespace IO readers and add back free-form `read_xxx` functions
- PR #2104 Add a functional ``sort=`` keyword argument to groupby
- PR #2108 Add `find_and_replace` for StringColumn for replacing single values
- PR #1803 cuDF/CuPy interoperability documentation

## Bug Fixes

- PR #1465 Fix for test_orc.py and test_sparse_df.py test failures
- PR #1583 Fix underlying issue in `as_index()` that was causing `Series.quantile()` to fail
- PR #1680 Add errors= keyword to drop() to fix cudf-dask bug
- PR #1651 Fix `query` function on empty dataframe
- PR #1616 Fix CategoricalColumn to access categories by index instead of iteration
- PR #1660 Fix bug in `loc` when indexing with a column name (a string)
- PR #1683 ORC reader: fix timestamp conversion to UTC
- PR #1613 Improve CategoricalColumn.fillna(-1) performance
- PR #1642 Fix failure of CSV_TEST gdf_csv_test.SkiprowsNrows on multiuser systems
- PR #1709 Fix handling of `datetime64[ms]` in `dataframe.select_dtypes`
- PR #1704 CSV Reader: Add support for the plus sign in number fields
- PR #1687 CSV reader: return an empty dataframe for zero size input
- PR #1757 Concatenating columns with null columns
- PR #1755 Add col_level keyword argument to melt
- PR #1758 Fix df.set_index() when setting index from an empty column
- PR #1749 ORC reader: fix long strings of NULL values resulting in incorrect data
- PR #1742 Parquet Reader: Fix index column name to match PANDAS compat
- PR #1782 Update libcudf doc version
- PR #1783 Update conda dependencies
- PR #1786 Maintain the original series name in series.unique output
- PR #1760 CSV Reader: fix segfault when dtype list only includes columns from usecols list
- PR #1831 build.sh: Assuming python is in PATH instead of using PYTHON env var
- PR #1839 Raise an error instead of segfaulting when transposing a DataFrame with StringColumns
- PR #1840 Retain index correctly during merge left_on right_on
- PR #1825 cuDF: Multiaggregation Groupby Failures
- PR #1789 CSV Reader: Fix missing support for specifying `int8` and `int16` dtypes
- PR #1857 Cython Bindings: Handle `bool` columns while calling `column_view_from_NDArrays`
- PR #1849 Allow DataFrame support methods to pass arguments to the methods
- PR #1847 Fixed #1375 by moving the nvstring check into the wrapper function
- PR #1864 Fixing cudf reduction for POWER platform
- PR #1869 Parquet reader: fix Dask timestamps not matching with Pandas (convert to milliseconds)
- PR #1876 add dtype=bool for `any`, `all` to treat integer column correctly
- PR #1875 CSV reader: take NaN values into account in dtype detection
- PR #1873 Add column dtype checking for the all/any methods
- PR #1902 Bug with string iteration in _apply_basic_agg
- PR #1887 Fix for initialization issue in pq_read_arg,orc_read_arg
- PR #1867 JSON reader: add support for null/empty fields, including the 'null' literal
- PR #1891 Fix bug #1750 in string column comparison
- PR #1909 Support of `to_pandas()` of boolean series with null values
- PR #1923 Use prefix removal when two aggs are called on a SeriesGroupBy
- PR #1914 Zero initialize gdf_column local variables
- PR #1959 Add support for comparing boolean Series to scalar
- PR #1966 Ignore index fix in series append
- PR #1967 Compute index __sizeof__ only once for DataFrame __sizeof__
- PR #1977 Support CUDA installation in default system directories
- PR #1982 Fixes incorrect index name after join operation
- PR #1985 Implement `GDF_PYMOD`, a special modulo that follows python's sign rules
- PR #1991 Parquet reader: fix decoding of NULLs
- PR #1990 Fixes a rendering bug in the `apply_grouped` documentation
- PR #1978 Fix for values being filled in an empty dataframe
- PR #2001 Correctly create MultiColumn from Pandas MultiColumn
- PR #2006 Handle empty dataframe groupby construction for dask
- PR #1965 Parquet Reader: Fix duplicate index column when it's already in `use_cols`
- PR #2033 Add pip to conda environment files to fix warning
- PR #2028 CSV Reader: Fix reading of uncompressed files without a recognized file extension
- PR #2073 Fix an issue when gathering columns with NVCategory and nulls
- PR #2053 cudf::apply_boolean_mask return empty column for empty boolean mask
- PR #2066 exclude `IteratorTest.mean_var_output` test from debug build
- PR #2069 Fix JNI code to use read_csv and read_parquet APIs
- PR #2071 Fix bug with unfound transitive dependencies for GTests in Ubuntu 18.04
- PR #2089 Configure Sphinx to render params correctly
- PR #2091 Fix another bug with unfound transitive dependencies for `cudftestutils` in Ubuntu 18.04
- PR #2115 Just apply `--disable-new-dtags` instead of trying to define all the transitive dependencies
- PR #2106 Fix errors in JitCache tests caused by sharing of device memory between processes
- PR #2120 Fix errors in JitCache tests caused by running multiple threads on the same data
- PR #2102 Fix memory leak in groupby
- PR #2113 fixed typo in to_csv code example


# cudf 0.7.2 (16 May 2019)

## New Features

- PR #1735 Added overload for atomicAdd on int64. Streamlined implementation of custom atomic overloads.
- PR #1741 Add MultiIndex concatenation

## Bug Fixes

- PR #1718 Fix issue with SeriesGroupBy MultiIndex in dask-cudf
- PR #1734 Python: fix performance regression for groupby count() aggregations
- PR #1768 Cython: fix handling read only schema buffers in gpuarrow reader


# cudf 0.7.1 (11 May 2019)

## New Features

- PR #1702 Lazy load MultiIndex to return groupby performance to near optimal.

## Bug Fixes

- PR #1708 Fix handling of `datetime64[ms]` in `dataframe.select_dtypes`


# cuDF 0.7.0 (10 May 2019)

## New Features

- PR #982 Implement gdf_group_by_without_aggregations and gdf_unique_indices functions
- PR #1142 Add `GDF_BOOL` column type
- PR #1194 Implement overloads for CUDA atomic operations
- PR #1292 Implemented Bitwise binary ops AND, OR, XOR (&, |, ^)
- PR #1235 Add GPU-accelerated Parquet Reader
- PR #1335 Added local_dict arg in `DataFrame.query()`.
- PR #1282 Add Series and DataFrame.describe()
- PR #1356 Rolling windows
- PR #1381 Add DataFrame._get_numeric_data
- PR #1388 Add CODEOWNERS file to auto-request reviews based on where changes are made
- PR #1396 Add DataFrame.drop method
- PR #1413 Add DataFrame.melt method
- PR #1412 Add DataFrame.pop()
- PR #1419 Initial CSV writer function
- PR #1441 Add Series level cumulative ops (cumsum, cummin, cummax, cumprod)
- PR #1420 Add script to build and test on a local gpuCI image
- PR #1440 Add DatetimeColumn.min(), DatetimeColumn.max()
- PR #1455 Add Series.Shift via Numba kernel
- PR #1441 Add Series level cumulative ops (cumsum, cummin, cummax, cumprod)
- PR #1461 Add Python coverage test to gpu build
- PR #1445 Parquet Reader: Add selective reading of rows and row group
- PR #1532 Parquet Reader: Add support for INT96 timestamps
- PR #1516 Add Series and DataFrame.ndim
- PR #1556 Add libcudf C++ transition guide
- PR #1466 Add GPU-accelerated ORC Reader
- PR #1565 Add build script for nightly doc builds
- PR #1508 Add Series isna, isnull, and notna
- PR #1456 Add Series.diff() via Numba kernel
- PR #1588 Add Index `astype` typecasting
- PR #1301 MultiIndex support
- PR #1599 Level keyword supported in groupby
- PR #929 Add support operations to dataframe
- PR #1609 Groupby accept list of Series
- PR #1658 Support `group_keys=True` keyword in groupby method

## Improvements

- PR #1531 Refactor closures as private functions in gpuarrow
- PR #1404 Parquet reader page data decoding speedup
- PR #1076 Use `type_dispatcher` in join, quantiles, filter, segmented sort, radix sort and hash_groupby
- PR #1202 Simplify README.md
- PR #1149 CSV Reader: Change convertStrToValue() functions to `__device__` only
- PR #1238 Improve performance of the CUDA trie used in the CSV reader
- PR #1245 Use file cache for JIT kernels
- PR #1278 Update CONTRIBUTING for new conda environment yml naming conventions
- PR #1163 Refactored UnaryOps. Reduced API to two functions: `gdf_unary_math` and `gdf_cast`. Added `abs`, `-`, and `~` ops. Changed bindings to Cython
- PR #1284 Update docs version
- PR #1287 add exclude argument to cudf.select_dtype function
- PR #1286 Refactor some of the CSV Reader kernels into generic utility functions
- PR #1291 fillna in `Series.to_gpu_array()` and `Series.to_array()` can accept the scalar too now.
- PR #1005 generic `reduction` and `scan` support
- PR #1349 Replace modernGPU sort join with thrust.
- PR #1363 Add a dataframe.mean(...) that raises NotImplementedError to satisfy `dask.dataframe.utils.is_dataframe_like`
- PR #1319 CSV Reader: Use column wrapper for gdf_column output alloc/dealloc
- PR #1376 Change series quantile default to linear
- PR #1399 Replace CFFI bindings for NVTX functions with Cython bindings
- PR #1389 Refactored `set_null_count()`
- PR #1386 Added macros `GDF_TRY()`, `CUDF_TRY()` and `ASSERT_CUDF_SUCCEEDED()`
- PR #1435 Rework CMake and conda recipes to depend on installed libraries
- PR #1391 Tidy up bit-resolution-operation and bitmask class code
- PR #1439 Add cmake variable to enable compiling CUDA code with -lineinfo
- PR #1462 Add ability to read parquet files from arrow::io::RandomAccessFile
- PR #1453 Convert CSV Reader CFFI to Cython
- PR #1479 Convert Parquet Reader CFFI to Cython
- PR #1397 Add a utility function for producing an overflow-safe kernel launch grid configuration
- PR #1382 Add GPU parsing of nested brackets to cuIO parsing utilities
- PR #1481 Add cudf::table constructor to allocate a set of `gdf_column`s
- PR #1484 Convert GroupBy CFFI to Cython
- PR #1463 Allow and default melt keyword argument var_name to be None
- PR #1486 Parquet Reader: Use device_buffer rather than device_ptr
- PR #1525 Add cudatoolkit conda dependency
- PR #1520 Renamed `src/dataframe` to `src/table` and moved `table.hpp`. Made `types.hpp` to be type declarations only.
- PR #1492 Convert transpose CFFI to Cython
- PR #1495 Convert binary and unary ops CFFI to Cython
- PR #1503 Convert sorting and hashing ops CFFI to Cython
- PR #1522 Use latest release version in update-version CI script
- PR #1533 Remove stale join CFFI, fix memory leaks in join Cython
- PR #1521 Added `row_bitmask` to compute bitmask for rows of a table. Merged `valids_ops.cu` and `bitmask_ops.cu`
- PR #1553 Overload `hash_row` to avoid using intial hash values. Updated `gdf_hash` to select between overloads
- PR #1585 Updated `cudf::table` to maintain own copy of wrapped `gdf_column*`s
- PR #1559 Add `except +` to all Cython function definitions to catch C++ exceptions properly
- PR #1617 `has_nulls` and `column_dtypes` for `cudf::table`
- PR #1590 Remove CFFI from the build / install process entirely
- PR #1536 Convert gpuarrow CFFI to Cython
- PR #1655 Add `Column._pointer` as a way to access underlying `gdf_column*` of a `Column`
- PR #1655 Update readme conda install instructions for cudf version 0.6 and 0.7


## Bug Fixes

- PR #1233 Fix dtypes issue while adding the column to `str` dataframe.
- PR #1254 CSV Reader: fix data type detection for floating-point numbers in scientific notation
- PR #1289 Fix looping over each value instead of each category in concatenation
- PR #1293 Fix Inaccurate error message in join.pyx
- PR #1308 Add atomicCAS overload for `int8_t`, `int16_t`
- PR #1317 Fix catch polymorphic exception by reference in ipc.cu
- PR #1325 Fix dtype of null bitmasks to int8
- PR #1326 Update build documentation to use -DCMAKE_CXX11_ABI=ON
- PR #1334 Add "na_position" argument to CategoricalColumn sort_by_values
- PR #1321 Fix out of bounds warning when checking Bzip2 header
- PR #1359 Add atomicAnd/Or/Xor for integers
- PR #1354 Fix `fillna()` behaviour when replacing values with different dtypes
- PR #1347 Fixed core dump issue while passing dict_dtypes without column names in `cudf.read_csv()`
- PR #1379 Fixed build failure caused due to error: 'col_dtype' may be used uninitialized
- PR #1392 Update cudf Dockerfile and package_versions.sh
- PR #1385 Added INT8 type to `_schema_to_dtype` for use in GpuArrowReader
- PR #1393 Fixed a bug in `gdf_count_nonzero_mask()` for the case of 0 bits to count
- PR #1395 Update CONTRIBUTING to use the environment variable CUDF_HOME
- PR #1416 Fix bug at gdf_quantile_exact and gdf_quantile_appox
- PR #1421 Fix remove creation of series multiple times during `add_column()`
- PR #1405 CSV Reader: Fix memory leaks on read_csv() failure
- PR #1328 Fix CategoricalColumn to_arrow() null mask
- PR #1433 Fix NVStrings/categories includes
- PR #1432 Update NVStrings to 0.7.* to coincide with 0.7 development
- PR #1483 Modify CSV reader to avoid cropping blank quoted characters in non-string fields
- PR #1446 Merge 1275 hotfix from master into branch-0.7
- PR #1447 Fix legacy groupby apply docstring
- PR #1451 Fix hash join estimated result size is not correct
- PR #1454 Fix local build script improperly change directory permissions
- PR #1490 Require Dask 1.1.0+ for `is_dataframe_like` test or skip otherwise.
- PR #1491 Use more specific directories & groups in CODEOWNERS
- PR #1497 Fix Thrust issue on CentOS caused by missing default constructor of host_vector elements
- PR #1498 Add missing include guard to device_atomics.cuh and separated DEVICE_ATOMICS_TEST
- PR #1506 Fix csv-write call to updated NVStrings method
- PR #1510 Added nvstrings `fillna()` function
- PR #1507 Parquet Reader: Default string data to GDF_STRING
- PR #1535 Fix doc issue to ensure correct labelling of cudf.series
- PR #1537 Fix `undefined reference` link error in HashPartitionTest
- PR #1548 Fix ci/local/build.sh README from using an incorrect image example
- PR #1551 CSV Reader: Fix integer column name indexing
- PR #1586 Fix broken `scalar_wrapper::operator==`
- PR #1591 ORC/Parquet Reader: Fix missing import for FileNotFoundError exception
- PR #1573 Parquet Reader: Fix crash due to clash with ORC reader datasource
- PR #1607 Revert change of `column.to_dense_buffer` always return by copy for performance concerns
- PR #1618 ORC reader: fix assert & data output when nrows/skiprows isn't aligned to stripe boundaries
- PR #1631 Fix failure of TYPES_TEST on some gcc-7 based systems.
- PR #1641 CSV Reader: Fix skip_blank_lines behavior with Windows line terminators (\r\n)
- PR #1648 ORC reader: fix non-deterministic output when skiprows is non-zero
- PR #1676 Fix groupby `as_index` behaviour with `MultiIndex`
- PR #1659 Fix bug caused by empty groupbys and multiindex slicing throwing exceptions
- PR #1656 Correct Groupby failure in dask when un-aggregable columns are left in dataframe.
- PR #1689 Fix groupby performance regression
- PR #1694 Add Cython as a runtime dependency since it's required in `setup.py`


# cuDF 0.6.1 (25 Mar 2019)

## Bug Fixes

- PR #1275 Fix CentOS exception in DataFrame.hash_partition from using value "returned" by a void function


# cuDF 0.6.0 (22 Mar 2019)

## New Features

- PR #760 Raise `FileNotFoundError` instead of `GDF_FILE_ERROR` in `read_csv` if the file does not exist
- PR #539 Add Python bindings for replace function
- PR #823 Add Doxygen configuration to enable building HTML documentation for libcudf C/C++ API
- PR #807 CSV Reader: Add byte_range parameter to specify the range in the input file to be read
- PR #857 Add Tail method for Series/DataFrame and update Head method to use iloc
- PR #858 Add series feature hashing support
- PR #871 CSV Reader: Add support for NA values, including user specified strings
- PR #893 Adds PyArrow based parquet readers / writers to Python, fix category dtype handling, fix arrow ingest buffer size issues
- PR #867 CSV Reader: Add support for ignoring blank lines and comment lines
- PR #887 Add Series digitize method
- PR #895 Add Series groupby
- PR #898 Add DataFrame.groupby(level=0) support
- PR #920 Add feather, JSON, HDF5 readers / writers from PyArrow / Pandas
- PR #888 CSV Reader: Add prefix parameter for column names, used when parsing without a header
- PR #913 Add DLPack support: convert between cuDF DataFrame and DLTensor
- PR #939 Add ORC reader from PyArrow
- PR #918 Add Series.groupby(level=0) support
- PR #906 Add binary and comparison ops to DataFrame
- PR #958 Support unary and binary ops on indexes
- PR #964 Add `rename` method to `DataFrame`, `Series`, and `Index`
- PR #985 Add `Series.to_frame` method
- PR #985 Add `drop=` keyword to reset_index method
- PR #994 Remove references to pygdf
- PR #990 Add external series groupby support
- PR #988 Add top-level merge function to cuDF
- PR #992 Add comparison binaryops to DateTime columns
- PR #996 Replace relative path imports with absolute paths in tests
- PR #995 CSV Reader: Add index_col parameter to specify the column name or index to be used as row labels
- PR #1004 Add `from_gpu_matrix` method to DataFrame
- PR #997 Add property index setter
- PR #1007 Replace relative path imports with absolute paths in cudf
- PR #1013 select columns with df.columns
- PR #1016 Rename Series.unique_count() to nunique() to match pandas API
- PR #947 Prefixsum to handle nulls and float types
- PR #1029 Remove rest of relative path imports
- PR #1021 Add filtered selection with assignment for Dataframes
- PR #872 Adding NVCategory support to cudf apis
- PR #1052 Add left/right_index and left/right_on keywords to merge
- PR #1091 Add `indicator=` and `suffixes=` keywords to merge
- PR #1107 Add unsupported keywords to Series.fillna
- PR #1032 Add string support to cuDF python
- PR #1136 Removed `gdf_concat`
- PR #1153 Added function for getting the padded allocation size for valid bitmask
- PR #1148 Add cudf.sqrt for dataframes and Series
- PR #1159 Add Python bindings for libcudf dlpack functions
- PR #1155 Add __array_ufunc__ for DataFrame and Series for sqrt
- PR #1168 to_frame for series accepts a name argument


## Improvements

- PR #1218 Add dask-cudf page to API docs
- PR #892 Add support for heterogeneous types in binary ops with JIT
- PR #730 Improve performance of `gdf_table` constructor
- PR #561 Add Doxygen style comments to Join CUDA functions
- PR #813 unified libcudf API functions by replacing gpu_ with gdf_
- PR #822 Add support for `__cuda_array_interface__` for ingest
- PR #756 Consolidate common helper functions from unordered map and multimap
- PR #753 Improve performance of groupby sum and average, especially for cases with few groups.
- PR #836 Add ingest support for arrow chunked arrays in Column, Series, DataFrame creation
- PR #763 Format doxygen comments for csv_read_arg struct
- PR #532 CSV Reader: Use type dispatcher instead of switch block
- PR #694 Unit test utilities improvements
- PR #878 Add better indexing to Groupby
- PR #554 Add `empty` method and `is_monotonic` attribute to `Index`
- PR #1040 Fixed up Doxygen comment tags
- PR #909 CSV Reader: Avoid host->device->host copy for header row data
- PR #916 Improved unit testing and error checking for `gdf_column_concat`
- PR #941 Replace `numpy` call in `Series.hash_encode` with `numba`
- PR #942 Added increment/decrement operators for wrapper types
- PR #943 Updated `count_nonzero_mask` to return `num_rows` when the mask is null
- PR #952 Added trait to map C++ type to `gdf_dtype`
- PR #966 Updated RMM submodule.
- PR #998 Add IO reader/writer modules to API docs, fix for missing cudf.Series docs
- PR #1017 concatenate along columns for Series and DataFrames
- PR #1002 Support indexing a dataframe with another boolean dataframe
- PR #1018 Better concatenation for Series and Dataframes
- PR #1036 Use Numpydoc style docstrings
- PR #1047 Adding gdf_dtype_extra_info to gdf_column_view_augmented
- PR #1054 Added default ctor to SerialTrieNode to overcome Thrust issue in CentOS7 + CUDA10
- PR #1024 CSV Reader: Add support for hexadecimal integers in integral-type columns
- PR #1033 Update `fillna()` to use libcudf function `gdf_replace_nulls`
- PR #1066 Added inplace assignment for columns and select_dtypes for dataframes
- PR #1026 CSV Reader: Change the meaning and type of the quoting parameter to match Pandas
- PR #1100 Adds `CUDF_EXPECTS` error-checking macro
- PR #1092 Fix select_dtype docstring
- PR #1111 Added cudf::table
- PR #1108 Sorting for datetime columns
- PR #1120 Return a `Series` (not a `Column`) from `Series.cat.set_categories()`
- PR #1128 CSV Reader: The last data row does not need to be line terminated
- PR #1183 Bump Arrow version to 0.12.1
- PR #1208 Default to CXX11_ABI=ON
- PR #1252 Fix NVStrings dependencies for cuda 9.2 and 10.0
- PR #2037 Optimize the existing `gather` and `scatter` routines in `libcudf`

## Bug Fixes

- PR #821 Fix flake8 issues revealed by flake8 update
- PR #808 Resolved renamed `d_columns_valids` variable name
- PR #820 CSV Reader: fix the issue where reader adds additional rows when file uses \r\n as a line terminator
- PR #780 CSV Reader: Fix scientific notation parsing and null values for empty quotes
- PR #815 CSV Reader: Fix data parsing when tabs are present in the input CSV file
- PR #850 Fix bug where left joins where the left df has 0 rows causes a crash
- PR #861 Fix memory leak by preserving the boolean mask index
- PR #875 Handle unnamed indexes in to/from arrow functions
- PR #877 Fix ingest of 1 row arrow tables in from arrow function
- PR #876 Added missing `<type_traits>` include
- PR #889 Deleted test_rmm.py which has now moved to RMM repo
- PR #866 Merge v0.5.1 numpy ABI hotfix into 0.6
- PR #917 value_counts return int type on empty columns
- PR #611 Renamed `gdf_reduce_optimal_output_size()` -> `gdf_reduction_get_intermediate_output_size()`
- PR #923 fix index for negative slicing for cudf dataframe and series
- PR #927 CSV Reader: Fix category GDF_CATEGORY hashes not being computed properly
- PR #921 CSV Reader: Fix parsing errors with delim_whitespace, quotations in the header row, unnamed columns
- PR #933 Fix handling objects of all nulls in series creation
- PR #940 CSV Reader: Fix an issue where the last data row is missing when using byte_range
- PR #945 CSV Reader: Fix incorrect datetime64 when milliseconds or space separator are used
- PR #959 Groupby: Problem with column name lookup
- PR #950 Converting dataframe/recarry with non-contiguous arrays
- PR #963 CSV Reader: Fix another issue with missing data rows when using byte_range
- PR #999 Fix 0 sized kernel launches and empty sort_index exception
- PR #993 Fix dtype in selecting 0 rows from objects
- PR #1009 Fix performance regression in `to_pandas` method on DataFrame
- PR #1008 Remove custom dask communication approach
- PR #1001 CSV Reader: Fix a memory access error when reading a large (>2GB) file with date columns
- PR #1019 Binary Ops: Fix error when one input column has null mask but other doesn't
- PR #1014 CSV Reader: Fix false positives in bool value detection
- PR #1034 CSV Reader: Fix parsing floating point precision and leading zero exponents
- PR #1044 CSV Reader: Fix a segfault when byte range aligns with a page
- PR #1058 Added support for `DataFrame.loc[scalar]`
- PR #1060 Fix column creation with all valid nan values
- PR #1073 CSV Reader: Fix an issue where a column name includes the return character
- PR #1090 Updating Doxygen Comments
- PR #1080 Fix dtypes returned from loc / iloc because of lists
- PR #1102 CSV Reader: Minor fixes and memory usage improvements
- PR #1174: Fix release script typo
- PR #1137 Add prebuild script for CI
- PR #1118 Enhanced the `DataFrame.from_records()` feature
- PR #1129 Fix join performance with index parameter from using numpy array
- PR #1145 Issue with .agg call on multi-column dataframes
- PR #908 Some testing code cleanup
- PR #1167 Fix issue with null_count not being set after inplace fillna()
- PR #1184 Fix iloc performance regression
- PR #1185 Support left_on/right_on and also on=str in merge
- PR #1200 Fix allocating bitmasks with numba instead of rmm in allocate_mask function
- PR #1213 Fix bug with csv reader requesting subset of columns using wrong datatype
- PR #1223 gpuCI: Fix label on rapidsai channel on gpu build scripts
- PR #1242 Add explicit Thrust exec policy to fix NVCATEGORY_TEST segfault on some platforms
- PR #1246 Fix categorical tests that failed due to bad implicit type conversion
- PR #1255 Fix overwriting conda package main label uploads
- PR #1259 Add dlpack includes to pip build


# cuDF 0.5.1 (05 Feb 2019)

## Bug Fixes

- PR #842 Avoid using numpy via cimport to prevent ABI issues in Cython compilation


# cuDF 0.5.0 (28 Jan 2019)

## New Features

- PR #722 Add bzip2 decompression support to `read_csv()`
- PR #693 add ZLIB-based GZIP/ZIP support to `read_csv_strings()`
- PR #411 added null support to gdf_order_by (new API) and cudf_table::sort
- PR #525 Added GitHub Issue templates for bugs, documentation, new features, and questions
- PR #501 CSV Reader: Add support for user-specified decimal point and thousands separator to read_csv_strings()
- PR #455 CSV Reader: Add support for user-specified decimal point and thousands separator to read_csv()
- PR #439 add `DataFrame.drop` method similar to pandas
- PR #356 add `DataFrame.transpose` method and `DataFrame.T` property similar to pandas
- PR #505 CSV Reader: Add support for user-specified boolean values
- PR #350 Implemented Series replace function
- PR #490 Added print_env.sh script to gather relevant environment details when reporting cuDF issues
- PR #474 add ZLIB-based GZIP/ZIP support to `read_csv()`
- PR #547 Added melt similar to `pandas.melt()`
- PR #491 Add CI test script to check for updates to CHANGELOG.md in PRs
- PR #550 Add CI test script to check for style issues in PRs
- PR #558 Add CI scripts for cpu-based conda and gpu-based test builds
- PR #524 Add Boolean Indexing
- PR #564 Update python `sort_values` method to use updated libcudf `gdf_order_by` API
- PR #509 CSV Reader: Input CSV file can now be passed in as a text or a binary buffer
- PR #607 Add `__iter__` and iteritems to DataFrame class
- PR #643 added a new api gdf_replace_nulls that allows a user to replace nulls in a column

## Improvements

- PR #426 Removed sort-based groupby and refactored existing groupby APIs. Also improves C++/CUDA compile time.
- PR #461 Add `CUDF_HOME` variable in README.md to replace relative pathing.
- PR #472 RMM: Created centralized rmm::device_vector alias and rmm::exec_policy
- PR #500 Improved the concurrent hash map class to support partitioned (multi-pass) hash table building.
- PR #454 Improve CSV reader docs and examples
- PR #465 Added templated C++ API for RMM to avoid explicit cast to `void**`
- PR #513 `.gitignore` tweaks
- PR #521 Add `assert_eq` function for testing
- PR #502 Simplify Dockerfile for local dev, eliminate old conda/pip envs
- PR #549 Adds `-rdynamic` compiler flag to nvcc for Debug builds
- PR #472 RMM: Created centralized rmm::device_vector alias and rmm::exec_policy
- PR #577 Added external C++ API for scatter/gather functions
- PR #500 Improved the concurrent hash map class to support partitioned (multi-pass) hash table building
- PR #583 Updated `gdf_size_type` to `int`
- PR #500 Improved the concurrent hash map class to support partitioned (multi-pass) hash table building
- PR #617 Added .dockerignore file. Prevents adding stale cmake cache files to the docker container
- PR #658 Reduced `JOIN_TEST` time by isolating overflow test of hash table size computation
- PR #664 Added Debuging instructions to README
- PR #651 Remove noqa marks in `__init__.py` files
- PR #671 CSV Reader: uncompressed buffer input can be parsed without explicitly specifying compression as None
- PR #684 Make RMM a submodule
- PR #718 Ensure sum, product, min, max methods pandas compatibility on empty datasets
- PR #720 Refactored Index classes to make them more Pandas-like, added CategoricalIndex
- PR #749 Improve to_arrow and from_arrow Pandas compatibility
- PR #766 Remove TravisCI references, remove unused variables from CMake, fix ARROW_VERSION in Cmake
- PR #773 Add build-args back to Dockerfile and handle dependencies based on environment yml file
- PR #781 Move thirdparty submodules to root and symlink in /cpp
- PR #843 Fix broken cudf/python API examples, add new methods to the API index

## Bug Fixes

- PR #569 CSV Reader: Fix days being off-by-one when parsing some dates
- PR #531 CSV Reader: Fix incorrect parsing of quoted numbers
- PR #465 Added templated C++ API for RMM to avoid explicit cast to `void**`
- PR #473 Added missing <random> include
- PR #478 CSV Reader: Add api support for auto column detection, header, mangle_dupe_cols, usecols
- PR #495 Updated README to correct where cffi pytest should be executed
- PR #501 Fix the intermittent segfault caused by the `thousands` and `compression` parameters in the csv reader
- PR #502 Simplify Dockerfile for local dev, eliminate old conda/pip envs
- PR #512 fix bug for `on` parameter in `DataFrame.merge` to allow for None or single column name
- PR #511 Updated python/cudf/bindings/join.pyx to fix cudf merge printing out dtypes
- PR #513 `.gitignore` tweaks
- PR #521 Add `assert_eq` function for testing
- PR #537 Fix CMAKE_CUDA_STANDARD_REQURIED typo in CMakeLists.txt
- PR #447 Fix silent failure in initializing DataFrame from generator
- PR #545 Temporarily disable csv reader thousands test to prevent segfault (test re-enabled in PR #501)
- PR #559 Fix Assertion error while using `applymap` to change the output dtype
- PR #575 Update `print_env.sh` script to better handle missing commands
- PR #612 Prevent an exception from occuring with true division on integer series.
- PR #630 Fix deprecation warning for `pd.core.common.is_categorical_dtype`
- PR #622 Fix Series.append() behaviour when appending values with different numeric dtype
- PR #603 Fix error while creating an empty column using None.
- PR #673 Fix array of strings not being caught in from_pandas
- PR #644 Fix return type and column support of dataframe.quantile()
- PR #634 Fix create `DataFrame.from_pandas()` with numeric column names
- PR #654 Add resolution check for GDF_TIMESTAMP in Join
- PR #648 Enforce one-to-one copy required when using `numba>=0.42.0`
- PR #645 Fix cmake build type handling not setting debug options when CMAKE_BUILD_TYPE=="Debug"
- PR #669 Fix GIL deadlock when launching multiple python threads that make Cython calls
- PR #665 Reworked the hash map to add a way to report the destination partition for a key
- PR #670 CMAKE: Fix env include path taking precedence over libcudf source headers
- PR #674 Check for gdf supported column types
- PR #677 Fix 'gdf_csv_test_Dates' gtest failure due to missing nrows parameter
- PR #604 Fix the parsing errors while reading a csv file using `sep` instead of `delimiter`.
- PR #686 Fix converting nulls to NaT values when converting Series to Pandas/Numpy
- PR #689 CSV Reader: Fix behavior with skiprows+header to match pandas implementation
- PR #691 Fixes Join on empty input DFs
- PR #706 CSV Reader: Fix broken dtype inference when whitespace is in data
- PR #717 CSV reader: fix behavior when parsing a csv file with no data rows
- PR #724 CSV Reader: fix build issue due to parameter type mismatch in a std::max call
- PR #734 Prevents reading undefined memory in gpu_expand_mask_bits numba kernel
- PR #747 CSV Reader: fix an issue where CUDA allocations fail with some large input files
- PR #750 Fix race condition for handling NVStrings in CMake
- PR #719 Fix merge column ordering
- PR #770 Fix issue where RMM submodule pointed to wrong branch and pin other to correct branches
- PR #778 Fix hard coded ABI off setting
- PR #784 Update RMM submodule commit-ish and pip paths
- PR #794 Update `rmm::exec_policy` usage to fix segmentation faults when used as temprory allocator.
- PR #800 Point git submodules to branches of forks instead of exact commits


# cuDF 0.4.0 (05 Dec 2018)

## New Features

- PR #398 add pandas-compatible `DataFrame.shape()` and `Series.shape()`
- PR #394 New documentation feature "10 Minutes to cuDF"
- PR #361 CSV Reader: Add support for strings with delimiters

## Improvements

 - PR #436 Improvements for type_dispatcher and wrapper structs
 - PR #429 Add CHANGELOG.md (this file)
 - PR #266 use faster CUDA-accelerated DataFrame column/Series concatenation.
 - PR #379 new C++ `type_dispatcher` reduces code complexity in supporting many data types.
 - PR #349 Improve performance for creating columns from memoryview objects
 - PR #445 Update reductions to use type_dispatcher. Adds integer types support to sum_of_squares.
 - PR #448 Improve installation instructions in README.md
 - PR #456 Change default CMake build to Release, and added option for disabling compilation of tests

## Bug Fixes

 - PR #444 Fix csv_test CUDA too many resources requested fail.
 - PR #396 added missing output buffer in validity tests for groupbys.
 - PR #408 Dockerfile updates for source reorganization
 - PR #437 Add cffi to Dockerfile conda env, fixes "cannot import name 'librmm'"
 - PR #417 Fix `map_test` failure with CUDA 10
 - PR #414 Fix CMake installation include file paths
 - PR #418 Properly cast string dtypes to programmatic dtypes when instantiating columns
 - PR #427 Fix and tests for Concatenation illegal memory access with nulls


# cuDF 0.3.0 (23 Nov 2018)

## New Features

 - PR #336 CSV Reader string support

## Improvements

 - PR #354 source code refactored for better organization. CMake build system overhaul. Beginning of transition to Cython bindings.
 - PR #290 Add support for typecasting to/from datetime dtype
 - PR #323 Add handling pyarrow boolean arrays in input/out, add tests
 - PR #325 GDF_VALIDITY_UNSUPPORTED now returned for algorithms that don't support non-empty valid bitmasks
 - PR #381 Faster InputTooLarge Join test completes in ms rather than minutes.
 - PR #373 .gitignore improvements
 - PR #367 Doc cleanup & examples for DataFrame methods
 - PR #333 Add Rapids Memory Manager documentation
 - PR #321 Rapids Memory Manager adds file/line location logging and convenience macros
 - PR #334 Implement DataFrame `__copy__` and `__deepcopy__`
 - PR #271 Add NVTX ranges to pygdf
 - PR #311 Document system requirements for conda install

## Bug Fixes

 - PR #337 Retain index on `scale()` function
 - PR #344 Fix test failure due to PyArrow 0.11 Boolean handling
 - PR #364 Remove noexcept from managed_allocator;  CMakeLists fix for NVstrings
 - PR #357 Fix bug that made all series be considered booleans for indexing
 - PR #351 replace conda env configuration for developers
 - PRs #346 #360 Fix CSV reading of negative numbers
 - PR #342 Fix CMake to use conda-installed nvstrings
 - PR #341 Preserve categorical dtype after groupby aggregations
 - PR #315 ReadTheDocs build update to fix missing libcuda.so
 - PR #320 FIX out-of-bounds access error in reductions.cu
 - PR #319 Fix out-of-bounds memory access in libcudf count_valid_bits
 - PR #303 Fix printing empty dataframe


# cuDF 0.2.0 and cuDF 0.1.0

These were initial releases of cuDF based on previously separate pyGDF and libGDF libraries.<|MERGE_RESOLUTION|>--- conflicted
+++ resolved
@@ -150,11 +150,8 @@
 - PR #3326 Fix and test for detail::gather map iterator type inference
 - PR #3334 Remove zero-size exception check from make_strings_column factories
 - PR #3333 Fix compilation issues with `constexpr` functions not marked `__device__`
-<<<<<<< HEAD
 - PR #3340 Make all benchmarks use cudf base fixture to initialize RMM pool
-=======
 - PR #3337 Fix Java to pad validity buffers to 64-byte boundary
->>>>>>> 51746b76
 
 
 # cuDF 0.10.0 (16 Oct 2019)
