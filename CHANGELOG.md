# cuDF 0.9.0 (Date TBD)

## New Features

- PR #2111 IO Readers: Support memory buffer, file-like object, and URL inputs
- PR #2012 Add `reindex()` to DataFrame and Series
- PR #2097 Add GPU-accelerated AVRO reader
- PR #2098 Align DataFrame and Series indices before executing binary ops
- PR #2160 Merge `dask-cudf` codebase into `cudf` repo
- PR #2149 CSV Reader: Add `hex` dtype for explicit hexadecimal parsing
- PR #2156 Add `upper_bound()` and `lower_bound()` for libcudf tables and `searchsorted()` for cuDF Series
- PR #2158 CSV Reader: Support single, non-list/dict argument for `dtype`
- PR #2177 CSV Reader: Add `parse_dates` parameter for explicit date inference
- PR #2171 Add CodeCov integration, fix doc version, make --skip-tests work when invoking with source
- PR #1744 cudf::apply_boolean_mask and cudf::drop_nulls support for cudf::table inputs (multi-column)
- PR #2196 Add `DataFrame.dropna()`
- PR #2215 `type_dispatcher` benchmark
- PR #2179 Added Java quantiles
- PR #2157 Add __array_function__ to DataFrame and Series
- PR #2212 Java support for ORC reader
- PR #2304 gdf_group_by_without_aggregations returns gdf_column
- PR #2105 Add google benchmark for hash-based join
- PR #2293 Improve `compute_join_output_size` performance
- PR #2316 Unique, nunique, and value_counts for datetime columns
- PR #2337 Add Java support for slicing a ColumnVector
- PR #2049 Implemented merge functionality
- PR #2368 Full cudf+dask Parquet Support
- PR #2380 New cudf::is_sorted checks whether cudf::table is sorted
- PR #2356 Java column vector standard deviation support
- PR #2221 MultiIndex Full Indexing - Support iloc and wildcards for loc
- PR #2429 Java column vector: added support for getting length of strings in a ColumnVector
- PR #2415 Revamp `value_counts` to use groupby count series of any type
- PR #2446 Add __array_function__ for index
- PR #2437 ORC reader: Add 'use_np_dtypes' option
- PR #2382 Add CategoricalAccessor add, remove, rename, and ordering methods
- PR #2442 Add __setitem__
- PR #2449 Java column vector: added support for getting byte count of strings in a ColumnVector
- PR #2492 Add groupby.size() method
- PR #2358 Add the function to convert column of floating points with `nan`s into `bitmask`
- PR #2489 Add drop argument to set_index
- PR #2491 Add Java bindings for ORC reader 'use_np_dtypes' option
- PR #2213 Support s/ms/us/ns DatetimeColumn time unit resolutions
- PR #2536 Add _constructor properties to Series and DataFrame


## Improvements

- PR #2103 Move old `column` and `bitmask` files into `legacy/` directory
- PR #2109 added name to Python column classes
- PR #1947 Cleanup serialization code
- PR #2125 More aggregate in java API
- PR #2127 Add in java Scalar tests
- PR #2088 Refactor of Python groupby code
- PR #2130 Java serialization and deserialization of tables.
- PR #2131 Chunk rows logic added to csv_writer
- PR #2129 Add functions in the Java API to support nullable column filtering
- PR #2165 made changes to get_dummies api for it to be available in MethodCache
- PR #2184 handle remote orc files for dask-cudf
- PR #2186 Add `getitem` and `getattr` style access to Rolling objects
- PR #2168 Use cudf.Column for CategoricalColumn's categories instead of a tuple
- PR #2193 Added more docuemtnation to `type_dispatcher` for specializing dispatched functors
- PR #2197 CSV Writer: Expose `chunksize` as a parameter for `to_csv`
- PR #2199 Better java support for appending strings
- PR #2176 Added column dtype support for datetime, int8, int16 to csv_writer
- PR #2209 Matching `get_dummies` & `select_dtypes` behavior to pandas
- PR #2217 Updated Java bindings to use the new groupby API
- PR #2214 DOC: Update doc instructions to build/install `cudf` and `dask-cudf`
- PR #1993 Add iterator driven reduction for mean, var, std
- PR #2220 Update Java bindings for reduction rename
- PR #2224 implement isna, isnull, notna as dataframe functions
- PR #2232 Move CodeCov upload from build script to Jenkins
- PR #2236 Implement drop_duplicates for Series
- PR #2225 refactor to use libcudf for gathering columns in dataframes
- PR #2300 Create separate dask codeowners for dask-cudf codebase
- PR #2309 Java readers: remove redundant copy of result pointers
- PR #2307 Add `black` and `isort` to style checker script
- PR #2345 Restore removal of old groupby implementation
- PR #2342 Improve `astype()` to operate all ways
- PR #2329 using libcudf cudf::copy for column deep copy
- PR #2344 Add docs on how code formatting works for contributors
- PR #2378 remove dask for (de-)serialization of cudf objects
- PR #2353 Bump Arrow and Dask versions
- PR #2377 Replace `standard_python_slice` with just `slice.indices()`
- PR #2373 cudf.DataFrame enchancements & Series.values support
- PR #2392 Remove dlpack submodule; make cuDF's Cython API externally accessible
- PR #2430 Updated Java bindings to use the new unary API
- PR #2406 Moved all existing `table` related files to a `legacy/` directory
- PR #2350 Performance related changes to get_dummies
- PR #2420 Remove `cudautils.astype` and replace with `typecast.apply_cast`
- PR #2456 Small improvement to typecast utility
- PR #2458 Fix handling of thirdparty packages in `isort` config
- PR #2459 IO Readers: Consolidate all readers to use `datasource` class
- PR #2475 Exposed type_dispatcher.hpp, nvcategory_util.hpp and wrapper_types.hpp in the include folder
- PR #2484 Enabled building libcudf as a static library
- PR #2453 Streamline CUDA_REL environment variable
- PR #2483 Bundle Boost filesystem dependency in the Java jar
- PR #2486 Java API hash functions
- PR #2481 Adds the ignore_null_keys option to the java api
- PR #2490 Java api: support multiple aggregates for the same column
- PR #2510 Java api: uses table based apply_boolean_mask
- PR #2432 Use pandas formatting for console, html, and latex output


## Bug Fixes

- PR #2086 Fixed quantile api behavior mismatch in series & dataframe
- PR #2128 Add offset param to host buffer readers in java API.
- PR #2145 Work around binops validity checks for java
- PR #2146 Work around unary_math validity checks for java
- PR #2151 Fixes bug in cudf::copy_range where null_count was invalid
- PR #2139 matching to pandas describe behavior & fixing nan values issue
- PR #2161 Implicitly convert unsigned to signed integer types in binops
- PR #2154 CSV Reader: Fix bools misdetected as strings dtype
- PR #2178 Fix bug in rolling bindings where a view of an ephemeral column was being taken
- PR #2180 Fix issue with isort reordering `importorskip` below imports depending on them
- PR #2187 fix to honor dtype when numpy arrays are passed to columnops.as_column
- PR #2190 Fix issue in astype conversion of string column to 'str'
- PR #2208 Fix issue with calling `head()` on one row dataframe
- PR #2229 Propagate exceptions from Cython cdef functions
- PR #2234 Fix issue with local build script not properly building
- PR #2223 Fix CUDA invalid configuration errors reported after loading small compressed ORC files
- PR #2162 Setting is_unique and is_monotonic-related attributes
- PR #2244 Fix ORC RLEv2 delta mode decoding with nonzero residual delta width
- PR #2297 Work around `var/std` unsupported only at debug build
- PR #2302 Fixed java serialization corner case
- PR #2355 Handle float16 in binary operations
- PR #2311 Fix copy behaviour for GenericIndex
- PR #2349 Fix issues with String filter in java API
- PR #2323 Fix groupby on categoricals
- PR #2328 Ensure order is preserved in CategoricalAccessor._set_categories
- PR #2202 Fix issue with unary ops mishandling empty input
- PR #2326 Fix for bug in DLPack when reading multiple columns
- PR #2324 Fix cudf Docker build
- PR #2325 Fix ORC RLEv2 patched base mode decoding with nonzero patch width
- PR #2235 Fix get_dummies to be compatible with dask
- PR #2332 Zero initialize gdf_dtype_extra_info
- PR #2355 Handle float16 in binary operations
- PR #2360 Fix missing dtype handling in cudf.Series & columnops.as_column
- PR #2364 Fix quantile api and other trivial issues around it
- PR #2361 Fixed issue with `codes` of CategoricalIndex
- PR #2357 Fixed inconsistent type of index created with from_pandas vs direct construction
- PR #2389 Fixed Rolling __getattr__ and __getitem__ for offset based windows
- PR #2402 Fixed bug in valid mask computation in cudf::copy_if (apply_boolean_mask)
- PR #2401 Fix to a scalar datetime(of type Days) issue
- PR #2386 Correctly allocate output valids in groupby
- PR #2411 Fixed failures on binary op on single element string column
- PR #2422 Fix Pandas logical binary operation incompatibilites
- PR #2447 Fix CodeCov posting build statuses temporarily
- PR #2450 Fix erroneous null handling in `cudf.DataFrame`'s `apply_rows`
- PR #2470 Fix issues with empty strings and string categories (Java)
- PR #2471 Fix String Column Validity.
- PR #2481 Fix java validity buffer serialization
- PR #2485 Updated bytes calculation to use size_t to avoid overflow in column concat
- PR #2461 Fix groupby multiple aggregations same column
- PR #2514 Fix cudf::drop_nulls threshold handling in Cython
- PR #2516 Fix utilities include paths and meta.yaml header paths
- PR #2517 Fix device memory leak in to_dlpack tensor deleter
- PR #2511 Added import of orc, refactored exception handlers to not squash fatal exceptions
- PR #2527 Fix index and column input handling in dask_cudf read_parquet


<<<<<<< HEAD
=======


>>>>>>> 7c774267
# cuDF 0.8.0 (27 June 2019)

## New Features

- PR #1524 Add GPU-accelerated JSON Lines parser with limited feature set
- PR #1569 Add support for Json objects to the JSON Lines reader
- PR #1622 Add Series.loc
- PR #1654 Add cudf::apply_boolean_mask: faster replacement for gdf_apply_stencil
- PR #1487 cython gather/scatter
- PR #1310 Implemented the slice/split functionality.
- PR #1630 Add Python layer to the GPU-accelerated JSON reader
- PR #1745 Add rounding of numeric columns via Numba
- PR #1772 JSON reader: add support for BytesIO and StringIO input
- PR #1527 Support GDF_BOOL8 in readers and writers
- PR #1819 Logical operators (AND, OR, NOT) for libcudf and cuDF
- PR #1813 ORC Reader: Add support for stripe selection
- PR #1828 JSON Reader: add suport for bool8 columns
- PR #1833 Add column iterator with/without nulls
- PR #1665 Add the point-in-polygon GIS function
- PR #1863 Series and Dataframe methods for all and any
- PR #1908 cudf::copy_range and cudf::fill for copying/assigning an index or range to a constant
- PR #1921 Add additional formats for typecasting to/from strings
- PR #1807 Add Series.dropna()
- PR #1987 Allow user defined functions in the form of ptx code to be passed to binops
- PR #1948 Add operator functions like `Series.add()` to DataFrame and Series
- PR #1954 Add skip test argument to GPU build script
- PR #2018 Add bindings for new groupby C++ API
- PR #1984 Add rolling window operations Series.rolling() and DataFrame.rolling()
- PR #1542 Python method and bindings for to_csv
- PR #1995 Add Java API
- PR #1998 Add google benchmark to cudf
- PR #1845 Add cudf::drop_duplicates, DataFrame.drop_duplicates
- PR #1652 Added `Series.where()` feature
- PR #2074 Java Aggregates, logical ops, and better RMM support
- PR #2140 Add a `cudf::transform` function

## Improvements

- PR #1538 Replacing LesserRTTI with inequality_comparator
- PR #1703 C++: Added non-aggregating `insert` to `concurrent_unordered_map` with specializations to store pairs with a single atomicCAS when possible.
- PR #1422 C++: Added a RAII wrapper for CUDA streams
- PR #1701 Added `unique` method for stringColumns
- PR #1713 Add documentation for Dask-XGBoost
- PR #1666 CSV Reader: Improve performance for files with large number of columns
- PR #1725 Enable the ability to use a single column groupby as its own index
- PR #1759 Add an example showing simultaneous rolling averages to `apply_grouped` documentation
- PR #1746 C++: Remove unused code: `windowed_ops.cu`, `sorting.cu`, `hash_ops.cu`
- PR #1748 C++: Add `bool` nullability flag to `device_table` row operators
- PR #1764 Improve Numerical column: `mean_var` and `mean`
- PR #1767 Speed up Python unit tests
- PR #1770 Added build.sh script, updated CI scripts and documentation
- PR #1739 ORC Reader: Add more pytest coverage
- PR #1696 Added null support in `Series.replace()`.
- PR #1390 Added some basic utility functions for `gdf_column`'s
- PR #1791 Added general column comparison code for testing
- PR #1795 Add printing of git submodule info to `print_env.sh`
- PR #1796 Removing old sort based group by code and gdf_filter
- PR #1811 Added funtions for copying/allocating `cudf::table`s
- PR #1838 Improve columnops.column_empty so that it returns typed columns instead of a generic Column
- PR #1890 Add utils.get_dummies- a pandas-like wrapper around one_hot-encoding
- PR #1823 CSV Reader: default the column type to string for empty dataframes
- PR #1827 Create bindings for scalar-vector binops, and update one_hot_encoding to use them
- PR #1817 Operators now support different sized dataframes as long as they don't share different sized columns
- PR #1855 Transition replace_nulls to new C++ API and update corresponding Cython/Python code
- PR #1858 Add `std::initializer_list` constructor to `column_wrapper`
- PR #1846 C++ type-erased gdf_equal_columns test util; fix gdf_equal_columns logic error
- PR #1390 Added some basic utility functions for `gdf_column`s
- PR #1391 Tidy up bit-resolution-operation and bitmask class code
- PR #1882 Add iloc functionality to MultiIndex dataframes
- PR #1884 Rolling windows: general enhancements and better coverage for unit tests
- PR #1886 support GDF_STRING_CATEGORY columns in apply_boolean_mask, drop_nulls and other libcudf functions
- PR #1896 Improve performance of groupby with levels specified in dask-cudf
- PR #1915 Improve iloc performance for non-contiguous row selection
- PR #1859 Convert read_json into a C++ API
- PR #1919 Rename libcudf namespace gdf to namespace cudf
- PR #1850 Support left_on and right_on for DataFrame merge operator
- PR #1930 Specialize constructor for `cudf::bool8` to cast argument to `bool`
- PR #1938 Add default constructor for `column_wrapper`
- PR #1930 Specialize constructor for `cudf::bool8` to cast argument to `bool`
- PR #1952 consolidate libcudf public API headers in include/cudf
- PR #1949 Improved selection with boolmask using libcudf `apply_boolean_mask`
- PR #1956 Add support for nulls in `query()`
- PR #1973 Update `std::tuple` to `std::pair` in top-most libcudf APIs and C++ transition guide
- PR #1981 Convert read_csv into a C++ API
- PR #1868 ORC Reader: Support row index for speed up on small/medium datasets
- PR #1964 Added support for list-like types in Series.str.cat
- PR #2005 Use HTML5 details tag in bug report issue template
- PR #2003 Removed few redundant unit-tests from test_string.py::test_string_cat
- PR #1944 Groupby design improvements
- PR #2017 Convert `read_orc()` into a C++ API
- PR #2011 Convert `read_parquet()` into a C++ API
- PR #1756 Add documentation "10 Minutes to cuDF and dask_cuDF"
- PR #2034 Adding support for string columns concatenation using "add" binary operator
- PR #2042 Replace old "10 Minutes" guide with new guide for docs build process
- PR #2036 Make library of common test utils to speed up tests compilation
- PR #2022 Facilitating get_dummies to be a high level api too
- PR #2050 Namespace IO readers and add back free-form `read_xxx` functions
- PR #2104 Add a functional ``sort=`` keyword argument to groupby
- PR #2108 Add `find_and_replace` for StringColumn for replacing single values

## Bug Fixes

- PR #1465 Fix for test_orc.py and test_sparse_df.py test failures
- PR #1583 Fix underlying issue in `as_index()` that was causing `Series.quantile()` to fail
- PR #1680 Add errors= keyword to drop() to fix cudf-dask bug
- PR #1651 Fix `query` function on empty dataframe
- PR #1616 Fix CategoricalColumn to access categories by index instead of iteration
- PR #1660 Fix bug in `loc` when indexing with a column name (a string)
- PR #1683 ORC reader: fix timestamp conversion to UTC
- PR #1613 Improve CategoricalColumn.fillna(-1) performance
- PR #1642 Fix failure of CSV_TEST gdf_csv_test.SkiprowsNrows on multiuser systems
- PR #1709 Fix handling of `datetime64[ms]` in `dataframe.select_dtypes`
- PR #1704 CSV Reader: Add support for the plus sign in number fields
- PR #1687 CSV reader: return an empty dataframe for zero size input
- PR #1757 Concatenating columns with null columns
- PR #1755 Add col_level keyword argument to melt
- PR #1758 Fix df.set_index() when setting index from an empty column
- PR #1749 ORC reader: fix long strings of NULL values resulting in incorrect data
- PR #1742 Parquet Reader: Fix index column name to match PANDAS compat
- PR #1782 Update libcudf doc version
- PR #1783 Update conda dependencies
- PR #1786 Maintain the original series name in series.unique output
- PR #1760 CSV Reader: fix segfault when dtype list only includes columns from usecols list
- PR #1831 build.sh: Assuming python is in PATH instead of using PYTHON env var
- PR #1839 Raise an error instead of segfaulting when transposing a DataFrame with StringColumns
- PR #1840 Retain index correctly during merge left_on right_on
- PR #1825 cuDF: Multiaggregation Groupby Failures
- PR #1789 CSV Reader: Fix missing support for specifying `int8` and `int16` dtypes
- PR #1857 Cython Bindings: Handle `bool` columns while calling `column_view_from_NDArrays`
- PR #1849 Allow DataFrame support methods to pass arguments to the methods
- PR #1847 Fixed #1375 by moving the nvstring check into the wrapper function
- PR #1864 Fixing cudf reduction for POWER platform
- PR #1869 Parquet reader: fix Dask timestamps not matching with Pandas (convert to milliseconds)
- PR #1876 add dtype=bool for `any`, `all` to treat integer column correctly
- PR #1875 CSV reader: take NaN values into account in dtype detection
- PR #1873 Add column dtype checking for the all/any methods
- PR #1902 Bug with string iteration in _apply_basic_agg
- PR #1887 Fix for initialization issue in pq_read_arg,orc_read_arg
- PR #1867 JSON reader: add support for null/empty fields, including the 'null' literal
- PR #1891 Fix bug #1750 in string column comparison
- PR #1909 Support of `to_pandas()` of boolean series with null values
- PR #1923 Use prefix removal when two aggs are called on a SeriesGroupBy
- PR #1914 Zero initialize gdf_column local variables
- PR #1959 Add support for comparing boolean Series to scalar
- PR #1966 Ignore index fix in series append
- PR #1967 Compute index __sizeof__ only once for DataFrame __sizeof__
- PR #1977 Support CUDA installation in default system directories
- PR #1982 Fixes incorrect index name after join operation
- PR #1985 Implement `GDF_PYMOD`, a special modulo that follows python's sign rules
- PR #1991 Parquet reader: fix decoding of NULLs
- PR #1990 Fixes a rendering bug in the `apply_grouped` documentation
- PR #1978 Fix for values being filled in an empty dataframe
- PR #2001 Correctly create MultiColumn from Pandas MultiColumn
- PR #2006 Handle empty dataframe groupby construction for dask
- PR #1965 Parquet Reader: Fix duplicate index column when it's already in `use_cols`
- PR #2033 Add pip to conda environment files to fix warning
- PR #2028 CSV Reader: Fix reading of uncompressed files without a recognized file extension
- PR #2073 Fix an issue when gathering columns with NVCategory and nulls
- PR #2053 cudf::apply_boolean_mask return empty column for empty boolean mask
- PR #2066 exclude `IteratorTest.mean_var_output` test from debug build
- PR #2069 Fix JNI code to use read_csv and read_parquet APIs
- PR #2071 Fix bug with unfound transitive dependencies for GTests in Ubuntu 18.04
- PR #2089 Configure Sphinx to render params correctly
- PR #2091 Fix another bug with unfound transitive dependencies for `cudftestutils` in Ubuntu 18.04
- PR #2115 Just apply `--disable-new-dtags` instead of trying to define all the transitive dependencies
- PR #2106 Fix errors in JitCache tests caused by sharing of device memory between processes
- PR #2120 Fix errors in JitCache tests caused by running multiple threads on the same data
- PR #2102 Fix memory leak in groupby
- PR #2113 fixed typo in to_csv code example


# cudf 0.7.2 (16 May 2019)

## New Features

- PR #1735 Added overload for atomicAdd on int64. Streamlined implementation of custom atomic overloads.
- PR #1741 Add MultiIndex concatenation

## Bug Fixes

- PR #1718 Fix issue with SeriesGroupBy MultiIndex in dask-cudf
- PR #1734 Python: fix performance regression for groupby count() aggregations
- PR #1768 Cython: fix handling read only schema buffers in gpuarrow reader


# cudf 0.7.1 (11 May 2019)

## New Features

- PR #1702 Lazy load MultiIndex to return groupby performance to near optimal.

## Bug Fixes

- PR #1708 Fix handling of `datetime64[ms]` in `dataframe.select_dtypes`


# cuDF 0.7.0 (10 May 2019)

## New Features

- PR #982 Implement gdf_group_by_without_aggregations and gdf_unique_indices functions
- PR #1142 Add `GDF_BOOL` column type
- PR #1194 Implement overloads for CUDA atomic operations
- PR #1292 Implemented Bitwise binary ops AND, OR, XOR (&, |, ^)
- PR #1235 Add GPU-accelerated Parquet Reader
- PR #1335 Added local_dict arg in `DataFrame.query()`.
- PR #1282 Add Series and DataFrame.describe()
- PR #1356 Rolling windows
- PR #1381 Add DataFrame._get_numeric_data
- PR #1388 Add CODEOWNERS file to auto-request reviews based on where changes are made
- PR #1396 Add DataFrame.drop method
- PR #1413 Add DataFrame.melt method
- PR #1412 Add DataFrame.pop()
- PR #1419 Initial CSV writer function
- PR #1441 Add Series level cumulative ops (cumsum, cummin, cummax, cumprod)
- PR #1420 Add script to build and test on a local gpuCI image
- PR #1440 Add DatetimeColumn.min(), DatetimeColumn.max()
- PR #1455 Add Series.Shift via Numba kernel
- PR #1441 Add Series level cumulative ops (cumsum, cummin, cummax, cumprod)
- PR #1461 Add Python coverage test to gpu build
- PR #1445 Parquet Reader: Add selective reading of rows and row group
- PR #1532 Parquet Reader: Add support for INT96 timestamps
- PR #1516 Add Series and DataFrame.ndim
- PR #1556 Add libcudf C++ transition guide
- PR #1466 Add GPU-accelerated ORC Reader
- PR #1565 Add build script for nightly doc builds
- PR #1508 Add Series isna, isnull, and notna
- PR #1456 Add Series.diff() via Numba kernel
- PR #1588 Add Index `astype` typecasting
- PR #1301 MultiIndex support
- PR #1599 Level keyword supported in groupby
- PR #929 Add support operations to dataframe
- PR #1609 Groupby accept list of Series
- PR #1658 Support `group_keys=True` keyword in groupby method

## Improvements

- PR #1531 Refactor closures as private functions in gpuarrow
- PR #1404 Parquet reader page data decoding speedup
- PR #1076 Use `type_dispatcher` in join, quantiles, filter, segmented sort, radix sort and hash_groupby
- PR #1202 Simplify README.md
- PR #1149 CSV Reader: Change convertStrToValue() functions to `__device__` only
- PR #1238 Improve performance of the CUDA trie used in the CSV reader
- PR #1245 Use file cache for JIT kernels
- PR #1278 Update CONTRIBUTING for new conda environment yml naming conventions
- PR #1163 Refactored UnaryOps. Reduced API to two functions: `gdf_unary_math` and `gdf_cast`. Added `abs`, `-`, and `~` ops. Changed bindings to Cython
- PR #1284 Update docs version
- PR #1287 add exclude argument to cudf.select_dtype function
- PR #1286 Refactor some of the CSV Reader kernels into generic utility functions
- PR #1291 fillna in `Series.to_gpu_array()` and `Series.to_array()` can accept the scalar too now.
- PR #1005 generic `reduction` and `scan` support
- PR #1349 Replace modernGPU sort join with thrust.
- PR #1363 Add a dataframe.mean(...) that raises NotImplementedError to satisfy `dask.dataframe.utils.is_dataframe_like`
- PR #1319 CSV Reader: Use column wrapper for gdf_column output alloc/dealloc
- PR #1376 Change series quantile default to linear
- PR #1399 Replace CFFI bindings for NVTX functions with Cython bindings
- PR #1389 Refactored `set_null_count()`
- PR #1386 Added macros `GDF_TRY()`, `CUDF_TRY()` and `ASSERT_CUDF_SUCCEEDED()`
- PR #1435 Rework CMake and conda recipes to depend on installed libraries
- PR #1391 Tidy up bit-resolution-operation and bitmask class code
- PR #1439 Add cmake variable to enable compiling CUDA code with -lineinfo
- PR #1462 Add ability to read parquet files from arrow::io::RandomAccessFile
- PR #1453 Convert CSV Reader CFFI to Cython
- PR #1479 Convert Parquet Reader CFFI to Cython
- PR #1397 Add a utility function for producing an overflow-safe kernel launch grid configuration
- PR #1382 Add GPU parsing of nested brackets to cuIO parsing utilities
- PR #1481 Add cudf::table constructor to allocate a set of `gdf_column`s
- PR #1484 Convert GroupBy CFFI to Cython
- PR #1463 Allow and default melt keyword argument var_name to be None
- PR #1486 Parquet Reader: Use device_buffer rather than device_ptr
- PR #1525 Add cudatoolkit conda dependency
- PR #1520 Renamed `src/dataframe` to `src/table` and moved `table.hpp`. Made `types.hpp` to be type declarations only.
- PR #1492 Convert transpose CFFI to Cython
- PR #1495 Convert binary and unary ops CFFI to Cython
- PR #1503 Convert sorting and hashing ops CFFI to Cython
- PR #1522 Use latest release version in update-version CI script
- PR #1533 Remove stale join CFFI, fix memory leaks in join Cython
- PR #1521 Added `row_bitmask` to compute bitmask for rows of a table. Merged `valids_ops.cu` and `bitmask_ops.cu`
- PR #1553 Overload `hash_row` to avoid using intial hash values. Updated `gdf_hash` to select between overloads
- PR #1585 Updated `cudf::table` to maintain own copy of wrapped `gdf_column*`s
- PR #1559 Add `except +` to all Cython function definitions to catch C++ exceptions properly
- PR #1617 `has_nulls` and `column_dtypes` for `cudf::table`
- PR #1590 Remove CFFI from the build / install process entirely
- PR #1536 Convert gpuarrow CFFI to Cython
- PR #1655 Add `Column._pointer` as a way to access underlying `gdf_column*` of a `Column`
- PR #1655 Update readme conda install instructions for cudf version 0.6 and 0.7


## Bug Fixes

- PR #1233 Fix dtypes issue while adding the column to `str` dataframe.
- PR #1254 CSV Reader: fix data type detection for floating-point numbers in scientific notation
- PR #1289 Fix looping over each value instead of each category in concatenation
- PR #1293 Fix Inaccurate error message in join.pyx
- PR #1308 Add atomicCAS overload for `int8_t`, `int16_t`
- PR #1317 Fix catch polymorphic exception by reference in ipc.cu
- PR #1325 Fix dtype of null bitmasks to int8
- PR #1326 Update build documentation to use -DCMAKE_CXX11_ABI=ON
- PR #1334 Add "na_position" argument to CategoricalColumn sort_by_values
- PR #1321 Fix out of bounds warning when checking Bzip2 header
- PR #1359 Add atomicAnd/Or/Xor for integers
- PR #1354 Fix `fillna()` behaviour when replacing values with different dtypes
- PR #1347 Fixed core dump issue while passing dict_dtypes without column names in `cudf.read_csv()`
- PR #1379 Fixed build failure caused due to error: 'col_dtype' may be used uninitialized
- PR #1392 Update cudf Dockerfile and package_versions.sh
- PR #1385 Added INT8 type to `_schema_to_dtype` for use in GpuArrowReader
- PR #1393 Fixed a bug in `gdf_count_nonzero_mask()` for the case of 0 bits to count
- PR #1395 Update CONTRIBUTING to use the environment variable CUDF_HOME
- PR #1416 Fix bug at gdf_quantile_exact and gdf_quantile_appox
- PR #1421 Fix remove creation of series multiple times during `add_column()`
- PR #1405 CSV Reader: Fix memory leaks on read_csv() failure
- PR #1328 Fix CategoricalColumn to_arrow() null mask
- PR #1433 Fix NVStrings/categories includes
- PR #1432 Update NVStrings to 0.7.* to coincide with 0.7 development
- PR #1483 Modify CSV reader to avoid cropping blank quoted characters in non-string fields
- PR #1446 Merge 1275 hotfix from master into branch-0.7
- PR #1447 Fix legacy groupby apply docstring
- PR #1451 Fix hash join estimated result size is not correct
- PR #1454 Fix local build script improperly change directory permissions
- PR #1490 Require Dask 1.1.0+ for `is_dataframe_like` test or skip otherwise.
- PR #1491 Use more specific directories & groups in CODEOWNERS
- PR #1497 Fix Thrust issue on CentOS caused by missing default constructor of host_vector elements
- PR #1498 Add missing include guard to device_atomics.cuh and separated DEVICE_ATOMICS_TEST
- PR #1506 Fix csv-write call to updated NVStrings method
- PR #1510 Added nvstrings `fillna()` function
- PR #1507 Parquet Reader: Default string data to GDF_STRING
- PR #1535 Fix doc issue to ensure correct labelling of cudf.series
- PR #1537 Fix `undefined reference` link error in HashPartitionTest
- PR #1548 Fix ci/local/build.sh README from using an incorrect image example
- PR #1551 CSV Reader: Fix integer column name indexing
- PR #1586 Fix broken `scalar_wrapper::operator==`
- PR #1591 ORC/Parquet Reader: Fix missing import for FileNotFoundError exception
- PR #1573 Parquet Reader: Fix crash due to clash with ORC reader datasource
- PR #1607 Revert change of `column.to_dense_buffer` always return by copy for performance concerns
- PR #1618 ORC reader: fix assert & data output when nrows/skiprows isn't aligned to stripe boundaries
- PR #1631 Fix failure of TYPES_TEST on some gcc-7 based systems.
- PR #1641 CSV Reader: Fix skip_blank_lines behavior with Windows line terminators (\r\n)
- PR #1648 ORC reader: fix non-deterministic output when skiprows is non-zero
- PR #1676 Fix groupby `as_index` behaviour with `MultiIndex`
- PR #1659 Fix bug caused by empty groupbys and multiindex slicing throwing exceptions
- PR #1656 Correct Groupby failure in dask when un-aggregable columns are left in dataframe.
- PR #1689 Fix groupby performance regression
- PR #1694 Add Cython as a runtime dependency since it's required in `setup.py`


# cuDF 0.6.1 (25 Mar 2019)

## Bug Fixes

- PR #1275 Fix CentOS exception in DataFrame.hash_partition from using value "returned" by a void function


# cuDF 0.6.0 (22 Mar 2019)

## New Features

- PR #760 Raise `FileNotFoundError` instead of `GDF_FILE_ERROR` in `read_csv` if the file does not exist
- PR #539 Add Python bindings for replace function
- PR #823 Add Doxygen configuration to enable building HTML documentation for libcudf C/C++ API
- PR #807 CSV Reader: Add byte_range parameter to specify the range in the input file to be read
- PR #857 Add Tail method for Series/DataFrame and update Head method to use iloc
- PR #858 Add series feature hashing support
- PR #871 CSV Reader: Add support for NA values, including user specified strings
- PR #893 Adds PyArrow based parquet readers / writers to Python, fix category dtype handling, fix arrow ingest buffer size issues
- PR #867 CSV Reader: Add support for ignoring blank lines and comment lines
- PR #887 Add Series digitize method
- PR #895 Add Series groupby
- PR #898 Add DataFrame.groupby(level=0) support
- PR #920 Add feather, JSON, HDF5 readers / writers from PyArrow / Pandas
- PR #888 CSV Reader: Add prefix parameter for column names, used when parsing without a header
- PR #913 Add DLPack support: convert between cuDF DataFrame and DLTensor
- PR #939 Add ORC reader from PyArrow
- PR #918 Add Series.groupby(level=0) support
- PR #906 Add binary and comparison ops to DataFrame
- PR #958 Support unary and binary ops on indexes
- PR #964 Add `rename` method to `DataFrame`, `Series`, and `Index`
- PR #985 Add `Series.to_frame` method
- PR #985 Add `drop=` keyword to reset_index method
- PR #994 Remove references to pygdf
- PR #990 Add external series groupby support
- PR #988 Add top-level merge function to cuDF
- PR #992 Add comparison binaryops to DateTime columns
- PR #996 Replace relative path imports with absolute paths in tests
- PR #995 CSV Reader: Add index_col parameter to specify the column name or index to be used as row labels
- PR #1004 Add `from_gpu_matrix` method to DataFrame
- PR #997 Add property index setter
- PR #1007 Replace relative path imports with absolute paths in cudf
- PR #1013 select columns with df.columns
- PR #1016 Rename Series.unique_count() to nunique() to match pandas API
- PR #947 Prefixsum to handle nulls and float types
- PR #1029 Remove rest of relative path imports
- PR #1021 Add filtered selection with assignment for Dataframes
- PR #872 Adding NVCategory support to cudf apis
- PR #1052 Add left/right_index and left/right_on keywords to merge
- PR #1091 Add `indicator=` and `suffixes=` keywords to merge
- PR #1107 Add unsupported keywords to Series.fillna
- PR #1032 Add string support to cuDF python
- PR #1136 Removed `gdf_concat`
- PR #1153 Added function for getting the padded allocation size for valid bitmask
- PR #1148 Add cudf.sqrt for dataframes and Series
- PR #1159 Add Python bindings for libcudf dlpack functions
- PR #1155 Add __array_ufunc__ for DataFrame and Series for sqrt
- PR #1168 to_frame for series accepts a name argument


## Improvements

- PR #1218 Add dask-cudf page to API docs
- PR #892 Add support for heterogeneous types in binary ops with JIT
- PR #730 Improve performance of `gdf_table` constructor
- PR #561 Add Doxygen style comments to Join CUDA functions
- PR #813 unified libcudf API functions by replacing gpu_ with gdf_
- PR #822 Add support for `__cuda_array_interface__` for ingest
- PR #756 Consolidate common helper functions from unordered map and multimap
- PR #753 Improve performance of groupby sum and average, especially for cases with few groups.
- PR #836 Add ingest support for arrow chunked arrays in Column, Series, DataFrame creation
- PR #763 Format doxygen comments for csv_read_arg struct
- PR #532 CSV Reader: Use type dispatcher instead of switch block
- PR #694 Unit test utilities improvements
- PR #878 Add better indexing to Groupby
- PR #554 Add `empty` method and `is_monotonic` attribute to `Index`
- PR #1040 Fixed up Doxygen comment tags
- PR #909 CSV Reader: Avoid host->device->host copy for header row data
- PR #916 Improved unit testing and error checking for `gdf_column_concat`
- PR #941 Replace `numpy` call in `Series.hash_encode` with `numba`
- PR #942 Added increment/decrement operators for wrapper types
- PR #943 Updated `count_nonzero_mask` to return `num_rows` when the mask is null
- PR #952 Added trait to map C++ type to `gdf_dtype`
- PR #966 Updated RMM submodule.
- PR #998 Add IO reader/writer modules to API docs, fix for missing cudf.Series docs
- PR #1017 concatenate along columns for Series and DataFrames
- PR #1002 Support indexing a dataframe with another boolean dataframe
- PR #1018 Better concatenation for Series and Dataframes
- PR #1036 Use Numpydoc style docstrings
- PR #1047 Adding gdf_dtype_extra_info to gdf_column_view_augmented
- PR #1054 Added default ctor to SerialTrieNode to overcome Thrust issue in CentOS7 + CUDA10
- PR #1024 CSV Reader: Add support for hexadecimal integers in integral-type columns
- PR #1033 Update `fillna()` to use libcudf function `gdf_replace_nulls`
- PR #1066 Added inplace assignment for columns and select_dtypes for dataframes
- PR #1026 CSV Reader: Change the meaning and type of the quoting parameter to match Pandas
- PR #1100 Adds `CUDF_EXPECTS` error-checking macro
- PR #1092 Fix select_dtype docstring
- PR #1111 Added cudf::table
- PR #1108 Sorting for datetime columns
- PR #1120 Return a `Series` (not a `Column`) from `Series.cat.set_categories()`
- PR #1128 CSV Reader: The last data row does not need to be line terminated
- PR #1183 Bump Arrow version to 0.12.1
- PR #1208 Default to CXX11_ABI=ON
- PR #1252 Fix NVStrings dependencies for cuda 9.2 and 10.0
- PR #2037 Optimize the existing `gather` and `scatter` routines in `libcudf`

## Bug Fixes

- PR #821 Fix flake8 issues revealed by flake8 update
- PR #808 Resolved renamed `d_columns_valids` variable name
- PR #820 CSV Reader: fix the issue where reader adds additional rows when file uses \r\n as a line terminator
- PR #780 CSV Reader: Fix scientific notation parsing and null values for empty quotes
- PR #815 CSV Reader: Fix data parsing when tabs are present in the input CSV file
- PR #850 Fix bug where left joins where the left df has 0 rows causes a crash
- PR #861 Fix memory leak by preserving the boolean mask index
- PR #875 Handle unnamed indexes in to/from arrow functions
- PR #877 Fix ingest of 1 row arrow tables in from arrow function
- PR #876 Added missing `<type_traits>` include
- PR #889 Deleted test_rmm.py which has now moved to RMM repo
- PR #866 Merge v0.5.1 numpy ABI hotfix into 0.6
- PR #917 value_counts return int type on empty columns
- PR #611 Renamed `gdf_reduce_optimal_output_size()` -> `gdf_reduction_get_intermediate_output_size()`
- PR #923 fix index for negative slicing for cudf dataframe and series
- PR #927 CSV Reader: Fix category GDF_CATEGORY hashes not being computed properly
- PR #921 CSV Reader: Fix parsing errors with delim_whitespace, quotations in the header row, unnamed columns
- PR #933 Fix handling objects of all nulls in series creation
- PR #940 CSV Reader: Fix an issue where the last data row is missing when using byte_range
- PR #945 CSV Reader: Fix incorrect datetime64 when milliseconds or space separator are used
- PR #959 Groupby: Problem with column name lookup
- PR #950 Converting dataframe/recarry with non-contiguous arrays
- PR #963 CSV Reader: Fix another issue with missing data rows when using byte_range
- PR #999 Fix 0 sized kernel launches and empty sort_index exception
- PR #993 Fix dtype in selecting 0 rows from objects
- PR #1009 Fix performance regression in `to_pandas` method on DataFrame
- PR #1008 Remove custom dask communication approach
- PR #1001 CSV Reader: Fix a memory access error when reading a large (>2GB) file with date columns
- PR #1019 Binary Ops: Fix error when one input column has null mask but other doesn't
- PR #1014 CSV Reader: Fix false positives in bool value detection
- PR #1034 CSV Reader: Fix parsing floating point precision and leading zero exponents
- PR #1044 CSV Reader: Fix a segfault when byte range aligns with a page
- PR #1058 Added support for `DataFrame.loc[scalar]`
- PR #1060 Fix column creation with all valid nan values
- PR #1073 CSV Reader: Fix an issue where a column name includes the return character
- PR #1090 Updating Doxygen Comments
- PR #1080 Fix dtypes returned from loc / iloc because of lists
- PR #1102 CSV Reader: Minor fixes and memory usage improvements
- PR #1174: Fix release script typo
- PR #1137 Add prebuild script for CI
- PR #1118 Enhanced the `DataFrame.from_records()` feature
- PR #1129 Fix join performance with index parameter from using numpy array
- PR #1145 Issue with .agg call on multi-column dataframes
- PR #908 Some testing code cleanup
- PR #1167 Fix issue with null_count not being set after inplace fillna()
- PR #1184 Fix iloc performance regression
- PR #1185 Support left_on/right_on and also on=str in merge
- PR #1200 Fix allocating bitmasks with numba instead of rmm in allocate_mask function
- PR #1213 Fix bug with csv reader requesting subset of columns using wrong datatype
- PR #1223 gpuCI: Fix label on rapidsai channel on gpu build scripts
- PR #1242 Add explicit Thrust exec policy to fix NVCATEGORY_TEST segfault on some platforms
- PR #1246 Fix categorical tests that failed due to bad implicit type conversion
- PR #1255 Fix overwriting conda package main label uploads
- PR #1259 Add dlpack includes to pip build


# cuDF 0.5.1 (05 Feb 2019)

## Bug Fixes

- PR #842 Avoid using numpy via cimport to prevent ABI issues in Cython compilation


# cuDF 0.5.0 (28 Jan 2019)

## New Features

- PR #722 Add bzip2 decompression support to `read_csv()`
- PR #693 add ZLIB-based GZIP/ZIP support to `read_csv_strings()`
- PR #411 added null support to gdf_order_by (new API) and cudf_table::sort
- PR #525 Added GitHub Issue templates for bugs, documentation, new features, and questions
- PR #501 CSV Reader: Add support for user-specified decimal point and thousands separator to read_csv_strings()
- PR #455 CSV Reader: Add support for user-specified decimal point and thousands separator to read_csv()
- PR #439 add `DataFrame.drop` method similar to pandas
- PR #356 add `DataFrame.transpose` method and `DataFrame.T` property similar to pandas
- PR #505 CSV Reader: Add support for user-specified boolean values
- PR #350 Implemented Series replace function
- PR #490 Added print_env.sh script to gather relevant environment details when reporting cuDF issues
- PR #474 add ZLIB-based GZIP/ZIP support to `read_csv()`
- PR #547 Added melt similar to `pandas.melt()`
- PR #491 Add CI test script to check for updates to CHANGELOG.md in PRs
- PR #550 Add CI test script to check for style issues in PRs
- PR #558 Add CI scripts for cpu-based conda and gpu-based test builds
- PR #524 Add Boolean Indexing
- PR #564 Update python `sort_values` method to use updated libcudf `gdf_order_by` API
- PR #509 CSV Reader: Input CSV file can now be passed in as a text or a binary buffer
- PR #607 Add `__iter__` and iteritems to DataFrame class
- PR #643 added a new api gdf_replace_nulls that allows a user to replace nulls in a column

## Improvements

- PR #426 Removed sort-based groupby and refactored existing groupby APIs. Also improves C++/CUDA compile time.
- PR #461 Add `CUDF_HOME` variable in README.md to replace relative pathing.
- PR #472 RMM: Created centralized rmm::device_vector alias and rmm::exec_policy
- PR #500 Improved the concurrent hash map class to support partitioned (multi-pass) hash table building.
- PR #454 Improve CSV reader docs and examples
- PR #465 Added templated C++ API for RMM to avoid explicit cast to `void**`
- PR #513 `.gitignore` tweaks
- PR #521 Add `assert_eq` function for testing
- PR #502 Simplify Dockerfile for local dev, eliminate old conda/pip envs
- PR #549 Adds `-rdynamic` compiler flag to nvcc for Debug builds
- PR #472 RMM: Created centralized rmm::device_vector alias and rmm::exec_policy
- PR #577 Added external C++ API for scatter/gather functions
- PR #500 Improved the concurrent hash map class to support partitioned (multi-pass) hash table building
- PR #583 Updated `gdf_size_type` to `int`
- PR #500 Improved the concurrent hash map class to support partitioned (multi-pass) hash table building
- PR #617 Added .dockerignore file. Prevents adding stale cmake cache files to the docker container
- PR #658 Reduced `JOIN_TEST` time by isolating overflow test of hash table size computation
- PR #664 Added Debuging instructions to README
- PR #651 Remove noqa marks in `__init__.py` files
- PR #671 CSV Reader: uncompressed buffer input can be parsed without explicitly specifying compression as None
- PR #684 Make RMM a submodule
- PR #718 Ensure sum, product, min, max methods pandas compatibility on empty datasets
- PR #720 Refactored Index classes to make them more Pandas-like, added CategoricalIndex
- PR #749 Improve to_arrow and from_arrow Pandas compatibility
- PR #766 Remove TravisCI references, remove unused variables from CMake, fix ARROW_VERSION in Cmake
- PR #773 Add build-args back to Dockerfile and handle dependencies based on environment yml file
- PR #781 Move thirdparty submodules to root and symlink in /cpp
- PR #843 Fix broken cudf/python API examples, add new methods to the API index

## Bug Fixes

- PR #569 CSV Reader: Fix days being off-by-one when parsing some dates
- PR #531 CSV Reader: Fix incorrect parsing of quoted numbers
- PR #465 Added templated C++ API for RMM to avoid explicit cast to `void**`
- PR #473 Added missing <random> include
- PR #478 CSV Reader: Add api support for auto column detection, header, mangle_dupe_cols, usecols
- PR #495 Updated README to correct where cffi pytest should be executed
- PR #501 Fix the intermittent segfault caused by the `thousands` and `compression` parameters in the csv reader
- PR #502 Simplify Dockerfile for local dev, eliminate old conda/pip envs
- PR #512 fix bug for `on` parameter in `DataFrame.merge` to allow for None or single column name
- PR #511 Updated python/cudf/bindings/join.pyx to fix cudf merge printing out dtypes
- PR #513 `.gitignore` tweaks
- PR #521 Add `assert_eq` function for testing
- PR #537 Fix CMAKE_CUDA_STANDARD_REQURIED typo in CMakeLists.txt
- PR #447 Fix silent failure in initializing DataFrame from generator
- PR #545 Temporarily disable csv reader thousands test to prevent segfault (test re-enabled in PR #501)
- PR #559 Fix Assertion error while using `applymap` to change the output dtype
- PR #575 Update `print_env.sh` script to better handle missing commands
- PR #612 Prevent an exception from occuring with true division on integer series.
- PR #630 Fix deprecation warning for `pd.core.common.is_categorical_dtype`
- PR #622 Fix Series.append() behaviour when appending values with different numeric dtype
- PR #603 Fix error while creating an empty column using None.
- PR #673 Fix array of strings not being caught in from_pandas
- PR #644 Fix return type and column support of dataframe.quantile()
- PR #634 Fix create `DataFrame.from_pandas()` with numeric column names
- PR #654 Add resolution check for GDF_TIMESTAMP in Join
- PR #648 Enforce one-to-one copy required when using `numba>=0.42.0`
- PR #645 Fix cmake build type handling not setting debug options when CMAKE_BUILD_TYPE=="Debug"
- PR #669 Fix GIL deadlock when launching multiple python threads that make Cython calls
- PR #665 Reworked the hash map to add a way to report the destination partition for a key
- PR #670 CMAKE: Fix env include path taking precedence over libcudf source headers
- PR #674 Check for gdf supported column types
- PR #677 Fix 'gdf_csv_test_Dates' gtest failure due to missing nrows parameter
- PR #604 Fix the parsing errors while reading a csv file using `sep` instead of `delimiter`.
- PR #686 Fix converting nulls to NaT values when converting Series to Pandas/Numpy
- PR #689 CSV Reader: Fix behavior with skiprows+header to match pandas implementation
- PR #691 Fixes Join on empty input DFs
- PR #706 CSV Reader: Fix broken dtype inference when whitespace is in data
- PR #717 CSV reader: fix behavior when parsing a csv file with no data rows
- PR #724 CSV Reader: fix build issue due to parameter type mismatch in a std::max call
- PR #734 Prevents reading undefined memory in gpu_expand_mask_bits numba kernel
- PR #747 CSV Reader: fix an issue where CUDA allocations fail with some large input files
- PR #750 Fix race condition for handling NVStrings in CMake
- PR #719 Fix merge column ordering
- PR #770 Fix issue where RMM submodule pointed to wrong branch and pin other to correct branches
- PR #778 Fix hard coded ABI off setting
- PR #784 Update RMM submodule commit-ish and pip paths
- PR #794 Update `rmm::exec_policy` usage to fix segmentation faults when used as temprory allocator.
- PR #800 Point git submodules to branches of forks instead of exact commits


# cuDF 0.4.0 (05 Dec 2018)

## New Features

- PR #398 add pandas-compatible `DataFrame.shape()` and `Series.shape()`
- PR #394 New documentation feature "10 Minutes to cuDF"
- PR #361 CSV Reader: Add support for strings with delimiters

## Improvements

 - PR #436 Improvements for type_dispatcher and wrapper structs
 - PR #429 Add CHANGELOG.md (this file)
 - PR #266 use faster CUDA-accelerated DataFrame column/Series concatenation.
 - PR #379 new C++ `type_dispatcher` reduces code complexity in supporting many data types.
 - PR #349 Improve performance for creating columns from memoryview objects
 - PR #445 Update reductions to use type_dispatcher. Adds integer types support to sum_of_squares.
 - PR #448 Improve installation instructions in README.md
 - PR #456 Change default CMake build to Release, and added option for disabling compilation of tests

## Bug Fixes

 - PR #444 Fix csv_test CUDA too many resources requested fail.
 - PR #396 added missing output buffer in validity tests for groupbys.
 - PR #408 Dockerfile updates for source reorganization
 - PR #437 Add cffi to Dockerfile conda env, fixes "cannot import name 'librmm'"
 - PR #417 Fix `map_test` failure with CUDA 10
 - PR #414 Fix CMake installation include file paths
 - PR #418 Properly cast string dtypes to programmatic dtypes when instantiating columns
 - PR #427 Fix and tests for Concatenation illegal memory access with nulls


# cuDF 0.3.0 (23 Nov 2018)

## New Features

 - PR #336 CSV Reader string support

## Improvements

 - PR #354 source code refactored for better organization. CMake build system overhaul. Beginning of transition to Cython bindings.
 - PR #290 Add support for typecasting to/from datetime dtype
 - PR #323 Add handling pyarrow boolean arrays in input/out, add tests
 - PR #325 GDF_VALIDITY_UNSUPPORTED now returned for algorithms that don't support non-empty valid bitmasks
 - PR #381 Faster InputTooLarge Join test completes in ms rather than minutes.
 - PR #373 .gitignore improvements
 - PR #367 Doc cleanup & examples for DataFrame methods
 - PR #333 Add Rapids Memory Manager documentation
 - PR #321 Rapids Memory Manager adds file/line location logging and convenience macros
 - PR #334 Implement DataFrame `__copy__` and `__deepcopy__`
 - PR #271 Add NVTX ranges to pygdf
 - PR #311 Document system requirements for conda install

## Bug Fixes

 - PR #337 Retain index on `scale()` function
 - PR #344 Fix test failure due to PyArrow 0.11 Boolean handling
 - PR #364 Remove noexcept from managed_allocator;  CMakeLists fix for NVstrings
 - PR #357 Fix bug that made all series be considered booleans for indexing
 - PR #351 replace conda env configuration for developers
 - PRs #346 #360 Fix CSV reading of negative numbers
 - PR #342 Fix CMake to use conda-installed nvstrings
 - PR #341 Preserve categorical dtype after groupby aggregations
 - PR #315 ReadTheDocs build update to fix missing libcuda.so
 - PR #320 FIX out-of-bounds access error in reductions.cu
 - PR #319 Fix out-of-bounds memory access in libcudf count_valid_bits
 - PR #303 Fix printing empty dataframe


# cuDF 0.2.0 and cuDF 0.1.0

These were initial releases of cuDF based on previously separate pyGDF and libGDF libraries.<|MERGE_RESOLUTION|>--- conflicted
+++ resolved
@@ -159,11 +159,8 @@
 - PR #2527 Fix index and column input handling in dask_cudf read_parquet
 
 
-<<<<<<< HEAD
-=======
-
-
->>>>>>> 7c774267
+
+
 # cuDF 0.8.0 (27 June 2019)
 
 ## New Features
