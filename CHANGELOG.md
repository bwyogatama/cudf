--- conflicted
+++ resolved
@@ -27,12 +27,9 @@
 - PR #2618 IO Readers: Fix datasource memory map failure for multiple reads
 - PR #2615 fix string category partitioning in java API
 - PR #2641 fix string category and timeunit concat in the java API
-<<<<<<< HEAD
-- PR #2654 Allow Java gdfOrderBy to work with string categories
-=======
 - PR #2658 Fix astype() for null categorical columns
 - PR #2660 fix column string category and timeunit concat in the java API
->>>>>>> f60c6b56
+- PR #2654 Allow Java gdfOrderBy to work with string categories
 
 
 # cuDF 0.9.0 (Date TBD)
