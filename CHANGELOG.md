# cuDF 0.12.0 (Date TBD)

## New Features
- PR #3224 Define and implement new join APIs.
- PR #3284 Add gpu-accelerated parquet writer
- PR #3336 Add `from_dlpack` and `to_dlpack`
- PR #3555 Add column names support to libcudf++ io readers and writers
- PR #3527 Add string functionality for merge API
- PR #3610 Add memory_usage to DataFrame and Series APIs

## Improvements

- PR #3431 Port NVStrings translate to cudf strings column
- PR #3364 Port NVStrings split functions
- PR #3502 ORC reader: add option to read DECIMALs as INT64
- PR #3461 Add a new overload to allocate_like() that takes explicit type and size params.
- PR #3590 Specialize hash functions for floating point
- PR #3569 Use `np.asarray` in `StringColumn.deserialize`
- PR #3553 Support Python NoneType in numeric binops
- PR #3567 Include `strides` in `__cuda_array_interface__`
- PR #3608 Update OPS codeowner group name
- PR #3431 Port NVStrings translate to cudf strings column
- PR #3507 Define and implement new binary operation APIs
- PR #3601 Port UDF functionality for rolling windows
- PR #3587 Merge CHECK_STREAM & CUDA_CHECK_LAST to CHECK_CUDA
- PR #3402 Define and implement new quantiles APIs
- PR #3612 Add ability to customize the JIT kernel cache path
- PR #3641 Remove duplicate definitions of CUDA_DEVICE_CALLABLE
- PR #3640 Enable memory_usage in dask_cudf (also adds pd.Index from_pandas)

## Bug Fixes

- PR #3550 Update Java package to 0.12
- PR #3549 Fix index name issue with iloc with RangeIndex
- PR #3562 Fix 4GB limit for gzipped-compressed csv files
- PR #2981 enable build.sh to build all targets without installation
- PR #3563 Use `__cuda_array_interface__` for serialization
- PR #3564 Fix cuda memory access error in gather_bitmask_kernel
- PR #3548 Replaced CUDA_RT_CALL with CUDA_TRY
- PR #3622 Fix new warnings and errors when building with gcc-8
- PR #3588 Remove avro reader column order reversal
- PR #3629 Fix hash map test failure
- PR #3637 Fix sorted set_index operations in dask_cudf


# cuDF 0.11.0 (11 Dec 2019)

## New Features

- PR #2905 Added `Series.median()` and null support for `Series.quantile()`
- PR #2930 JSON Reader: Support ARROW_RANDOM_FILE input
- PR #2956 Add `cudf::stack` and `cudf::tile`
- PR #2980 Added nvtext is_vowel/is_consonant functions
- PR #2987 Add `inplace` arg to `DataFrame.reset_index` and `Series`
- PR #3011 Added libcudf++ transition guide
- PR #3129 Add strings column factory from `std::vector`s
- PR #3054 Add parquet reader support for decimal data types
- PR #3022 adds DataFrame.astype for cuDF dataframes
- PR #2962 Add isnull(), notnull() and related functions
- PR #3025 Move search files to legacy
- PR #3068 Add `scalar` class
- PR #3094 Adding `any` and `all` support from libcudf
- PR #3130 Define and implement new `column_wrapper`
- PR #3143 Define and implement new copying APIs `slice` and `split`
- PR #3161 Move merge files to legacy
- PR #3079 Added support to write ORC files given a local path
- PR #3192 Add dtype param to cast `DataFrame` on init
- PR #3213 Port cuIO to libcudf++
- PR #3222 Add nvtext character tokenizer
- PR #3223 Java expose underlying buffers
- PR #3300 Add `DataFrame.insert`
- PR #3263 Define and implement new `valid_if`
- PR #3278 Add `to_host` utility to copy `column_view` to host
- PR #3087 Add new cudf::experimental bool8 wrapper
- PR #3219 Construct column from column_view
- PR #3250 Define and implement new merge APIs
- PR #3144 Define and implement new hashing APIs `hash` and `hash_partition`
- PR #3229 Define and implement new search APIs
- PR #3308 java add API for memory usage callbacks
- PR #2691 Row-wise reduction and scan operations via CuPy
- PR #3291 Add normalize_nans_and_zeros
- PR #3187 Define and implement new replace APIs
- PR #3356 Add vertical concatenation for table/columns
- PR #3344 java split API
- PR #2791 Add `groupby.std()`
- PR #3368 Enable dropna argument in dask_cudf groupby
- PR #3298 add null replacement iterator for column_device_view
- PR #3297 Define and implement new groupby API.
- PR #3396 Update device_atomics with new bool8 and timestamp specializations
- PR #3411 Java host memory management API
- PR #3393 Implement df.cov and enable covariance/correlation in dask_cudf
- PR #3401 Add dask_cudf ORC writer (to_orc)
- PR #3331 Add copy_if_else
- PR #3427 Define and Implement new multi-search API
- PR #3442 Add Bool-index + Multi column + DataFrame support for set-item
- PR #3172 Define and implement new fill/repeat/copy_range APIs
- PR #3497 Add DataFrame.drop(..., inplace=False) argument
- PR #3469 Add string functionality for replace API
<<<<<<< HEAD
=======
- PR #3527 Add string functionality for merge API
- PR #3557 Add contiguous_split() function. 
>>>>>>> a75e9df3

## Improvements

- PR #2904 Move gpu decompressors to cudf::io namespace
- PR #2977 Moved old C++ test utilities to legacy directory.
- PR #2965 Fix slow orc reader perf with large uncompressed blocks
- PR #2995 Move JIT type utilities to legacy directory
- PR #2927 Add ``Table`` and ``TableView`` extension classes that wrap legacy cudf::table
- PR #3005 Renames `cudf::exp` namespace to `cudf::experimental`
- PR #3008 Make safe versions of `is_null` and `is_valid` in `column_device_view`
- PR #3026 Move fill and repeat files to legacy
- PR #3027 Move copying.hpp and related source to legacy folder
- PR #3014 Snappy decompression optimizations
- PR #3032 Use `asarray` to coerce indices to a NumPy array
- PR #2996 IO Readers: Replace `cuio::device_buffer` with `rmm::device_buffer`
- PR #3051 Specialized hash function for strings column
- PR #3065 Select and Concat for cudf::experimental::table
- PR #3080 Move `valid_if.cuh` to `legacy/`
- PR #3052 Moved replace.hpp functionality to legacy
- PR #3091 Move join files to legacy
- PR #3092 Implicitly init RMM if Java allocates before init
- PR #3029 Update gdf_ numeric types with stdint and move to cudf namespace
- PR #3052 Moved replace.hpp functionality to legacy
- PR #2955 Add cmake option to only build for present GPU architecture
- PR #3070 Move functions.h and related source to legacy
- PR #2951 Allow set_index to handle a list of column names
- PR #3093 Move groupby files to legacy
- PR #2988 Removing GIS functionality (now part of cuSpatial library)
- PR #3067 Java method to return size of device memory buffer
- PR #3083 Improved some binary operation tests to include null testing.
- PR #3084 Update to arrow-cpp and pyarrow 0.15.0
- PR #3071 Move cuIO to legacy
- PR #3126 Round 2 of snappy decompression optimizations
- PR #3046 Define and implement new copying APIs `empty_like` and `allocate_like`
- PR #3128 Support MultiIndex in DataFrame.join
- PR #2971 Added initial gather and scatter methods for strings_column_view
- PR #3133 Port NVStrings to cudf column: count_characters and count_bytes
- PR #2991 Added strings column functions concatenate and join_strings
- PR #3028 Define and implement new `gather` APIs.
- PR #3135 Add nvtx utilities to cudf::nvtx namespace
- PR #3021 Java host side concat of serialized buffers
- PR #3138 Move unary files to legacy
- PR #3170 Port NVStrings substring functions to cudf strings column
- PR #3159 Port NVStrings is-chars-types function to cudf strings column
- PR #3154 Make `table_view_base.column()` const and add `mutable_table_view.column()`
- PR #3175 Set cmake cuda version variables
- PR #3171 Move deprecated error macros to legacy
- PR #3191 Port NVStrings integer convert ops to cudf column
- PR #3189 Port NVStrings find ops to cudf column
- PR #3352 Port NVStrings convert float functions to cudf strings column
- PR #3193 Add cuPy as a formal dependency
- PR #3195 Support for zero columned `table_view`
- PR #3165 Java device memory size for string category
- PR #3205 Move transform files to legacy
- PR #3202 Rename and move error.hpp to public headers
- PR #2878 Use upstream merge code in dask_cudf
- PR #3217 Port NVStrings upper and lower case conversion functions
- PR #3350 Port NVStrings booleans convert functions
- PR #3231 Add `column::release()` to give up ownership of contents.
- PR #3157 Use enum class rather than enum for mask_allocation_policy
- PR #3232 Port NVStrings datetime conversion to cudf strings column
- PR #3136 Define and implement new transpose API
- PR #3237 Define and implement new transform APIs
- PR #3245 Move binaryop files to legacy
- PR #3241 Move stream_compaction files to legacy
- PR #3166 Move reductions to legacy
- PR #3261 Small cleanup: remove `== true`
- PR #3271 Update rmm API based on `rmm.reinitialize(...)` change
- PR #3266 Remove optional checks for CuPy
- PR #3268 Adding null ordering per column feature when sorting
- PR #3239 Adding floating point specialization to comparators for NaNs
- PR #3270 Move predicates files to legacy
- PR #3281 Add to_host specialization for strings in column test utilities
- PR #3282 Add `num_bitmask_words`
- PR #3252 Add new factory methods to include passing an existing null mask
- PR #3288 Make `bit.cuh` utilities usable from host code.
- PR #3287 Move rolling windows files to legacy
- PR #3182 Define and implement new unary APIs `is_null` and `is_not_null`
- PR #3314 Drop `cython` from run requirements
- PR #3301 Add tests for empty column wrapper.
- PR #3294 Update to arrow-cpp and pyarrow 0.15.1
- PR #3310 Add `row_hasher` and `element_hasher` utilities
- PR #3272 Support non-default streams when creating/destroying hash maps
- PR #3286 Clean up the starter code on README
- PR #3332 Port NVStrings replace to cudf strings column
- PR #3354 Define and implement new `scatter` APIs
- PR #3322 Port NVStrings pad operations to cudf strings column
- PR #3345 Add cache member for number of characters in string_view class
- PR #3299 Define and implement new `is_sorted` APIs
- PR #3328 Partition by stripes in dask_cudf ORC reader
- PR #3243 Use upstream join code in dask_cudf
- PR #3371 Add `select` method to `table_view`
- PR #3309 Add java and JNI bindings for search bounds
- PR #3305 Define and implement new rolling window APIs
- PR #3380 Concatenate columns of strings
- PR #3382 Add fill function for strings column
- PR #3391 Move device_atomics_tests.cu files to legacy
- PR #3303 Define and implement new stream compaction APIs `copy_if`, `drop_nulls`,
           `apply_boolean_mask`, `drop_duplicate` and `unique_count`.
- PR #3387 Strings column gather function
- PR #3440 Strings column scatter function
- PR #3389 Move quantiles.hpp + group_quantiles.hpp files to legacy
- PR #3397 Port unary cast to libcudf++
- PR #3398 Move reshape.hpp files to legacy
- PR #3423 Port NVStrings htoi to cudf strings column
- PR #3425 Strings column copy_if_else implementation
- PR #3422 Move utilities to legacy
- PR #3201 Define and implement new datetime_ops APIs
- PR #3421 Port NVStrings find_multiple to cudf strings column
- PR #3448 Port scatter_to_tables to libcudf++
- PR #3458 Update strings sections in the transition guide
- PR #3462 Add `make_empty_column` and update `empty_like`.
- PR #3465 Port `aggregation` traits and utilities.
- PR #3214 Define and implement new unary operations APIs
- PR #3475 Add `bitmask_to_host` column utility
- PR #3487 Add is_boolean trait and random timestamp generator for testing
- PR #3492 Small cleanup (remove std::abs) and comment
- PR #3407 Allow multiple row-groups per task in dask_cudf read_parquet
- PR #3512 Remove unused CUDA conda labels
- PR #3500 cudf::fill()/cudf::repeat() support for strings columns.
- PR #3438 Update scalar and scalar_device_view to better support strings
- PR #3414 Add copy_range function for strings column

## Bug Fixes

- PR #2895 Fixed dask_cudf group_split behavior to handle upstream rearrange_by_divisions
- PR #3048 Support for zero columned tables
- PR #3030 Fix snappy decoding regression in PR #3014
- PR #3041 Fixed exp to experimental namespace name change issue
- PR #3056 Add additional cmake hint for finding local build of RMM files
- PR #3060 Move copying.hpp includes to legacy
- PR #3139 Fixed java RMM auto initalization
- PR #3141 Java fix for relocated IO headers
- PR #3149 Rename column_wrapper.cuh to column_wrapper.hpp
- PR #3168 Fix mutable_column_device_view head const_cast
- PR #3199 Update JNI includes for legacy moves
- PR #3204 ORC writer: Fix ByteRLE encoding of NULLs
- PR #2994 Fix split_out-support but with hash_object_dispatch
- PR #3212 Fix string to date casting when format is not specified
- PR #3218 Fixes `row_lexicographic_comparator` issue with handling two tables
- PR #3228 Default initialize RMM when Java native dependencies are loaded
- PR #3012 replacing instances of `to_gpu_array` with `mem`
- PR #3236 Fix Numba 0.46+/CuPy 6.3 interface compatibility
- PR #3276 Update JNI includes for legacy moves
- PR #3256 Fix orc writer crash with multiple string columns
- PR #3211 Fix breaking change caused by rapidsai/rmm#167
- PR #3265 Fix dangling pointer in `is_sorted`
- PR #3267 ORC writer: fix incorrect ByteRLE encoding of long literal runs
- PR #3277 Fix invalid reference to deleted temporary in `is_sorted`.
- PR #3274 ORC writer: fix integer RLEv2 mode2 unsigned base value encoding
- PR #3279 Fix shutdown hang issues with pinned memory pool init executor
- PR #3280 Invalid children check in mutable_column_device_view
- PR #3289 fix java memory usage API for empty columns
- PR #3293 Fix loading of csv files zipped on MacOS (disabled zip min version check)
- PR #3295 Fix storing storing invalid RMM exec policies.
- PR #3307 Add pd.RangeIndex to from_pandas to fix dask_cudf meta_nonempty bug
- PR #3313 Fix public headers including non-public headers
- PR #3318 Revert arrow to 0.15.0 temporarily to unblock downstream projects CI
- PR #3317 Fix index-argument bug in dask_cudf parquet reader
- PR #3323 Fix `insert` non-assert test case
- PR #3341 Fix `Series` constructor converting NoneType to "None"
- PR #3326 Fix and test for detail::gather map iterator type inference
- PR #3334 Remove zero-size exception check from make_strings_column factories
- PR #3333 Fix compilation issues with `constexpr` functions not marked `__device__`
- PR #3340 Make all benchmarks use cudf base fixture to initialize RMM pool
- PR #3337 Fix Java to pad validity buffers to 64-byte boundary
- PR #3362 Fix `find_and_replace` upcasting series for python scalars and lists
- PR #3357 Disabling `column_view` iterators for non fixed-width types
- PR #3383 Fix : properly compute null counts for rolling_window.
- PR #3386 Removing external includes from `column_view.hpp`
- PR #3369 Add write_partition to dask_cudf to fix to_parquet bug
- PR #3388 Support getitem with bools when DataFrame has a MultiIndex
- PR #3408 Fix String and Column (De-)Serialization
- PR #3372 Fix dask-distributed scatter_by_map bug
- PR #3419 Fix a bug in parse_into_parts (incomplete input causing walking past the end of string).
- PR #3413 Fix dask_cudf read_csv file-list bug
- PR #3416 Fix memory leak in ColumnVector when pulling strings off the GPU
- PR #3424 Fix benchmark build by adding libcudacxx to benchmark's CMakeLists.txt
- PR #3435 Fix diff and shift for empty series
- PR #3439 Fix index-name bug in StringColumn concat
- PR #3445 Fix ORC Writer default stripe size
- PR #3459 Fix printing of invalid entries
- PR #3466 Fix gather null mask allocation for invalid index
- PR #3468 Fix memory leak issue in `drop_duplicates`
- PR #3474 Fix small doc error in capitalize Docs
- PR #3491 Fix more doc errors in NVStrings
- PR #3478 Fix as_index deep copy via Index.rename inplace arg
- PR #3476 Fix ORC reader timezone conversion
- PR #3188 Repr slices up large DataFrames
- PR #3519 Fix strings column concatenate handling zero-sized columns
- PR #3530 Fix copy_if_else test case fail issue
- PR #3523 Fix lgenfe issue with debug build
- PR #3532 Fix potential use-after-free in cudf parquet reader
- PR #3540 Fix unary_op null_mask bug and add missing test cases
- PR #3559 Use HighLevelGraph api in DataFrame constructor (Fix upstream compatibility)
- PR #3572 Fix CI Issue with hypothesis tests that are flaky


# cuDF 0.10.0 (16 Oct 2019)

## New Features

- PR #2423 Added `groupby.quantile()`
- PR #2522 Add Java bindings for NVStrings backed upper and lower case mutators
- PR #2605 Added Sort based groupby in libcudf
- PR #2607 Add Java bindings for parsing JSON
- PR #2629 Add dropna= parameter to groupby
- PR #2585 ORC & Parquet Readers: Remove millisecond timestamp restriction
- PR #2507 Add GPU-accelerated ORC Writer
- PR #2559 Add Series.tolist()
- PR #2653 Add Java bindings for rolling window operations
- PR #2480 Merge `custreamz` codebase into `cudf` repo
- PR #2674 Add __contains__ for Index/Series/Column
- PR #2635 Add support to read from remote and cloud sources like s3, gcs, hdfs
- PR #2722 Add Java bindings for NVTX ranges
- PR #2702 Add make_bool to dataset generation functions
- PR #2394 Move `rapidsai/custrings` into `cudf`
- PR #2734 Final sync of custrings source into cudf
- PR #2724 Add libcudf support for __contains__
- PR #2777 Add python bindings for porter stemmer measure functionality
- PR #2781 Add issorted to is_monotonic
- PR #2685 Add cudf::scatter_to_tables and cython binding
- PR #2743 Add Java bindings for NVStrings timestamp2long as part of String ColumnVector casting
- PR #2785 Add nvstrings Python docs
- PR #2786 Add benchmarks option to root build.sh
- PR #2802 Add `cudf::repeat()` and `cudf.Series.repeat()`
- PR #2773 Add Fisher's unbiased kurtosis and skew for Series/DataFrame
- PR #2748 Parquet Reader: Add option to specify loading of PANDAS index
- PR #2807 Add scatter_by_map to DataFrame python API
- PR #2836 Add nvstrings.code_points method
- PR #2844 Add Series/DataFrame notnull
- PR #2858 Add GTest type list utilities
- PR #2870 Add support for grouping by Series of arbitrary length
- PR #2719 Series covariance and Pearson correlation
- PR #2207 Beginning of libcudf overhaul: introduce new column and table types
- PR #2869 Add `cudf.CategoricalDtype`
- PR #2838 CSV Reader: Support ARROW_RANDOM_FILE input
- PR #2655 CuPy-based Series and Dataframe .values property
- PR #2803 Added `edit_distance_matrix()` function to calculate pairwise edit distance for each string on a given nvstrings object.
- PR #2811 Start of cudf strings column work based on 2207
- PR #2872 Add Java pinned memory pool allocator
- PR #2969 Add findAndReplaceAll to ColumnVector
- PR #2814 Add Datetimeindex.weekday
- PR #2999 Add timestamp conversion support for string categories
- PR #2918 Add cudf::column timestamp wrapper types

## Improvements

- PR #2578 Update legacy_groupby to use libcudf group_by_without_aggregation
- PR #2581 Removed `managed` allocator from hash map classes.
- PR #2571 Remove unnecessary managed memory from gdf_column_concat
- PR #2648 Cython/Python reorg
- PR #2588 Update Series.append documentation
- PR #2632 Replace dask-cudf set_index code with upstream
- PR #2682 Add cudf.set_allocator() function for easier allocator init
- PR #2642 Improve null printing and testing
- PR #2747 Add missing Cython headers / cudftestutil lib to conda package for cuspatial build
- PR #2706 Compute CSV format in device code to speedup performance
- PR #2673 Add support for np.longlong type
- PR #2703 move dask serialization dispatch into cudf
- PR #2728 Add YYMMDD to version tag for nightly conda packages
- PR #2729 Handle file-handle input in to_csv
- PR #2741 CSV Reader: Move kernel functions into its own file
- PR #2766 Improve nvstrings python cmake flexibility
- PR #2756 Add out_time_unit option to csv reader, support timestamp resolutions
- PR #2771 Stopgap alias for to_gpu_matrix()
- PR #2783 Support mapping input columns to function arguments in apply kernels
- PR #2645 libcudf unique_count for Series.nunique
- PR #2817 Dask-cudf: `read_parquet` support for remote filesystems
- PR #2823 improve java data movement debugging
- PR #2806 CSV Reader: Clean-up row offset operations
- PR #2640 Add dask wait/persist exmaple to 10 minute guide
- PR #2828 Optimizations of kernel launch configuration for `DataFrame.apply_rows` and `DataFrame.apply_chunks`
- PR #2831 Add `column` argument to `DataFrame.drop`
- PR #2775 Various optimizations to improve __getitem__ and __setitem__ performance
- PR #2810 cudf::allocate_like can optionally always allocate a mask.
- PR #2833 Parquet reader: align page data allocation sizes to 4-bytes to satisfy cuda-memcheck
- PR #2832 Using the new Python bindings for UCX
- PR #2856 Update group_split_cudf to use scatter_by_map
- PR #2890 Optionally keep serialized table data on the host.
- PR #2778 Doc: Updated and fixed some docstrings that were formatted incorrectly.
- PR #2830 Use YYMMDD tag in custreamz nightly build
- PR #2875 Java: Remove synchronized from register methods in MemoryCleaner
- PR #2887 Minor snappy decompression optimization
- PR #2899 Use new RMM API based on Cython
- PR #2788 Guide to Python UDFs
- PR #2919 Change java API to use operators in groupby namespace
- PR #2909 CSV Reader: Avoid row offsets host vector default init
- PR #2834 DataFrame supports setting columns via attribute syntax `df.x = col`
- PR #3147 DataFrame can be initialized from rows via list of tuples
- PR #3539 Restrict CuPy to 6

## Bug Fixes

- PR #2584 ORC Reader: fix parsing of `DECIMAL` index positions
- PR #2619 Fix groupby serialization/deserialization
- PR #2614 Update Java version to match
- PR #2601 Fixes nlargest(1) issue in Series and Dataframe
- PR #2610 Fix a bug in index serialization (properly pass DeviceNDArray)
- PR #2621 Fixes the floordiv issue of not promoting float type when rhs is 0
- PR #2611 Types Test: fix static casting from negative int to string
- PR #2618 IO Readers: Fix datasource memory map failure for multiple reads
- PR #2628 groupby_without_aggregation non-nullable input table produces non-nullable output
- PR #2615 fix string category partitioning in java API
- PR #2641 fix string category and timeunit concat in the java API
- PR #2649 Fix groupby issue resulting from column_empty bug
- PR #2658 Fix astype() for null categorical columns
- PR #2660 fix column string category and timeunit concat in the java API
- PR #2664 ORC reader: fix `skip_rows` larger than first stripe
- PR #2654 Allow Java gdfOrderBy to work with string categories
- PR #2669 AVRO reader: fix non-deterministic output
- PR #2668 Update Java bindings to specify timestamp units for ORC and Parquet readers
- PR #2679 AVRO reader: fix cuda errors when decoding compressed streams
- PR #2692 Add concatenation for data-frame with different headers (empty and non-empty)
- PR #2651 Remove nvidia driver installation from ci/cpu/build.sh
- PR #2697 Ensure csv reader sets datetime column time units
- PR #2698 Return RangeIndex from contiguous slice of RangeIndex
- PR #2672 Fix null and integer handling in round
- PR #2704 Parquet Reader: Fix crash when loading string column with nulls
- PR #2725 Fix Jitify issue with running on Turing using CUDA version < 10
- PR #2731 Fix building of benchmarks
- PR #2738 Fix java to find new NVStrings locations
- PR #2736 Pin Jitify branch to v0.10 version
- PR #2742 IO Readers: Fix possible silent failures when creating `NvStrings` instance
- PR #2753 Fix java quantile API calls
- PR #2762 Fix validity processing for time in java
- PR #2796 Fix handling string slicing and other nvstrings delegated methods with dask
- PR #2769 Fix link to API docs in README.md
- PR #2772 Handle multiindex pandas Series #2772
- PR #2749 Fix apply_rows/apply_chunks pessimistic null mask to use in_cols null masks only
- PR #2752 CSV Reader: Fix exception when there's no rows to process
- PR #2716 Added Exception for `StringMethods` in string methods
- PR #2787 Fix Broadcasting `None` to `cudf-series`
- PR #2794 Fix async race in NVCategory::get_value and get_value_bounds
- PR #2795 Fix java build/cast error
- PR #2496 Fix improper merge of two dataframes when names differ
- PR #2824 Fix issue with incorrect result when Numeric Series replace is called several times
- PR #2751 Replace value with null
- PR #2765 Fix Java inequality comparisons for string category
- PR #2818 Fix java join API to use new C++ join API
- PR #2841 Fix nvstrings.slice and slice_from for range (0,0)
- PR #2837 Fix join benchmark
- PR #2809 Add hash_df and group_split dispatch functions for dask
- PR #2843 Parquet reader: fix skip_rows when not aligned with page or row_group boundaries
- PR #2851 Deleted existing dask-cudf/record.txt
- PR #2854 Fix column creation from ephemeral objects exposing __cuda_array_interface__
- PR #2860 Fix boolean indexing when the result is a single row
- PR #2859 Fix tail method issue for string columns
- PR #2852 Fixed `cumsum()` and `cumprod()` on boolean series.
- PR #2865 DaskIO: Fix `read_csv` and `read_orc` when input is list of files
- PR #2750 Fixed casting values to cudf::bool8 so non-zero values always cast to true
- PR #2873 Fixed dask_cudf read_partition bug by generating ParquetDatasetPiece
- PR #2850 Fixes dask_cudf.read_parquet on partitioned datasets
- PR #2896 Properly handle `axis` string keywords in `concat`
- PR #2926 Update rounding algorithm to avoid using fmod
- PR #2968 Fix Java dependency loading when using NVTX
- PR #2963 Fix ORC writer uncompressed block indexing
- PR #2928 CSV Reader: Fix using `byte_range` for large datasets
- PR #2983 Fix sm_70+ race condition in gpu_unsnap
- PR #2964 ORC Writer: Segfault when writing mixed numeric and string columns
- PR #3007 Java: Remove unit test that frees RMM invalid pointer
- PR #3009 Fix orc reader RLEv2 patch position regression from PR #2507
- PR #3002 Fix CUDA invalid configuration errors reported after loading an ORC file without data
- PR #3035 Update update-version.sh for new docs locations
- PR #3038 Fix uninitialized stream parameter in device_table deleter
- PR #3064 Fixes groupby performance issue
- PR #3061 Add rmmInitialize to nvstrings gtests
- PR #3058 Fix UDF doc markdown formatting
- PR #3059 Add nvstrings python build instructions to contributing.md


# cuDF 0.9.0 (21 Aug 2019)

## New Features

- PR #1993 Add CUDA-accelerated series aggregations: mean, var, std
- PR #2111 IO Readers: Support memory buffer, file-like object, and URL inputs
- PR #2012 Add `reindex()` to DataFrame and Series
- PR #2097 Add GPU-accelerated AVRO reader
- PR #2098 Support binary ops on DFs and Series with mismatched indices
- PR #2160 Merge `dask-cudf` codebase into `cudf` repo
- PR #2149 CSV Reader: Add `hex` dtype for explicit hexadecimal parsing
- PR #2156 Add `upper_bound()` and `lower_bound()` for libcudf tables and `searchsorted()` for cuDF Series
- PR #2158 CSV Reader: Support single, non-list/dict argument for `dtype`
- PR #2177 CSV Reader: Add `parse_dates` parameter for explicit date inference
- PR #1744 cudf::apply_boolean_mask and cudf::drop_nulls support for cudf::table inputs (multi-column)
- PR #2196 Add `DataFrame.dropna()`
- PR #2197 CSV Writer: add `chunksize` parameter for `to_csv`
- PR #2215 `type_dispatcher` benchmark
- PR #2179 Add Java quantiles
- PR #2157 Add __array_function__ to DataFrame and Series
- PR #2212 Java support for ORC reader
- PR #2224 Add DataFrame isna, isnull, notna functions
- PR #2236 Add Series.drop_duplicates
- PR #2105 Add hash-based join benchmark
- PR #2316 Add unique, nunique, and value_counts for datetime columns
- PR #2337 Add Java support for slicing a ColumnVector
- PR #2049 Add cudf::merge (sorted merge)
- PR #2368 Full cudf+dask Parquet Support
- PR #2380 New cudf::is_sorted checks whether cudf::table is sorted
- PR #2356 Java column vector standard deviation support
- PR #2221 MultiIndex full indexing - Support iloc and wildcards for loc
- PR #2429 Java support for getting length of strings in a ColumnVector
- PR #2415 Add `value_counts` for series of any type
- PR #2446 Add __array_function__ for index
- PR #2437 ORC reader: Add 'use_np_dtypes' option
- PR #2382 Add CategoricalAccessor add, remove, rename, and ordering methods
- PR #2464 Native implement `__cuda_array_interface__` for Series/Index/Column objects
- PR #2425 Rolling window now accepts array-based user-defined functions
- PR #2442 Add __setitem__
- PR #2449 Java support for getting byte count of strings in a ColumnVector
- PR #2492 Add groupby.size() method
- PR #2358 Add cudf::nans_to_nulls: convert floating point column into bitmask
- PR #2489 Add drop argument to set_index
- PR #2491 Add Java bindings for ORC reader 'use_np_dtypes' option
- PR #2213 Support s/ms/us/ns DatetimeColumn time unit resolutions
- PR #2536 Add _constructor properties to Series and DataFrame

## Improvements

- PR #2103 Move old `column` and `bitmask` files into `legacy/` directory
- PR #2109 added name to Python column classes
- PR #1947 Cleanup serialization code
- PR #2125 More aggregate in java API
- PR #2127 Add in java Scalar tests
- PR #2088 Refactor of Python groupby code
- PR #2130 Java serialization and deserialization of tables.
- PR #2131 Chunk rows logic added to csv_writer
- PR #2129 Add functions in the Java API to support nullable column filtering
- PR #2165 made changes to get_dummies api for it to be available in MethodCache
- PR #2171 Add CodeCov integration, fix doc version, make --skip-tests work when invoking with source
- PR #2184 handle remote orc files for dask-cudf
- PR #2186 Add `getitem` and `getattr` style access to Rolling objects
- PR #2168 Use cudf.Column for CategoricalColumn's categories instead of a tuple
- PR #2193 DOC: cudf::type_dispatcher documentation for specializing dispatched functors
- PR #2199 Better java support for appending strings
- PR #2176 Added column dtype support for datetime, int8, int16 to csv_writer
- PR #2209 Matching `get_dummies` & `select_dtypes` behavior to pandas
- PR #2217 Updated Java bindings to use the new groupby API
- PR #2214 DOC: Update doc instructions to build/install `cudf` and `dask-cudf`
- PR #2220 Update Java bindings for reduction rename
- PR #2232 Move CodeCov upload from build script to Jenkins
- PR #2225 refactor to use libcudf for gathering columns in dataframes
- PR #2293 Improve join performance (faster compute_join_output_size)
- PR #2300 Create separate dask codeowners for dask-cudf codebase
- PR #2304 gdf_group_by_without_aggregations returns gdf_column
- PR #2309 Java readers: remove redundant copy of result pointers
- PR #2307 Add `black` and `isort` to style checker script
- PR #2345 Restore removal of old groupby implementation
- PR #2342 Improve `astype()` to operate all ways
- PR #2329 using libcudf cudf::copy for column deep copy
- PR #2344 DOC: docs on code formatting for contributors
- PR #2376 Add inoperative axis= and win_type= arguments to Rolling()
- PR #2378 remove dask for (de-)serialization of cudf objects
- PR #2353 Bump Arrow and Dask versions
- PR #2377 Replace `standard_python_slice` with just `slice.indices()`
- PR #2373 cudf.DataFrame enchancements & Series.values support
- PR #2392 Remove dlpack submodule; make cuDF's Cython API externally accessible
- PR #2430 Updated Java bindings to use the new unary API
- PR #2406 Moved all existing `table` related files to a `legacy/` directory
- PR #2350 Performance related changes to get_dummies
- PR #2420 Remove `cudautils.astype` and replace with `typecast.apply_cast`
- PR #2456 Small improvement to typecast utility
- PR #2458 Fix handling of thirdparty packages in `isort` config
- PR #2459 IO Readers: Consolidate all readers to use `datasource` class
- PR #2475 Exposed type_dispatcher.hpp, nvcategory_util.hpp and wrapper_types.hpp in the include folder
- PR #2484 Enabled building libcudf as a static library
- PR #2453 Streamline CUDA_REL environment variable
- PR #2483 Bundle Boost filesystem dependency in the Java jar
- PR #2486 Java API hash functions
- PR #2481 Adds the ignore_null_keys option to the java api
- PR #2490 Java api: support multiple aggregates for the same column
- PR #2510 Java api: uses table based apply_boolean_mask
- PR #2432 Use pandas formatting for console, html, and latex output
- PR #2573 Bump numba version to 0.45.1
- PR #2606 Fix references to notebooks-contrib

## Bug Fixes

- PR #2086 Fixed quantile api behavior mismatch in series & dataframe
- PR #2128 Add offset param to host buffer readers in java API.
- PR #2145 Work around binops validity checks for java
- PR #2146 Work around unary_math validity checks for java
- PR #2151 Fixes bug in cudf::copy_range where null_count was invalid
- PR #2139 matching to pandas describe behavior & fixing nan values issue
- PR #2161 Implicitly convert unsigned to signed integer types in binops
- PR #2154 CSV Reader: Fix bools misdetected as strings dtype
- PR #2178 Fix bug in rolling bindings where a view of an ephemeral column was being taken
- PR #2180 Fix issue with isort reordering `importorskip` below imports depending on them
- PR #2187 fix to honor dtype when numpy arrays are passed to columnops.as_column
- PR #2190 Fix issue in astype conversion of string column to 'str'
- PR #2208 Fix issue with calling `head()` on one row dataframe
- PR #2229 Propagate exceptions from Cython cdef functions
- PR #2234 Fix issue with local build script not properly building
- PR #2223 Fix CUDA invalid configuration errors reported after loading small compressed ORC files
- PR #2162 Setting is_unique and is_monotonic-related attributes
- PR #2244 Fix ORC RLEv2 delta mode decoding with nonzero residual delta width
- PR #2297 Work around `var/std` unsupported only at debug build
- PR #2302 Fixed java serialization corner case
- PR #2355 Handle float16 in binary operations
- PR #2311 Fix copy behaviour for GenericIndex
- PR #2349 Fix issues with String filter in java API
- PR #2323 Fix groupby on categoricals
- PR #2328 Ensure order is preserved in CategoricalAccessor._set_categories
- PR #2202 Fix issue with unary ops mishandling empty input
- PR #2326 Fix for bug in DLPack when reading multiple columns
- PR #2324 Fix cudf Docker build
- PR #2325 Fix ORC RLEv2 patched base mode decoding with nonzero patch width
- PR #2235 Fix get_dummies to be compatible with dask
- PR #2332 Zero initialize gdf_dtype_extra_info
- PR #2355 Handle float16 in binary operations
- PR #2360 Fix missing dtype handling in cudf.Series & columnops.as_column
- PR #2364 Fix quantile api and other trivial issues around it
- PR #2361 Fixed issue with `codes` of CategoricalIndex
- PR #2357 Fixed inconsistent type of index created with from_pandas vs direct construction
- PR #2389 Fixed Rolling __getattr__ and __getitem__ for offset based windows
- PR #2402 Fixed bug in valid mask computation in cudf::copy_if (apply_boolean_mask)
- PR #2401 Fix to a scalar datetime(of type Days) issue
- PR #2386 Correctly allocate output valids in groupby
- PR #2411 Fixed failures on binary op on single element string column
- PR #2422 Fix Pandas logical binary operation incompatibilites
- PR #2447 Fix CodeCov posting build statuses temporarily
- PR #2450 Fix erroneous null handling in `cudf.DataFrame`'s `apply_rows`
- PR #2470 Fix issues with empty strings and string categories (Java)
- PR #2471 Fix String Column Validity.
- PR #2481 Fix java validity buffer serialization
- PR #2485 Updated bytes calculation to use size_t to avoid overflow in column concat
- PR #2461 Fix groupby multiple aggregations same column
- PR #2514 Fix cudf::drop_nulls threshold handling in Cython
- PR #2516 Fix utilities include paths and meta.yaml header paths
- PR #2517 Fix device memory leak in to_dlpack tensor deleter
- PR #2431 Fix local build generated file ownerships
- PR #2511 Added import of orc, refactored exception handlers to not squash fatal exceptions
- PR #2527 Fix index and column input handling in dask_cudf read_parquet
- PR #2466 Fix `dataframe.query` returning null rows erroneously
- PR #2548 Orc reader: fix non-deterministic data decoding at chunk boundaries
- PR #2557 fix cudautils import in string.py
- PR #2521 Fix casting datetimes from/to the same resolution
- PR #2545 Fix MultiIndexes with datetime levels
- PR #2560 Remove duplicate `dlpack` definition in conda recipe
- PR #2567 Fix ColumnVector.fromScalar issues while dealing with null scalars
- PR #2565 Orc reader: fix incorrect data decoding of int64 data types
- PR #2577 Fix search benchmark compilation error by adding necessary header
- PR #2604 Fix a bug in copying.pyx:_normalize_types that upcasted int32 to int64


# cuDF 0.8.0 (27 June 2019)

## New Features

- PR #1524 Add GPU-accelerated JSON Lines parser with limited feature set
- PR #1569 Add support for Json objects to the JSON Lines reader
- PR #1622 Add Series.loc
- PR #1654 Add cudf::apply_boolean_mask: faster replacement for gdf_apply_stencil
- PR #1487 cython gather/scatter
- PR #1310 Implemented the slice/split functionality.
- PR #1630 Add Python layer to the GPU-accelerated JSON reader
- PR #1745 Add rounding of numeric columns via Numba
- PR #1772 JSON reader: add support for BytesIO and StringIO input
- PR #1527 Support GDF_BOOL8 in readers and writers
- PR #1819 Logical operators (AND, OR, NOT) for libcudf and cuDF
- PR #1813 ORC Reader: Add support for stripe selection
- PR #1828 JSON Reader: add suport for bool8 columns
- PR #1833 Add column iterator with/without nulls
- PR #1665 Add the point-in-polygon GIS function
- PR #1863 Series and Dataframe methods for all and any
- PR #1908 cudf::copy_range and cudf::fill for copying/assigning an index or range to a constant
- PR #1921 Add additional formats for typecasting to/from strings
- PR #1807 Add Series.dropna()
- PR #1987 Allow user defined functions in the form of ptx code to be passed to binops
- PR #1948 Add operator functions like `Series.add()` to DataFrame and Series
- PR #1954 Add skip test argument to GPU build script
- PR #2018 Add bindings for new groupby C++ API
- PR #1984 Add rolling window operations Series.rolling() and DataFrame.rolling()
- PR #1542 Python method and bindings for to_csv
- PR #1995 Add Java API
- PR #1998 Add google benchmark to cudf
- PR #1845 Add cudf::drop_duplicates, DataFrame.drop_duplicates
- PR #1652 Added `Series.where()` feature
- PR #2074 Java Aggregates, logical ops, and better RMM support
- PR #2140 Add a `cudf::transform` function
- PR #2068 Concatenation of different typed columns

## Improvements

- PR #1538 Replacing LesserRTTI with inequality_comparator
- PR #1703 C++: Added non-aggregating `insert` to `concurrent_unordered_map` with specializations to store pairs with a single atomicCAS when possible.
- PR #1422 C++: Added a RAII wrapper for CUDA streams
- PR #1701 Added `unique` method for stringColumns
- PR #1713 Add documentation for Dask-XGBoost
- PR #1666 CSV Reader: Improve performance for files with large number of columns
- PR #1725 Enable the ability to use a single column groupby as its own index
- PR #1759 Add an example showing simultaneous rolling averages to `apply_grouped` documentation
- PR #1746 C++: Remove unused code: `windowed_ops.cu`, `sorting.cu`, `hash_ops.cu`
- PR #1748 C++: Add `bool` nullability flag to `device_table` row operators
- PR #1764 Improve Numerical column: `mean_var` and `mean`
- PR #1767 Speed up Python unit tests
- PR #1770 Added build.sh script, updated CI scripts and documentation
- PR #1739 ORC Reader: Add more pytest coverage
- PR #1696 Added null support in `Series.replace()`.
- PR #1390 Added some basic utility functions for `gdf_column`'s
- PR #1791 Added general column comparison code for testing
- PR #1795 Add printing of git submodule info to `print_env.sh`
- PR #1796 Removing old sort based group by code and gdf_filter
- PR #1811 Added funtions for copying/allocating `cudf::table`s
- PR #1838 Improve columnops.column_empty so that it returns typed columns instead of a generic Column
- PR #1890 Add utils.get_dummies- a pandas-like wrapper around one_hot-encoding
- PR #1823 CSV Reader: default the column type to string for empty dataframes
- PR #1827 Create bindings for scalar-vector binops, and update one_hot_encoding to use them
- PR #1817 Operators now support different sized dataframes as long as they don't share different sized columns
- PR #1855 Transition replace_nulls to new C++ API and update corresponding Cython/Python code
- PR #1858 Add `std::initializer_list` constructor to `column_wrapper`
- PR #1846 C++ type-erased gdf_equal_columns test util; fix gdf_equal_columns logic error
- PR #1390 Added some basic utility functions for `gdf_column`s
- PR #1391 Tidy up bit-resolution-operation and bitmask class code
- PR #1882 Add iloc functionality to MultiIndex dataframes
- PR #1884 Rolling windows: general enhancements and better coverage for unit tests
- PR #1886 support GDF_STRING_CATEGORY columns in apply_boolean_mask, drop_nulls and other libcudf functions
- PR #1896 Improve performance of groupby with levels specified in dask-cudf
- PR #1915 Improve iloc performance for non-contiguous row selection
- PR #1859 Convert read_json into a C++ API
- PR #1919 Rename libcudf namespace gdf to namespace cudf
- PR #1850 Support left_on and right_on for DataFrame merge operator
- PR #1930 Specialize constructor for `cudf::bool8` to cast argument to `bool`
- PR #1938 Add default constructor for `column_wrapper`
- PR #1930 Specialize constructor for `cudf::bool8` to cast argument to `bool`
- PR #1952 consolidate libcudf public API headers in include/cudf
- PR #1949 Improved selection with boolmask using libcudf `apply_boolean_mask`
- PR #1956 Add support for nulls in `query()`
- PR #1973 Update `std::tuple` to `std::pair` in top-most libcudf APIs and C++ transition guide
- PR #1981 Convert read_csv into a C++ API
- PR #1868 ORC Reader: Support row index for speed up on small/medium datasets
- PR #1964 Added support for list-like types in Series.str.cat
- PR #2005 Use HTML5 details tag in bug report issue template
- PR #2003 Removed few redundant unit-tests from test_string.py::test_string_cat
- PR #1944 Groupby design improvements
- PR #2017 Convert `read_orc()` into a C++ API
- PR #2011 Convert `read_parquet()` into a C++ API
- PR #1756 Add documentation "10 Minutes to cuDF and dask_cuDF"
- PR #2034 Adding support for string columns concatenation using "add" binary operator
- PR #2042 Replace old "10 Minutes" guide with new guide for docs build process
- PR #2036 Make library of common test utils to speed up tests compilation
- PR #2022 Facilitating get_dummies to be a high level api too
- PR #2050 Namespace IO readers and add back free-form `read_xxx` functions
- PR #2104 Add a functional ``sort=`` keyword argument to groupby
- PR #2108 Add `find_and_replace` for StringColumn for replacing single values
- PR #1803 cuDF/CuPy interoperability documentation

## Bug Fixes

- PR #1465 Fix for test_orc.py and test_sparse_df.py test failures
- PR #1583 Fix underlying issue in `as_index()` that was causing `Series.quantile()` to fail
- PR #1680 Add errors= keyword to drop() to fix cudf-dask bug
- PR #1651 Fix `query` function on empty dataframe
- PR #1616 Fix CategoricalColumn to access categories by index instead of iteration
- PR #1660 Fix bug in `loc` when indexing with a column name (a string)
- PR #1683 ORC reader: fix timestamp conversion to UTC
- PR #1613 Improve CategoricalColumn.fillna(-1) performance
- PR #1642 Fix failure of CSV_TEST gdf_csv_test.SkiprowsNrows on multiuser systems
- PR #1709 Fix handling of `datetime64[ms]` in `dataframe.select_dtypes`
- PR #1704 CSV Reader: Add support for the plus sign in number fields
- PR #1687 CSV reader: return an empty dataframe for zero size input
- PR #1757 Concatenating columns with null columns
- PR #1755 Add col_level keyword argument to melt
- PR #1758 Fix df.set_index() when setting index from an empty column
- PR #1749 ORC reader: fix long strings of NULL values resulting in incorrect data
- PR #1742 Parquet Reader: Fix index column name to match PANDAS compat
- PR #1782 Update libcudf doc version
- PR #1783 Update conda dependencies
- PR #1786 Maintain the original series name in series.unique output
- PR #1760 CSV Reader: fix segfault when dtype list only includes columns from usecols list
- PR #1831 build.sh: Assuming python is in PATH instead of using PYTHON env var
- PR #1839 Raise an error instead of segfaulting when transposing a DataFrame with StringColumns
- PR #1840 Retain index correctly during merge left_on right_on
- PR #1825 cuDF: Multiaggregation Groupby Failures
- PR #1789 CSV Reader: Fix missing support for specifying `int8` and `int16` dtypes
- PR #1857 Cython Bindings: Handle `bool` columns while calling `column_view_from_NDArrays`
- PR #1849 Allow DataFrame support methods to pass arguments to the methods
- PR #1847 Fixed #1375 by moving the nvstring check into the wrapper function
- PR #1864 Fixing cudf reduction for POWER platform
- PR #1869 Parquet reader: fix Dask timestamps not matching with Pandas (convert to milliseconds)
- PR #1876 add dtype=bool for `any`, `all` to treat integer column correctly
- PR #1875 CSV reader: take NaN values into account in dtype detection
- PR #1873 Add column dtype checking for the all/any methods
- PR #1902 Bug with string iteration in _apply_basic_agg
- PR #1887 Fix for initialization issue in pq_read_arg,orc_read_arg
- PR #1867 JSON reader: add support for null/empty fields, including the 'null' literal
- PR #1891 Fix bug #1750 in string column comparison
- PR #1909 Support of `to_pandas()` of boolean series with null values
- PR #1923 Use prefix removal when two aggs are called on a SeriesGroupBy
- PR #1914 Zero initialize gdf_column local variables
- PR #1959 Add support for comparing boolean Series to scalar
- PR #1966 Ignore index fix in series append
- PR #1967 Compute index __sizeof__ only once for DataFrame __sizeof__
- PR #1977 Support CUDA installation in default system directories
- PR #1982 Fixes incorrect index name after join operation
- PR #1985 Implement `GDF_PYMOD`, a special modulo that follows python's sign rules
- PR #1991 Parquet reader: fix decoding of NULLs
- PR #1990 Fixes a rendering bug in the `apply_grouped` documentation
- PR #1978 Fix for values being filled in an empty dataframe
- PR #2001 Correctly create MultiColumn from Pandas MultiColumn
- PR #2006 Handle empty dataframe groupby construction for dask
- PR #1965 Parquet Reader: Fix duplicate index column when it's already in `use_cols`
- PR #2033 Add pip to conda environment files to fix warning
- PR #2028 CSV Reader: Fix reading of uncompressed files without a recognized file extension
- PR #2073 Fix an issue when gathering columns with NVCategory and nulls
- PR #2053 cudf::apply_boolean_mask return empty column for empty boolean mask
- PR #2066 exclude `IteratorTest.mean_var_output` test from debug build
- PR #2069 Fix JNI code to use read_csv and read_parquet APIs
- PR #2071 Fix bug with unfound transitive dependencies for GTests in Ubuntu 18.04
- PR #2089 Configure Sphinx to render params correctly
- PR #2091 Fix another bug with unfound transitive dependencies for `cudftestutils` in Ubuntu 18.04
- PR #2115 Just apply `--disable-new-dtags` instead of trying to define all the transitive dependencies
- PR #2106 Fix errors in JitCache tests caused by sharing of device memory between processes
- PR #2120 Fix errors in JitCache tests caused by running multiple threads on the same data
- PR #2102 Fix memory leak in groupby
- PR #2113 fixed typo in to_csv code example


# cudf 0.7.2 (16 May 2019)

## New Features

- PR #1735 Added overload for atomicAdd on int64. Streamlined implementation of custom atomic overloads.
- PR #1741 Add MultiIndex concatenation

## Bug Fixes

- PR #1718 Fix issue with SeriesGroupBy MultiIndex in dask-cudf
- PR #1734 Python: fix performance regression for groupby count() aggregations
- PR #1768 Cython: fix handling read only schema buffers in gpuarrow reader


# cudf 0.7.1 (11 May 2019)

## New Features

- PR #1702 Lazy load MultiIndex to return groupby performance to near optimal.

## Bug Fixes

- PR #1708 Fix handling of `datetime64[ms]` in `dataframe.select_dtypes`


# cuDF 0.7.0 (10 May 2019)

## New Features

- PR #982 Implement gdf_group_by_without_aggregations and gdf_unique_indices functions
- PR #1142 Add `GDF_BOOL` column type
- PR #1194 Implement overloads for CUDA atomic operations
- PR #1292 Implemented Bitwise binary ops AND, OR, XOR (&, |, ^)
- PR #1235 Add GPU-accelerated Parquet Reader
- PR #1335 Added local_dict arg in `DataFrame.query()`.
- PR #1282 Add Series and DataFrame.describe()
- PR #1356 Rolling windows
- PR #1381 Add DataFrame._get_numeric_data
- PR #1388 Add CODEOWNERS file to auto-request reviews based on where changes are made
- PR #1396 Add DataFrame.drop method
- PR #1413 Add DataFrame.melt method
- PR #1412 Add DataFrame.pop()
- PR #1419 Initial CSV writer function
- PR #1441 Add Series level cumulative ops (cumsum, cummin, cummax, cumprod)
- PR #1420 Add script to build and test on a local gpuCI image
- PR #1440 Add DatetimeColumn.min(), DatetimeColumn.max()
- PR #1455 Add Series.Shift via Numba kernel
- PR #1441 Add Series level cumulative ops (cumsum, cummin, cummax, cumprod)
- PR #1461 Add Python coverage test to gpu build
- PR #1445 Parquet Reader: Add selective reading of rows and row group
- PR #1532 Parquet Reader: Add support for INT96 timestamps
- PR #1516 Add Series and DataFrame.ndim
- PR #1556 Add libcudf C++ transition guide
- PR #1466 Add GPU-accelerated ORC Reader
- PR #1565 Add build script for nightly doc builds
- PR #1508 Add Series isna, isnull, and notna
- PR #1456 Add Series.diff() via Numba kernel
- PR #1588 Add Index `astype` typecasting
- PR #1301 MultiIndex support
- PR #1599 Level keyword supported in groupby
- PR #929 Add support operations to dataframe
- PR #1609 Groupby accept list of Series
- PR #1658 Support `group_keys=True` keyword in groupby method

## Improvements

- PR #1531 Refactor closures as private functions in gpuarrow
- PR #1404 Parquet reader page data decoding speedup
- PR #1076 Use `type_dispatcher` in join, quantiles, filter, segmented sort, radix sort and hash_groupby
- PR #1202 Simplify README.md
- PR #1149 CSV Reader: Change convertStrToValue() functions to `__device__` only
- PR #1238 Improve performance of the CUDA trie used in the CSV reader
- PR #1245 Use file cache for JIT kernels
- PR #1278 Update CONTRIBUTING for new conda environment yml naming conventions
- PR #1163 Refactored UnaryOps. Reduced API to two functions: `gdf_unary_math` and `gdf_cast`. Added `abs`, `-`, and `~` ops. Changed bindings to Cython
- PR #1284 Update docs version
- PR #1287 add exclude argument to cudf.select_dtype function
- PR #1286 Refactor some of the CSV Reader kernels into generic utility functions
- PR #1291 fillna in `Series.to_gpu_array()` and `Series.to_array()` can accept the scalar too now.
- PR #1005 generic `reduction` and `scan` support
- PR #1349 Replace modernGPU sort join with thrust.
- PR #1363 Add a dataframe.mean(...) that raises NotImplementedError to satisfy `dask.dataframe.utils.is_dataframe_like`
- PR #1319 CSV Reader: Use column wrapper for gdf_column output alloc/dealloc
- PR #1376 Change series quantile default to linear
- PR #1399 Replace CFFI bindings for NVTX functions with Cython bindings
- PR #1389 Refactored `set_null_count()`
- PR #1386 Added macros `GDF_TRY()`, `CUDF_TRY()` and `ASSERT_CUDF_SUCCEEDED()`
- PR #1435 Rework CMake and conda recipes to depend on installed libraries
- PR #1391 Tidy up bit-resolution-operation and bitmask class code
- PR #1439 Add cmake variable to enable compiling CUDA code with -lineinfo
- PR #1462 Add ability to read parquet files from arrow::io::RandomAccessFile
- PR #1453 Convert CSV Reader CFFI to Cython
- PR #1479 Convert Parquet Reader CFFI to Cython
- PR #1397 Add a utility function for producing an overflow-safe kernel launch grid configuration
- PR #1382 Add GPU parsing of nested brackets to cuIO parsing utilities
- PR #1481 Add cudf::table constructor to allocate a set of `gdf_column`s
- PR #1484 Convert GroupBy CFFI to Cython
- PR #1463 Allow and default melt keyword argument var_name to be None
- PR #1486 Parquet Reader: Use device_buffer rather than device_ptr
- PR #1525 Add cudatoolkit conda dependency
- PR #1520 Renamed `src/dataframe` to `src/table` and moved `table.hpp`. Made `types.hpp` to be type declarations only.
- PR #1492 Convert transpose CFFI to Cython
- PR #1495 Convert binary and unary ops CFFI to Cython
- PR #1503 Convert sorting and hashing ops CFFI to Cython
- PR #1522 Use latest release version in update-version CI script
- PR #1533 Remove stale join CFFI, fix memory leaks in join Cython
- PR #1521 Added `row_bitmask` to compute bitmask for rows of a table. Merged `valids_ops.cu` and `bitmask_ops.cu`
- PR #1553 Overload `hash_row` to avoid using intial hash values. Updated `gdf_hash` to select between overloads
- PR #1585 Updated `cudf::table` to maintain own copy of wrapped `gdf_column*`s
- PR #1559 Add `except +` to all Cython function definitions to catch C++ exceptions properly
- PR #1617 `has_nulls` and `column_dtypes` for `cudf::table`
- PR #1590 Remove CFFI from the build / install process entirely
- PR #1536 Convert gpuarrow CFFI to Cython
- PR #1655 Add `Column._pointer` as a way to access underlying `gdf_column*` of a `Column`
- PR #1655 Update readme conda install instructions for cudf version 0.6 and 0.7


## Bug Fixes

- PR #1233 Fix dtypes issue while adding the column to `str` dataframe.
- PR #1254 CSV Reader: fix data type detection for floating-point numbers in scientific notation
- PR #1289 Fix looping over each value instead of each category in concatenation
- PR #1293 Fix Inaccurate error message in join.pyx
- PR #1308 Add atomicCAS overload for `int8_t`, `int16_t`
- PR #1317 Fix catch polymorphic exception by reference in ipc.cu
- PR #1325 Fix dtype of null bitmasks to int8
- PR #1326 Update build documentation to use -DCMAKE_CXX11_ABI=ON
- PR #1334 Add "na_position" argument to CategoricalColumn sort_by_values
- PR #1321 Fix out of bounds warning when checking Bzip2 header
- PR #1359 Add atomicAnd/Or/Xor for integers
- PR #1354 Fix `fillna()` behaviour when replacing values with different dtypes
- PR #1347 Fixed core dump issue while passing dict_dtypes without column names in `cudf.read_csv()`
- PR #1379 Fixed build failure caused due to error: 'col_dtype' may be used uninitialized
- PR #1392 Update cudf Dockerfile and package_versions.sh
- PR #1385 Added INT8 type to `_schema_to_dtype` for use in GpuArrowReader
- PR #1393 Fixed a bug in `gdf_count_nonzero_mask()` for the case of 0 bits to count
- PR #1395 Update CONTRIBUTING to use the environment variable CUDF_HOME
- PR #1416 Fix bug at gdf_quantile_exact and gdf_quantile_appox
- PR #1421 Fix remove creation of series multiple times during `add_column()`
- PR #1405 CSV Reader: Fix memory leaks on read_csv() failure
- PR #1328 Fix CategoricalColumn to_arrow() null mask
- PR #1433 Fix NVStrings/categories includes
- PR #1432 Update NVStrings to 0.7.* to coincide with 0.7 development
- PR #1483 Modify CSV reader to avoid cropping blank quoted characters in non-string fields
- PR #1446 Merge 1275 hotfix from master into branch-0.7
- PR #1447 Fix legacy groupby apply docstring
- PR #1451 Fix hash join estimated result size is not correct
- PR #1454 Fix local build script improperly change directory permissions
- PR #1490 Require Dask 1.1.0+ for `is_dataframe_like` test or skip otherwise.
- PR #1491 Use more specific directories & groups in CODEOWNERS
- PR #1497 Fix Thrust issue on CentOS caused by missing default constructor of host_vector elements
- PR #1498 Add missing include guard to device_atomics.cuh and separated DEVICE_ATOMICS_TEST
- PR #1506 Fix csv-write call to updated NVStrings method
- PR #1510 Added nvstrings `fillna()` function
- PR #1507 Parquet Reader: Default string data to GDF_STRING
- PR #1535 Fix doc issue to ensure correct labelling of cudf.series
- PR #1537 Fix `undefined reference` link error in HashPartitionTest
- PR #1548 Fix ci/local/build.sh README from using an incorrect image example
- PR #1551 CSV Reader: Fix integer column name indexing
- PR #1586 Fix broken `scalar_wrapper::operator==`
- PR #1591 ORC/Parquet Reader: Fix missing import for FileNotFoundError exception
- PR #1573 Parquet Reader: Fix crash due to clash with ORC reader datasource
- PR #1607 Revert change of `column.to_dense_buffer` always return by copy for performance concerns
- PR #1618 ORC reader: fix assert & data output when nrows/skiprows isn't aligned to stripe boundaries
- PR #1631 Fix failure of TYPES_TEST on some gcc-7 based systems.
- PR #1641 CSV Reader: Fix skip_blank_lines behavior with Windows line terminators (\r\n)
- PR #1648 ORC reader: fix non-deterministic output when skiprows is non-zero
- PR #1676 Fix groupby `as_index` behaviour with `MultiIndex`
- PR #1659 Fix bug caused by empty groupbys and multiindex slicing throwing exceptions
- PR #1656 Correct Groupby failure in dask when un-aggregable columns are left in dataframe.
- PR #1689 Fix groupby performance regression
- PR #1694 Add Cython as a runtime dependency since it's required in `setup.py`


# cuDF 0.6.1 (25 Mar 2019)

## Bug Fixes

- PR #1275 Fix CentOS exception in DataFrame.hash_partition from using value "returned" by a void function


# cuDF 0.6.0 (22 Mar 2019)

## New Features

- PR #760 Raise `FileNotFoundError` instead of `GDF_FILE_ERROR` in `read_csv` if the file does not exist
- PR #539 Add Python bindings for replace function
- PR #823 Add Doxygen configuration to enable building HTML documentation for libcudf C/C++ API
- PR #807 CSV Reader: Add byte_range parameter to specify the range in the input file to be read
- PR #857 Add Tail method for Series/DataFrame and update Head method to use iloc
- PR #858 Add series feature hashing support
- PR #871 CSV Reader: Add support for NA values, including user specified strings
- PR #893 Adds PyArrow based parquet readers / writers to Python, fix category dtype handling, fix arrow ingest buffer size issues
- PR #867 CSV Reader: Add support for ignoring blank lines and comment lines
- PR #887 Add Series digitize method
- PR #895 Add Series groupby
- PR #898 Add DataFrame.groupby(level=0) support
- PR #920 Add feather, JSON, HDF5 readers / writers from PyArrow / Pandas
- PR #888 CSV Reader: Add prefix parameter for column names, used when parsing without a header
- PR #913 Add DLPack support: convert between cuDF DataFrame and DLTensor
- PR #939 Add ORC reader from PyArrow
- PR #918 Add Series.groupby(level=0) support
- PR #906 Add binary and comparison ops to DataFrame
- PR #958 Support unary and binary ops on indexes
- PR #964 Add `rename` method to `DataFrame`, `Series`, and `Index`
- PR #985 Add `Series.to_frame` method
- PR #985 Add `drop=` keyword to reset_index method
- PR #994 Remove references to pygdf
- PR #990 Add external series groupby support
- PR #988 Add top-level merge function to cuDF
- PR #992 Add comparison binaryops to DateTime columns
- PR #996 Replace relative path imports with absolute paths in tests
- PR #995 CSV Reader: Add index_col parameter to specify the column name or index to be used as row labels
- PR #1004 Add `from_gpu_matrix` method to DataFrame
- PR #997 Add property index setter
- PR #1007 Replace relative path imports with absolute paths in cudf
- PR #1013 select columns with df.columns
- PR #1016 Rename Series.unique_count() to nunique() to match pandas API
- PR #947 Prefixsum to handle nulls and float types
- PR #1029 Remove rest of relative path imports
- PR #1021 Add filtered selection with assignment for Dataframes
- PR #872 Adding NVCategory support to cudf apis
- PR #1052 Add left/right_index and left/right_on keywords to merge
- PR #1091 Add `indicator=` and `suffixes=` keywords to merge
- PR #1107 Add unsupported keywords to Series.fillna
- PR #1032 Add string support to cuDF python
- PR #1136 Removed `gdf_concat`
- PR #1153 Added function for getting the padded allocation size for valid bitmask
- PR #1148 Add cudf.sqrt for dataframes and Series
- PR #1159 Add Python bindings for libcudf dlpack functions
- PR #1155 Add __array_ufunc__ for DataFrame and Series for sqrt
- PR #1168 to_frame for series accepts a name argument


## Improvements

- PR #1218 Add dask-cudf page to API docs
- PR #892 Add support for heterogeneous types in binary ops with JIT
- PR #730 Improve performance of `gdf_table` constructor
- PR #561 Add Doxygen style comments to Join CUDA functions
- PR #813 unified libcudf API functions by replacing gpu_ with gdf_
- PR #822 Add support for `__cuda_array_interface__` for ingest
- PR #756 Consolidate common helper functions from unordered map and multimap
- PR #753 Improve performance of groupby sum and average, especially for cases with few groups.
- PR #836 Add ingest support for arrow chunked arrays in Column, Series, DataFrame creation
- PR #763 Format doxygen comments for csv_read_arg struct
- PR #532 CSV Reader: Use type dispatcher instead of switch block
- PR #694 Unit test utilities improvements
- PR #878 Add better indexing to Groupby
- PR #554 Add `empty` method and `is_monotonic` attribute to `Index`
- PR #1040 Fixed up Doxygen comment tags
- PR #909 CSV Reader: Avoid host->device->host copy for header row data
- PR #916 Improved unit testing and error checking for `gdf_column_concat`
- PR #941 Replace `numpy` call in `Series.hash_encode` with `numba`
- PR #942 Added increment/decrement operators for wrapper types
- PR #943 Updated `count_nonzero_mask` to return `num_rows` when the mask is null
- PR #952 Added trait to map C++ type to `gdf_dtype`
- PR #966 Updated RMM submodule.
- PR #998 Add IO reader/writer modules to API docs, fix for missing cudf.Series docs
- PR #1017 concatenate along columns for Series and DataFrames
- PR #1002 Support indexing a dataframe with another boolean dataframe
- PR #1018 Better concatenation for Series and Dataframes
- PR #1036 Use Numpydoc style docstrings
- PR #1047 Adding gdf_dtype_extra_info to gdf_column_view_augmented
- PR #1054 Added default ctor to SerialTrieNode to overcome Thrust issue in CentOS7 + CUDA10
- PR #1024 CSV Reader: Add support for hexadecimal integers in integral-type columns
- PR #1033 Update `fillna()` to use libcudf function `gdf_replace_nulls`
- PR #1066 Added inplace assignment for columns and select_dtypes for dataframes
- PR #1026 CSV Reader: Change the meaning and type of the quoting parameter to match Pandas
- PR #1100 Adds `CUDF_EXPECTS` error-checking macro
- PR #1092 Fix select_dtype docstring
- PR #1111 Added cudf::table
- PR #1108 Sorting for datetime columns
- PR #1120 Return a `Series` (not a `Column`) from `Series.cat.set_categories()`
- PR #1128 CSV Reader: The last data row does not need to be line terminated
- PR #1183 Bump Arrow version to 0.12.1
- PR #1208 Default to CXX11_ABI=ON
- PR #1252 Fix NVStrings dependencies for cuda 9.2 and 10.0
- PR #2037 Optimize the existing `gather` and `scatter` routines in `libcudf`

## Bug Fixes

- PR #821 Fix flake8 issues revealed by flake8 update
- PR #808 Resolved renamed `d_columns_valids` variable name
- PR #820 CSV Reader: fix the issue where reader adds additional rows when file uses \r\n as a line terminator
- PR #780 CSV Reader: Fix scientific notation parsing and null values for empty quotes
- PR #815 CSV Reader: Fix data parsing when tabs are present in the input CSV file
- PR #850 Fix bug where left joins where the left df has 0 rows causes a crash
- PR #861 Fix memory leak by preserving the boolean mask index
- PR #875 Handle unnamed indexes in to/from arrow functions
- PR #877 Fix ingest of 1 row arrow tables in from arrow function
- PR #876 Added missing `<type_traits>` include
- PR #889 Deleted test_rmm.py which has now moved to RMM repo
- PR #866 Merge v0.5.1 numpy ABI hotfix into 0.6
- PR #917 value_counts return int type on empty columns
- PR #611 Renamed `gdf_reduce_optimal_output_size()` -> `gdf_reduction_get_intermediate_output_size()`
- PR #923 fix index for negative slicing for cudf dataframe and series
- PR #927 CSV Reader: Fix category GDF_CATEGORY hashes not being computed properly
- PR #921 CSV Reader: Fix parsing errors with delim_whitespace, quotations in the header row, unnamed columns
- PR #933 Fix handling objects of all nulls in series creation
- PR #940 CSV Reader: Fix an issue where the last data row is missing when using byte_range
- PR #945 CSV Reader: Fix incorrect datetime64 when milliseconds or space separator are used
- PR #959 Groupby: Problem with column name lookup
- PR #950 Converting dataframe/recarry with non-contiguous arrays
- PR #963 CSV Reader: Fix another issue with missing data rows when using byte_range
- PR #999 Fix 0 sized kernel launches and empty sort_index exception
- PR #993 Fix dtype in selecting 0 rows from objects
- PR #1009 Fix performance regression in `to_pandas` method on DataFrame
- PR #1008 Remove custom dask communication approach
- PR #1001 CSV Reader: Fix a memory access error when reading a large (>2GB) file with date columns
- PR #1019 Binary Ops: Fix error when one input column has null mask but other doesn't
- PR #1014 CSV Reader: Fix false positives in bool value detection
- PR #1034 CSV Reader: Fix parsing floating point precision and leading zero exponents
- PR #1044 CSV Reader: Fix a segfault when byte range aligns with a page
- PR #1058 Added support for `DataFrame.loc[scalar]`
- PR #1060 Fix column creation with all valid nan values
- PR #1073 CSV Reader: Fix an issue where a column name includes the return character
- PR #1090 Updating Doxygen Comments
- PR #1080 Fix dtypes returned from loc / iloc because of lists
- PR #1102 CSV Reader: Minor fixes and memory usage improvements
- PR #1174: Fix release script typo
- PR #1137 Add prebuild script for CI
- PR #1118 Enhanced the `DataFrame.from_records()` feature
- PR #1129 Fix join performance with index parameter from using numpy array
- PR #1145 Issue with .agg call on multi-column dataframes
- PR #908 Some testing code cleanup
- PR #1167 Fix issue with null_count not being set after inplace fillna()
- PR #1184 Fix iloc performance regression
- PR #1185 Support left_on/right_on and also on=str in merge
- PR #1200 Fix allocating bitmasks with numba instead of rmm in allocate_mask function
- PR #1213 Fix bug with csv reader requesting subset of columns using wrong datatype
- PR #1223 gpuCI: Fix label on rapidsai channel on gpu build scripts
- PR #1242 Add explicit Thrust exec policy to fix NVCATEGORY_TEST segfault on some platforms
- PR #1246 Fix categorical tests that failed due to bad implicit type conversion
- PR #1255 Fix overwriting conda package main label uploads
- PR #1259 Add dlpack includes to pip build


# cuDF 0.5.1 (05 Feb 2019)

## Bug Fixes

- PR #842 Avoid using numpy via cimport to prevent ABI issues in Cython compilation


# cuDF 0.5.0 (28 Jan 2019)

## New Features

- PR #722 Add bzip2 decompression support to `read_csv()`
- PR #693 add ZLIB-based GZIP/ZIP support to `read_csv_strings()`
- PR #411 added null support to gdf_order_by (new API) and cudf_table::sort
- PR #525 Added GitHub Issue templates for bugs, documentation, new features, and questions
- PR #501 CSV Reader: Add support for user-specified decimal point and thousands separator to read_csv_strings()
- PR #455 CSV Reader: Add support for user-specified decimal point and thousands separator to read_csv()
- PR #439 add `DataFrame.drop` method similar to pandas
- PR #356 add `DataFrame.transpose` method and `DataFrame.T` property similar to pandas
- PR #505 CSV Reader: Add support for user-specified boolean values
- PR #350 Implemented Series replace function
- PR #490 Added print_env.sh script to gather relevant environment details when reporting cuDF issues
- PR #474 add ZLIB-based GZIP/ZIP support to `read_csv()`
- PR #547 Added melt similar to `pandas.melt()`
- PR #491 Add CI test script to check for updates to CHANGELOG.md in PRs
- PR #550 Add CI test script to check for style issues in PRs
- PR #558 Add CI scripts for cpu-based conda and gpu-based test builds
- PR #524 Add Boolean Indexing
- PR #564 Update python `sort_values` method to use updated libcudf `gdf_order_by` API
- PR #509 CSV Reader: Input CSV file can now be passed in as a text or a binary buffer
- PR #607 Add `__iter__` and iteritems to DataFrame class
- PR #643 added a new api gdf_replace_nulls that allows a user to replace nulls in a column

## Improvements

- PR #426 Removed sort-based groupby and refactored existing groupby APIs. Also improves C++/CUDA compile time.
- PR #461 Add `CUDF_HOME` variable in README.md to replace relative pathing.
- PR #472 RMM: Created centralized rmm::device_vector alias and rmm::exec_policy
- PR #500 Improved the concurrent hash map class to support partitioned (multi-pass) hash table building.
- PR #454 Improve CSV reader docs and examples
- PR #465 Added templated C++ API for RMM to avoid explicit cast to `void**`
- PR #513 `.gitignore` tweaks
- PR #521 Add `assert_eq` function for testing
- PR #502 Simplify Dockerfile for local dev, eliminate old conda/pip envs
- PR #549 Adds `-rdynamic` compiler flag to nvcc for Debug builds
- PR #472 RMM: Created centralized rmm::device_vector alias and rmm::exec_policy
- PR #577 Added external C++ API for scatter/gather functions
- PR #500 Improved the concurrent hash map class to support partitioned (multi-pass) hash table building
- PR #583 Updated `gdf_size_type` to `int`
- PR #500 Improved the concurrent hash map class to support partitioned (multi-pass) hash table building
- PR #617 Added .dockerignore file. Prevents adding stale cmake cache files to the docker container
- PR #658 Reduced `JOIN_TEST` time by isolating overflow test of hash table size computation
- PR #664 Added Debuging instructions to README
- PR #651 Remove noqa marks in `__init__.py` files
- PR #671 CSV Reader: uncompressed buffer input can be parsed without explicitly specifying compression as None
- PR #684 Make RMM a submodule
- PR #718 Ensure sum, product, min, max methods pandas compatibility on empty datasets
- PR #720 Refactored Index classes to make them more Pandas-like, added CategoricalIndex
- PR #749 Improve to_arrow and from_arrow Pandas compatibility
- PR #766 Remove TravisCI references, remove unused variables from CMake, fix ARROW_VERSION in Cmake
- PR #773 Add build-args back to Dockerfile and handle dependencies based on environment yml file
- PR #781 Move thirdparty submodules to root and symlink in /cpp
- PR #843 Fix broken cudf/python API examples, add new methods to the API index

## Bug Fixes

- PR #569 CSV Reader: Fix days being off-by-one when parsing some dates
- PR #531 CSV Reader: Fix incorrect parsing of quoted numbers
- PR #465 Added templated C++ API for RMM to avoid explicit cast to `void**`
- PR #473 Added missing <random> include
- PR #478 CSV Reader: Add api support for auto column detection, header, mangle_dupe_cols, usecols
- PR #495 Updated README to correct where cffi pytest should be executed
- PR #501 Fix the intermittent segfault caused by the `thousands` and `compression` parameters in the csv reader
- PR #502 Simplify Dockerfile for local dev, eliminate old conda/pip envs
- PR #512 fix bug for `on` parameter in `DataFrame.merge` to allow for None or single column name
- PR #511 Updated python/cudf/bindings/join.pyx to fix cudf merge printing out dtypes
- PR #513 `.gitignore` tweaks
- PR #521 Add `assert_eq` function for testing
- PR #537 Fix CMAKE_CUDA_STANDARD_REQURIED typo in CMakeLists.txt
- PR #447 Fix silent failure in initializing DataFrame from generator
- PR #545 Temporarily disable csv reader thousands test to prevent segfault (test re-enabled in PR #501)
- PR #559 Fix Assertion error while using `applymap` to change the output dtype
- PR #575 Update `print_env.sh` script to better handle missing commands
- PR #612 Prevent an exception from occuring with true division on integer series.
- PR #630 Fix deprecation warning for `pd.core.common.is_categorical_dtype`
- PR #622 Fix Series.append() behaviour when appending values with different numeric dtype
- PR #603 Fix error while creating an empty column using None.
- PR #673 Fix array of strings not being caught in from_pandas
- PR #644 Fix return type and column support of dataframe.quantile()
- PR #634 Fix create `DataFrame.from_pandas()` with numeric column names
- PR #654 Add resolution check for GDF_TIMESTAMP in Join
- PR #648 Enforce one-to-one copy required when using `numba>=0.42.0`
- PR #645 Fix cmake build type handling not setting debug options when CMAKE_BUILD_TYPE=="Debug"
- PR #669 Fix GIL deadlock when launching multiple python threads that make Cython calls
- PR #665 Reworked the hash map to add a way to report the destination partition for a key
- PR #670 CMAKE: Fix env include path taking precedence over libcudf source headers
- PR #674 Check for gdf supported column types
- PR #677 Fix 'gdf_csv_test_Dates' gtest failure due to missing nrows parameter
- PR #604 Fix the parsing errors while reading a csv file using `sep` instead of `delimiter`.
- PR #686 Fix converting nulls to NaT values when converting Series to Pandas/Numpy
- PR #689 CSV Reader: Fix behavior with skiprows+header to match pandas implementation
- PR #691 Fixes Join on empty input DFs
- PR #706 CSV Reader: Fix broken dtype inference when whitespace is in data
- PR #717 CSV reader: fix behavior when parsing a csv file with no data rows
- PR #724 CSV Reader: fix build issue due to parameter type mismatch in a std::max call
- PR #734 Prevents reading undefined memory in gpu_expand_mask_bits numba kernel
- PR #747 CSV Reader: fix an issue where CUDA allocations fail with some large input files
- PR #750 Fix race condition for handling NVStrings in CMake
- PR #719 Fix merge column ordering
- PR #770 Fix issue where RMM submodule pointed to wrong branch and pin other to correct branches
- PR #778 Fix hard coded ABI off setting
- PR #784 Update RMM submodule commit-ish and pip paths
- PR #794 Update `rmm::exec_policy` usage to fix segmentation faults when used as temprory allocator.
- PR #800 Point git submodules to branches of forks instead of exact commits


# cuDF 0.4.0 (05 Dec 2018)

## New Features

- PR #398 add pandas-compatible `DataFrame.shape()` and `Series.shape()`
- PR #394 New documentation feature "10 Minutes to cuDF"
- PR #361 CSV Reader: Add support for strings with delimiters

## Improvements

 - PR #436 Improvements for type_dispatcher and wrapper structs
 - PR #429 Add CHANGELOG.md (this file)
 - PR #266 use faster CUDA-accelerated DataFrame column/Series concatenation.
 - PR #379 new C++ `type_dispatcher` reduces code complexity in supporting many data types.
 - PR #349 Improve performance for creating columns from memoryview objects
 - PR #445 Update reductions to use type_dispatcher. Adds integer types support to sum_of_squares.
 - PR #448 Improve installation instructions in README.md
 - PR #456 Change default CMake build to Release, and added option for disabling compilation of tests

## Bug Fixes

 - PR #444 Fix csv_test CUDA too many resources requested fail.
 - PR #396 added missing output buffer in validity tests for groupbys.
 - PR #408 Dockerfile updates for source reorganization
 - PR #437 Add cffi to Dockerfile conda env, fixes "cannot import name 'librmm'"
 - PR #417 Fix `map_test` failure with CUDA 10
 - PR #414 Fix CMake installation include file paths
 - PR #418 Properly cast string dtypes to programmatic dtypes when instantiating columns
 - PR #427 Fix and tests for Concatenation illegal memory access with nulls


# cuDF 0.3.0 (23 Nov 2018)

## New Features

 - PR #336 CSV Reader string support

## Improvements

 - PR #354 source code refactored for better organization. CMake build system overhaul. Beginning of transition to Cython bindings.
 - PR #290 Add support for typecasting to/from datetime dtype
 - PR #323 Add handling pyarrow boolean arrays in input/out, add tests
 - PR #325 GDF_VALIDITY_UNSUPPORTED now returned for algorithms that don't support non-empty valid bitmasks
 - PR #381 Faster InputTooLarge Join test completes in ms rather than minutes.
 - PR #373 .gitignore improvements
 - PR #367 Doc cleanup & examples for DataFrame methods
 - PR #333 Add Rapids Memory Manager documentation
 - PR #321 Rapids Memory Manager adds file/line location logging and convenience macros
 - PR #334 Implement DataFrame `__copy__` and `__deepcopy__`
 - PR #271 Add NVTX ranges to pygdf
 - PR #311 Document system requirements for conda install

## Bug Fixes

 - PR #337 Retain index on `scale()` function
 - PR #344 Fix test failure due to PyArrow 0.11 Boolean handling
 - PR #364 Remove noexcept from managed_allocator;  CMakeLists fix for NVstrings
 - PR #357 Fix bug that made all series be considered booleans for indexing
 - PR #351 replace conda env configuration for developers
 - PRs #346 #360 Fix CSV reading of negative numbers
 - PR #342 Fix CMake to use conda-installed nvstrings
 - PR #341 Preserve categorical dtype after groupby aggregations
 - PR #315 ReadTheDocs build update to fix missing libcuda.so
 - PR #320 FIX out-of-bounds access error in reductions.cu
 - PR #319 Fix out-of-bounds memory access in libcudf count_valid_bits
 - PR #303 Fix printing empty dataframe


# cuDF 0.2.0 and cuDF 0.1.0

These were initial releases of cuDF based on previously separate pyGDF and libGDF libraries.<|MERGE_RESOLUTION|>--- conflicted
+++ resolved
@@ -7,6 +7,7 @@
 - PR #3555 Add column names support to libcudf++ io readers and writers
 - PR #3527 Add string functionality for merge API
 - PR #3610 Add memory_usage to DataFrame and Series APIs
+- PR #3557 Add contiguous_split() function. 
 
 ## Improvements
 
@@ -96,11 +97,6 @@
 - PR #3172 Define and implement new fill/repeat/copy_range APIs
 - PR #3497 Add DataFrame.drop(..., inplace=False) argument
 - PR #3469 Add string functionality for replace API
-<<<<<<< HEAD
-=======
-- PR #3527 Add string functionality for merge API
-- PR #3557 Add contiguous_split() function. 
->>>>>>> a75e9df3
 
 ## Improvements
 
