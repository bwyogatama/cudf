--- conflicted
+++ resolved
@@ -21,12 +21,8 @@
 - PR #1807 Add Series.dropna()
 - PR #1948 Add operator functions like `Series.add()` to DataFrame and Series
 - PR #1954 Add skip test argument to GPU build script
-<<<<<<< HEAD
 - PR #1984 Add rolling window operations Series.rolling() and DataFrame.rolling()
-
-=======
 - PR #1542 Python method and bindings for to_csv
->>>>>>> 78acc102
 
 ## Improvements
 
