# cuDF 0.13.0 (Date TBD)

## New Features

## Improvements

- PR #3748 Optimize hash_partition using shared memory
- PR #3698 Add count_(un)set_bits functions taking multiple ranges and updated slice to compute null counts at once.
- PR #3909 Move java backend to libcudf++
- PR #3971 Adding `as_table` to convert Column to Table in python
- PR #3910 Adding sinh, cosh, tanh, asinh, acosh, atanh cube root and rint unary support.
- PR #3972 Add Java bindings for left_semi_join and left_anti_join
- PR #3975 Simplify and generalize data handling in `Buffer`
- PR #3911 Adding null boolean handling for copy_if_else
- PR #4003 Drop old `to_device` utility wrapper function
- PR #4002 Adding to_frame and fix for categorical column issue
- PR #4009 build script update to enable cudf build without installing
- PR #3897 Port cuIO JSON reader to cudf::column types
<<<<<<< HEAD
- PR #4008 Eliminate extra copy in column constructor
=======
- PR #4013 Add cython definition for io readers cudf/io/io_types.hpp
>>>>>>> 5b7d3a8e

## Bug Fixes

- PR #3888 Drop `ptr=None` from `DeviceBuffer` call
- PR #3976 Fix string serialization and memory_usage method to be consistent
- PR #3902 Fix conversion of large size GPU array to dataframe
- PR #3953 Fix overflow in column_buffer when computing the device buffer size
- PR #3959 Add missing hash-dispatch function for cudf.Series
- PR #3970 Fix for Series Pickle
- PR #3964 Restore legacy NVStrings and NVCategory dependencies in Java jar
- PR #3982 Fix java unary op enum and add missing ops
- PR #3979 Add `name` to Series serialize and deserialize
- PR #4005 Fix null mask allocation bug in gather_bitmask
- PR #4000 Fix dask_cudf sort_values performance for single partitions
- PR #4007 Fix for copy_bitmask issue with uninitialized device_buffer


# cuDF 0.12.0 (Date TBD)

## New Features

- PR #3759 Updated 10 Minutes with clarification on how `dask_cudf` uses `cudf` API
- PR #3224 Define and implement new join APIs.
- PR #3284 Add gpu-accelerated parquet writer
- PR #3254 Python redesign for libcudf++
- PR #3336 Add `from_dlpack` and `to_dlpack`
- PR #3555 Add column names support to libcudf++ io readers and writers
- PR #3619 Support CuPy 7
- PR #3604 Add nvtext ngrams-tokenize function
- PR #3610 Add memory_usage to DataFrame and Series APIs
- PR #3403 Define and implement new stack + tile APIs
- PR #3627 Adding cudf::sort and cudf::sort_by_key
- PR #3597 Implement new sort based groupby
- PR #3776 Add column equivalence comparator (using epsilon for float equality)
- PR #3667 Define and implement round-robin partition API.
- PR #3690 Add bools_to_mask
- PR #3761 Introduce a Frame class and make Index, DataFrame and Series subclasses
- PR #3538 Define and implement left semi join and left anti join
- PR #3683 Added support for multiple delimiters in `nvtext.token_count()`
- PR #3792 Adding is_nan and is_notnan
- PR #3594 Adding clamp support to libcudf++

## Improvements

- PR #3124 Add support for grand-children in cudf column classes
- PR #3292 Port NVStrings regex contains function
- PR #3409 Port NVStrings regex replace function
- PR #3417 Port NVStrings regex findall function
- PR #3351 Add warning when filepath resolves to multiple files in cudf readers
- PR #3370 Port NVStrings strip functions
- PR #3453 Port NVStrings IPv4 convert functions to cudf strings column
- PR #3441 Port NVStrings url encode/decode to cudf strings column
- PR #3364 Port NVStrings split functions
- PR #3463 Port NVStrings partition/rpartition to cudf strings column
- PR #3502 ORC reader: add option to read DECIMALs as INT64
- PR #3461 Add a new overload to allocate_like() that takes explicit type and size params.
- PR #3590 Specialize hash functions for floating point
- PR #3569 Use `np.asarray` in `StringColumn.deserialize`
- PR #3553 Support Python NoneType in numeric binops
- PR #3511 Support DataFrame / Series mixed arithmetic
- PR #3567 Include `strides` in `__cuda_array_interface__`
- PR #3608 Update OPS codeowner group name
- PR #3431 Port NVStrings translate to cudf strings column
- PR #3620 Add stream parameter to unary ops detail API
- PR #3593 Adding begin/end for mutable_column_device_view
- PR #3587 Merge CHECK_STREAM & CUDA_CHECK_LAST to CHECK_CUDA
- PR #3733 Rework `hash_partition` API
- PR #3655 Use move with make_pair to avoid copy construction
- PR #3402 Define and implement new quantiles APIs
- PR #3612 Add ability to customize the JIT kernel cache path
- PR #3647 Remove PatchedNumbaDeviceArray with CuPy 6.6.0
- PR #3641 Remove duplicate definitions of CUDA_DEVICE_CALLABLE
- PR #3640 Enable memory_usage in dask_cudf (also adds pd.Index from_pandas)
- PR #3654 Update Jitify submodule ref to include gcc-8 fix
- PR #3639 Define and implement `nans_to_nulls`
- PR #3561 Rework contains implementation in search
- PR #3616 Add aggregation infrastructure for argmax/argmin.
- PR #3673 Parquet reader: improve rounding of timestamp conversion to seconds
- PR #3699 Stringify libcudacxx headers for binary op JIT
- PR #3697 Improve column insert performance for wide frames
- PR #3616 Add aggregation infrastructure for argmax/argmin.
- PR #3653 Make `gather_bitmask_kernel` more reusable.
- PR #3710 Remove multiple CMake configuration steps from root build script
- PR #3657 Define and implement compiled binops for string column comparisons
- PR #3520 Change read_parquet defaults and add warnings
- PR #3780 Java APIs for selecting a GPU
- PR #3796 Improve on round-robin with the case when number partitions greater than number of rows.
- PR #3805 Avoid CuPy 7.1.0 for now
- PR #3758 detail::scatter variant with map iterator support
- PR #3882 Fail loudly when creating a StringColumn from nvstrings with > MAX_VAL(int32) bytes
- PR #3823 Add header file for detail search functions
- PR #2438 Build GBench Benchmarks in CI
- PR #3713 Adding aggregation support to rolling_window
- PR #3875 Add abstract sink for IO writers, used by ORC and Parquet writers for now
- PR #3916 Refactor gather bindings

## Bug Fixes

- PR #3618 Update 10 minutes to cudf and cupy to hide warning that were being shown in the docs
- PR #3550 Update Java package to 0.12
- PR #3549 Fix index name issue with iloc with RangeIndex
- PR #3562 Fix 4GB limit for gzipped-compressed csv files
- PR #2981 enable build.sh to build all targets without installation
- PR #3563 Use `__cuda_array_interface__` for serialization
- PR #3564 Fix cuda memory access error in gather_bitmask_kernel
- PR #3548 Replaced CUDA_RT_CALL with CUDA_TRY
- PR #3486 Pandas > 0.25 compatability
- PR #3622 Fix new warnings and errors when building with gcc-8
- PR #3588 Remove avro reader column order reversal
- PR #3629 Fix hash map test failure
- PR #3637 Fix sorted set_index operations in dask_cudf
- PR #3663 Fix libcudf++ ORC reader microseconds and milliseconds conversion
- PR #3668 Fixing CHECK_CUDA debug build issue
- PR #3684 Fix ends_with logic for matching string case
- PR #3691 Fix create_offsets to handle offset correctly
- PR #3687 Fixed bug while passing input GPU memory pointer in `nvtext.scatter_count()`
- PR #3701 Fix hash_partition hashing all columns instead of columns_to_hash
- PR #3694 Allow for null columns parameter in `csv_writer`
- PR #3706 Removed extra type-dispatcher call from merge
- PR #3704 Changed the default delimiter to `whitespace` for nvtext methods.
- PR #3741 Construct DataFrame from dict-of-Series with alignment
- PR #3724 Update rmm version to match release
- PR #3743 Fix for `None` data in `__array_interface__`
- PR #3731 Fix performance of zero sized dataframe slice
- PR #3709 Fix inner_join incorrect result issue
- PR #3734 Update numba to 0.46 in conda files
- PR #3738 Update libxx cython types.hpp path
- PR #3672 Fix to_host issue with column_view having offset
- PR #3730 CSV reader: Set invalid float values to NaN/null
- PR #3670 Floor when casting between timestamps of different precisions
- PR #3728 Fix apply_boolean_mask issue with non-null string column
- PR #3769 Don't look for a `name` attribute in column
- PR #3783 Bind cuDF operators to Dask Dataframe
- PR #3775 Fix segfault when reading compressed CSV files larger than 4GB
- PR #3799 Align indices of Series inputs when adding as columns to DataFrame
- PR #3803 Keep name when unpickling Index objects
- PR #3804 Fix cuda crash in AVRO reader
- PR #3766 Remove references to cudf::type_id::CATEGORY from IO code
- PR #3817 Don't always deepcopy an index
- PR #3821 Fix OOB read in gpuinflate prefetcher
- PR #3829 Parquet writer: fix empty dataframe causing cuda launch errors
- PR #3835 Fix memory leak in Cython when dealing with nulls in string columns
- PR #3866 Remove unnecessary if check in NVStrings.create_offsets
- PR #3858 Fixes the broken debug build after #3728
- PR #3850 Fix merge typecast scope issue and resulting memory leak
- PR #3855 Fix MultiColumn recreation with reset_index
- PR #3869 Fixed size calculation in NVStrings::byte_count()
- PR #3868 Fix apply_grouped moving average example
- PR #3900 Properly link `NVStrings` and `NVCategory` into tests
- PR #3868 Fix apply_grouped moving average example
- PR #3871 Fix `split_out` error
- PR #3886 Fix string column materialization from column view
- PR #3893 Parquet reader: fix segfault reading empty parquet file
- PR #3931 Dask-cudf groupby `.agg` multicolumn handling fix


# cuDF 0.11.0 (11 Dec 2019)

## New Features

- PR #2905 Added `Series.median()` and null support for `Series.quantile()`
- PR #2930 JSON Reader: Support ARROW_RANDOM_FILE input
- PR #2956 Add `cudf::stack` and `cudf::tile`
- PR #2980 Added nvtext is_vowel/is_consonant functions
- PR #2987 Add `inplace` arg to `DataFrame.reset_index` and `Series`
- PR #3011 Added libcudf++ transition guide
- PR #3129 Add strings column factory from `std::vector`s
- PR #3054 Add parquet reader support for decimal data types
- PR #3022 adds DataFrame.astype for cuDF dataframes
- PR #2962 Add isnull(), notnull() and related functions
- PR #3025 Move search files to legacy
- PR #3068 Add `scalar` class
- PR #3094 Adding `any` and `all` support from libcudf
- PR #3130 Define and implement new `column_wrapper`
- PR #3143 Define and implement new copying APIs `slice` and `split`
- PR #3161 Move merge files to legacy
- PR #3079 Added support to write ORC files given a local path
- PR #3192 Add dtype param to cast `DataFrame` on init
- PR #3213 Port cuIO to libcudf++
- PR #3222 Add nvtext character tokenizer
- PR #3223 Java expose underlying buffers
- PR #3300 Add `DataFrame.insert`
- PR #3263 Define and implement new `valid_if`
- PR #3278 Add `to_host` utility to copy `column_view` to host
- PR #3087 Add new cudf::experimental bool8 wrapper
- PR #3219 Construct column from column_view
- PR #3250 Define and implement new merge APIs
- PR #3144 Define and implement new hashing APIs `hash` and `hash_partition`
- PR #3229 Define and implement new search APIs
- PR #3308 java add API for memory usage callbacks
- PR #2691 Row-wise reduction and scan operations via CuPy
- PR #3291 Add normalize_nans_and_zeros
- PR #3187 Define and implement new replace APIs
- PR #3356 Add vertical concatenation for table/columns
- PR #3344 java split API
- PR #2791 Add `groupby.std()`
- PR #3368 Enable dropna argument in dask_cudf groupby
- PR #3298 add null replacement iterator for column_device_view
- PR #3297 Define and implement new groupby API.
- PR #3396 Update device_atomics with new bool8 and timestamp specializations
- PR #3411 Java host memory management API
- PR #3393 Implement df.cov and enable covariance/correlation in dask_cudf
- PR #3401 Add dask_cudf ORC writer (to_orc)
- PR #3331 Add copy_if_else
- PR #3427 Define and Implement new multi-search API
- PR #3442 Add Bool-index + Multi column + DataFrame support for set-item
- PR #3172 Define and implement new fill/repeat/copy_range APIs
- PR #3490 Add pair iterators for columns
- PR #3497 Add DataFrame.drop(..., inplace=False) argument
- PR #3469 Add string functionality for replace API
- PR #3527 Add string functionality for merge API
- PR #3557 Add contiguous_split() function.
- PR #3507 Define and implement new binary operation APIs
- PR #3273 Define and implement new reduction APIs

## Improvements

- PR #2904 Move gpu decompressors to cudf::io namespace
- PR #2977 Moved old C++ test utilities to legacy directory.
- PR #2965 Fix slow orc reader perf with large uncompressed blocks
- PR #2995 Move JIT type utilities to legacy directory
- PR #2927 Add ``Table`` and ``TableView`` extension classes that wrap legacy cudf::table
- PR #3005 Renames `cudf::exp` namespace to `cudf::experimental`
- PR #3008 Make safe versions of `is_null` and `is_valid` in `column_device_view`
- PR #3026 Move fill and repeat files to legacy
- PR #3027 Move copying.hpp and related source to legacy folder
- PR #3014 Snappy decompression optimizations
- PR #3032 Use `asarray` to coerce indices to a NumPy array
- PR #2996 IO Readers: Replace `cuio::device_buffer` with `rmm::device_buffer`
- PR #3051 Specialized hash function for strings column
- PR #3065 Select and Concat for cudf::experimental::table
- PR #3080 Move `valid_if.cuh` to `legacy/`
- PR #3052 Moved replace.hpp functionality to legacy
- PR #3091 Move join files to legacy
- PR #3092 Implicitly init RMM if Java allocates before init
- PR #3029 Update gdf_ numeric types with stdint and move to cudf namespace
- PR #3052 Moved replace.hpp functionality to legacy
- PR #2955 Add cmake option to only build for present GPU architecture
- PR #3070 Move functions.h and related source to legacy
- PR #2951 Allow set_index to handle a list of column names
- PR #3093 Move groupby files to legacy
- PR #2988 Removing GIS functionality (now part of cuSpatial library)
- PR #3067 Java method to return size of device memory buffer
- PR #3083 Improved some binary operation tests to include null testing.
- PR #3084 Update to arrow-cpp and pyarrow 0.15.0
- PR #3071 Move cuIO to legacy
- PR #3126 Round 2 of snappy decompression optimizations
- PR #3046 Define and implement new copying APIs `empty_like` and `allocate_like`
- PR #3128 Support MultiIndex in DataFrame.join
- PR #2971 Added initial gather and scatter methods for strings_column_view
- PR #3133 Port NVStrings to cudf column: count_characters and count_bytes
- PR #2991 Added strings column functions concatenate and join_strings
- PR #3028 Define and implement new `gather` APIs.
- PR #3135 Add nvtx utilities to cudf::nvtx namespace
- PR #3021 Java host side concat of serialized buffers
- PR #3138 Move unary files to legacy
- PR #3170 Port NVStrings substring functions to cudf strings column
- PR #3159 Port NVStrings is-chars-types function to cudf strings column
- PR #3154 Make `table_view_base.column()` const and add `mutable_table_view.column()`
- PR #3175 Set cmake cuda version variables
- PR #3171 Move deprecated error macros to legacy
- PR #3191 Port NVStrings integer convert ops to cudf column
- PR #3189 Port NVStrings find ops to cudf column
- PR #3352 Port NVStrings convert float functions to cudf strings column
- PR #3193 Add cuPy as a formal dependency
- PR #3195 Support for zero columned `table_view`
- PR #3165 Java device memory size for string category
- PR #3205 Move transform files to legacy
- PR #3202 Rename and move error.hpp to public headers
- PR #2878 Use upstream merge code in dask_cudf
- PR #3217 Port NVStrings upper and lower case conversion functions
- PR #3350 Port NVStrings booleans convert functions
- PR #3231 Add `column::release()` to give up ownership of contents.
- PR #3157 Use enum class rather than enum for mask_allocation_policy
- PR #3232 Port NVStrings datetime conversion to cudf strings column
- PR #3136 Define and implement new transpose API
- PR #3237 Define and implement new transform APIs
- PR #3245 Move binaryop files to legacy
- PR #3241 Move stream_compaction files to legacy
- PR #3166 Move reductions to legacy
- PR #3261 Small cleanup: remove `== true`
- PR #3271 Update rmm API based on `rmm.reinitialize(...)` change
- PR #3266 Remove optional checks for CuPy
- PR #3268 Adding null ordering per column feature when sorting
- PR #3239 Adding floating point specialization to comparators for NaNs
- PR #3270 Move predicates files to legacy
- PR #3281 Add to_host specialization for strings in column test utilities
- PR #3282 Add `num_bitmask_words`
- PR #3252 Add new factory methods to include passing an existing null mask
- PR #3288 Make `bit.cuh` utilities usable from host code.
- PR #3287 Move rolling windows files to legacy
- PR #3182 Define and implement new unary APIs `is_null` and `is_not_null`
- PR #3314 Drop `cython` from run requirements
- PR #3301 Add tests for empty column wrapper.
- PR #3294 Update to arrow-cpp and pyarrow 0.15.1
- PR #3310 Add `row_hasher` and `element_hasher` utilities
- PR #3272 Support non-default streams when creating/destroying hash maps
- PR #3286 Clean up the starter code on README
- PR #3332 Port NVStrings replace to cudf strings column
- PR #3354 Define and implement new `scatter` APIs
- PR #3322 Port NVStrings pad operations to cudf strings column
- PR #3345 Add cache member for number of characters in string_view class
- PR #3299 Define and implement new `is_sorted` APIs
- PR #3328 Partition by stripes in dask_cudf ORC reader
- PR #3243 Use upstream join code in dask_cudf
- PR #3371 Add `select` method to `table_view`
- PR #3309 Add java and JNI bindings for search bounds
- PR #3305 Define and implement new rolling window APIs
- PR #3380 Concatenate columns of strings
- PR #3382 Add fill function for strings column
- PR #3391 Move device_atomics_tests.cu files to legacy
- PR #3303 Define and implement new stream compaction APIs `copy_if`, `drop_nulls`,
           `apply_boolean_mask`, `drop_duplicate` and `unique_count`.
- PR #3387 Strings column gather function
- PR #3440 Strings column scatter function
- PR #3389 Move quantiles.hpp + group_quantiles.hpp files to legacy
- PR #3397 Port unary cast to libcudf++
- PR #3398 Move reshape.hpp files to legacy
- PR #3395 Port NVStrings regex extract to cudf strings column
- PR #3423 Port NVStrings htoi to cudf strings column
- PR #3425 Strings column copy_if_else implementation
- PR #3422 Move utilities to legacy
- PR #3201 Define and implement new datetime_ops APIs
- PR #3421 Port NVStrings find_multiple to cudf strings column
- PR #3448 Port scatter_to_tables to libcudf++
- PR #3458 Update strings sections in the transition guide
- PR #3462 Add `make_empty_column` and update `empty_like`.
- PR #3465 Port `aggregation` traits and utilities.
- PR #3214 Define and implement new unary operations APIs
- PR #3475 Add `bitmask_to_host` column utility
- PR #3487 Add is_boolean trait and random timestamp generator for testing
- PR #3492 Small cleanup (remove std::abs) and comment
- PR #3407 Allow multiple row-groups per task in dask_cudf read_parquet
- PR #3512 Remove unused CUDA conda labels
- PR #3500 cudf::fill()/cudf::repeat() support for strings columns.
- PR #3438 Update scalar and scalar_device_view to better support strings
- PR #3414 Add copy_range function for strings column
- PR #3471 Add scalar/column, column/scalar and scalar/scalar overloads to copy_if_else.
- PR #3451 Add support for implicit typecasting of join columns

## Bug Fixes

- PR #2895 Fixed dask_cudf group_split behavior to handle upstream rearrange_by_divisions
- PR #3048 Support for zero columned tables
- PR #3030 Fix snappy decoding regression in PR #3014
- PR #3041 Fixed exp to experimental namespace name change issue
- PR #3056 Add additional cmake hint for finding local build of RMM files
- PR #3060 Move copying.hpp includes to legacy
- PR #3139 Fixed java RMM auto initalization
- PR #3141 Java fix for relocated IO headers
- PR #3149 Rename column_wrapper.cuh to column_wrapper.hpp
- PR #3168 Fix mutable_column_device_view head const_cast
- PR #3199 Update JNI includes for legacy moves
- PR #3204 ORC writer: Fix ByteRLE encoding of NULLs
- PR #2994 Fix split_out-support but with hash_object_dispatch
- PR #3212 Fix string to date casting when format is not specified
- PR #3218 Fixes `row_lexicographic_comparator` issue with handling two tables
- PR #3228 Default initialize RMM when Java native dependencies are loaded
- PR #3012 replacing instances of `to_gpu_array` with `mem`
- PR #3236 Fix Numba 0.46+/CuPy 6.3 interface compatibility
- PR #3276 Update JNI includes for legacy moves
- PR #3256 Fix orc writer crash with multiple string columns
- PR #3211 Fix breaking change caused by rapidsai/rmm#167
- PR #3265 Fix dangling pointer in `is_sorted`
- PR #3267 ORC writer: fix incorrect ByteRLE encoding of long literal runs
- PR #3277 Fix invalid reference to deleted temporary in `is_sorted`.
- PR #3274 ORC writer: fix integer RLEv2 mode2 unsigned base value encoding
- PR #3279 Fix shutdown hang issues with pinned memory pool init executor
- PR #3280 Invalid children check in mutable_column_device_view
- PR #3289 fix java memory usage API for empty columns
- PR #3293 Fix loading of csv files zipped on MacOS (disabled zip min version check)
- PR #3295 Fix storing storing invalid RMM exec policies.
- PR #3307 Add pd.RangeIndex to from_pandas to fix dask_cudf meta_nonempty bug
- PR #3313 Fix public headers including non-public headers
- PR #3318 Revert arrow to 0.15.0 temporarily to unblock downstream projects CI
- PR #3317 Fix index-argument bug in dask_cudf parquet reader
- PR #3323 Fix `insert` non-assert test case
- PR #3341 Fix `Series` constructor converting NoneType to "None"
- PR #3326 Fix and test for detail::gather map iterator type inference
- PR #3334 Remove zero-size exception check from make_strings_column factories
- PR #3333 Fix compilation issues with `constexpr` functions not marked `__device__`
- PR #3340 Make all benchmarks use cudf base fixture to initialize RMM pool
- PR #3337 Fix Java to pad validity buffers to 64-byte boundary
- PR #3362 Fix `find_and_replace` upcasting series for python scalars and lists
- PR #3357 Disabling `column_view` iterators for non fixed-width types
- PR #3383 Fix : properly compute null counts for rolling_window.
- PR #3386 Removing external includes from `column_view.hpp`
- PR #3369 Add write_partition to dask_cudf to fix to_parquet bug
- PR #3388 Support getitem with bools when DataFrame has a MultiIndex
- PR #3408 Fix String and Column (De-)Serialization
- PR #3372 Fix dask-distributed scatter_by_map bug
- PR #3419 Fix a bug in parse_into_parts (incomplete input causing walking past the end of string).
- PR #3413 Fix dask_cudf read_csv file-list bug
- PR #3416 Fix memory leak in ColumnVector when pulling strings off the GPU
- PR #3424 Fix benchmark build by adding libcudacxx to benchmark's CMakeLists.txt
- PR #3435 Fix diff and shift for empty series
- PR #3439 Fix index-name bug in StringColumn concat
- PR #3445 Fix ORC Writer default stripe size
- PR #3459 Fix printing of invalid entries
- PR #3466 Fix gather null mask allocation for invalid index
- PR #3468 Fix memory leak issue in `drop_duplicates`
- PR #3474 Fix small doc error in capitalize Docs
- PR #3491 Fix more doc errors in NVStrings
- PR #3478 Fix as_index deep copy via Index.rename inplace arg
- PR #3476 Fix ORC reader timezone conversion
- PR #3188 Repr slices up large DataFrames
- PR #3519 Fix strings column concatenate handling zero-sized columns
- PR #3530 Fix copy_if_else test case fail issue
- PR #3523 Fix lgenfe issue with debug build
- PR #3532 Fix potential use-after-free in cudf parquet reader
- PR #3540 Fix unary_op null_mask bug and add missing test cases
- PR #3559 Use HighLevelGraph api in DataFrame constructor (Fix upstream compatibility)
- PR #3572 Fix CI Issue with hypothesis tests that are flaky


# cuDF 0.10.0 (16 Oct 2019)

## New Features

- PR #2423 Added `groupby.quantile()`
- PR #2522 Add Java bindings for NVStrings backed upper and lower case mutators
- PR #2605 Added Sort based groupby in libcudf
- PR #2607 Add Java bindings for parsing JSON
- PR #2629 Add dropna= parameter to groupby
- PR #2585 ORC & Parquet Readers: Remove millisecond timestamp restriction
- PR #2507 Add GPU-accelerated ORC Writer
- PR #2559 Add Series.tolist()
- PR #2653 Add Java bindings for rolling window operations
- PR #2480 Merge `custreamz` codebase into `cudf` repo
- PR #2674 Add __contains__ for Index/Series/Column
- PR #2635 Add support to read from remote and cloud sources like s3, gcs, hdfs
- PR #2722 Add Java bindings for NVTX ranges
- PR #2702 Add make_bool to dataset generation functions
- PR #2394 Move `rapidsai/custrings` into `cudf`
- PR #2734 Final sync of custrings source into cudf
- PR #2724 Add libcudf support for __contains__
- PR #2777 Add python bindings for porter stemmer measure functionality
- PR #2781 Add issorted to is_monotonic
- PR #2685 Add cudf::scatter_to_tables and cython binding
- PR #2743 Add Java bindings for NVStrings timestamp2long as part of String ColumnVector casting
- PR #2785 Add nvstrings Python docs
- PR #2786 Add benchmarks option to root build.sh
- PR #2802 Add `cudf::repeat()` and `cudf.Series.repeat()`
- PR #2773 Add Fisher's unbiased kurtosis and skew for Series/DataFrame
- PR #2748 Parquet Reader: Add option to specify loading of PANDAS index
- PR #2807 Add scatter_by_map to DataFrame python API
- PR #2836 Add nvstrings.code_points method
- PR #2844 Add Series/DataFrame notnull
- PR #2858 Add GTest type list utilities
- PR #2870 Add support for grouping by Series of arbitrary length
- PR #2719 Series covariance and Pearson correlation
- PR #2207 Beginning of libcudf overhaul: introduce new column and table types
- PR #2869 Add `cudf.CategoricalDtype`
- PR #2838 CSV Reader: Support ARROW_RANDOM_FILE input
- PR #2655 CuPy-based Series and Dataframe .values property
- PR #2803 Added `edit_distance_matrix()` function to calculate pairwise edit distance for each string on a given nvstrings object.
- PR #2811 Start of cudf strings column work based on 2207
- PR #2872 Add Java pinned memory pool allocator
- PR #2969 Add findAndReplaceAll to ColumnVector
- PR #2814 Add Datetimeindex.weekday
- PR #2999 Add timestamp conversion support for string categories
- PR #2918 Add cudf::column timestamp wrapper types

## Improvements

- PR #2578 Update legacy_groupby to use libcudf group_by_without_aggregation
- PR #2581 Removed `managed` allocator from hash map classes.
- PR #2571 Remove unnecessary managed memory from gdf_column_concat
- PR #2648 Cython/Python reorg
- PR #2588 Update Series.append documentation
- PR #2632 Replace dask-cudf set_index code with upstream
- PR #2682 Add cudf.set_allocator() function for easier allocator init
- PR #2642 Improve null printing and testing
- PR #2747 Add missing Cython headers / cudftestutil lib to conda package for cuspatial build
- PR #2706 Compute CSV format in device code to speedup performance
- PR #2673 Add support for np.longlong type
- PR #2703 move dask serialization dispatch into cudf
- PR #2728 Add YYMMDD to version tag for nightly conda packages
- PR #2729 Handle file-handle input in to_csv
- PR #2741 CSV Reader: Move kernel functions into its own file
- PR #2766 Improve nvstrings python cmake flexibility
- PR #2756 Add out_time_unit option to csv reader, support timestamp resolutions
- PR #2771 Stopgap alias for to_gpu_matrix()
- PR #2783 Support mapping input columns to function arguments in apply kernels
- PR #2645 libcudf unique_count for Series.nunique
- PR #2817 Dask-cudf: `read_parquet` support for remote filesystems
- PR #2823 improve java data movement debugging
- PR #2806 CSV Reader: Clean-up row offset operations
- PR #2640 Add dask wait/persist exmaple to 10 minute guide
- PR #2828 Optimizations of kernel launch configuration for `DataFrame.apply_rows` and `DataFrame.apply_chunks`
- PR #2831 Add `column` argument to `DataFrame.drop`
- PR #2775 Various optimizations to improve __getitem__ and __setitem__ performance
- PR #2810 cudf::allocate_like can optionally always allocate a mask.
- PR #2833 Parquet reader: align page data allocation sizes to 4-bytes to satisfy cuda-memcheck
- PR #2832 Using the new Python bindings for UCX
- PR #2856 Update group_split_cudf to use scatter_by_map
- PR #2890 Optionally keep serialized table data on the host.
- PR #2778 Doc: Updated and fixed some docstrings that were formatted incorrectly.
- PR #2830 Use YYMMDD tag in custreamz nightly build
- PR #2875 Java: Remove synchronized from register methods in MemoryCleaner
- PR #2887 Minor snappy decompression optimization
- PR #2899 Use new RMM API based on Cython
- PR #2788 Guide to Python UDFs
- PR #2919 Change java API to use operators in groupby namespace
- PR #2909 CSV Reader: Avoid row offsets host vector default init
- PR #2834 DataFrame supports setting columns via attribute syntax `df.x = col`
- PR #3147 DataFrame can be initialized from rows via list of tuples
- PR #3539 Restrict CuPy to 6

## Bug Fixes

- PR #2584 ORC Reader: fix parsing of `DECIMAL` index positions
- PR #2619 Fix groupby serialization/deserialization
- PR #2614 Update Java version to match
- PR #2601 Fixes nlargest(1) issue in Series and Dataframe
- PR #2610 Fix a bug in index serialization (properly pass DeviceNDArray)
- PR #2621 Fixes the floordiv issue of not promoting float type when rhs is 0
- PR #2611 Types Test: fix static casting from negative int to string
- PR #2618 IO Readers: Fix datasource memory map failure for multiple reads
- PR #2628 groupby_without_aggregation non-nullable input table produces non-nullable output
- PR #2615 fix string category partitioning in java API
- PR #2641 fix string category and timeunit concat in the java API
- PR #2649 Fix groupby issue resulting from column_empty bug
- PR #2658 Fix astype() for null categorical columns
- PR #2660 fix column string category and timeunit concat in the java API
- PR #2664 ORC reader: fix `skip_rows` larger than first stripe
- PR #2654 Allow Java gdfOrderBy to work with string categories
- PR #2669 AVRO reader: fix non-deterministic output
- PR #2668 Update Java bindings to specify timestamp units for ORC and Parquet readers
- PR #2679 AVRO reader: fix cuda errors when decoding compressed streams
- PR #2692 Add concatenation for data-frame with different headers (empty and non-empty)
- PR #2651 Remove nvidia driver installation from ci/cpu/build.sh
- PR #2697 Ensure csv reader sets datetime column time units
- PR #2698 Return RangeIndex from contiguous slice of RangeIndex
- PR #2672 Fix null and integer handling in round
- PR #2704 Parquet Reader: Fix crash when loading string column with nulls
- PR #2725 Fix Jitify issue with running on Turing using CUDA version < 10
- PR #2731 Fix building of benchmarks
- PR #2738 Fix java to find new NVStrings locations
- PR #2736 Pin Jitify branch to v0.10 version
- PR #2742 IO Readers: Fix possible silent failures when creating `NvStrings` instance
- PR #2753 Fix java quantile API calls
- PR #2762 Fix validity processing for time in java
- PR #2796 Fix handling string slicing and other nvstrings delegated methods with dask
- PR #2769 Fix link to API docs in README.md
- PR #2772 Handle multiindex pandas Series #2772
- PR #2749 Fix apply_rows/apply_chunks pessimistic null mask to use in_cols null masks only
- PR #2752 CSV Reader: Fix exception when there's no rows to process
- PR #2716 Added Exception for `StringMethods` in string methods
- PR #2787 Fix Broadcasting `None` to `cudf-series`
- PR #2794 Fix async race in NVCategory::get_value and get_value_bounds
- PR #2795 Fix java build/cast error
- PR #2496 Fix improper merge of two dataframes when names differ
- PR #2824 Fix issue with incorrect result when Numeric Series replace is called several times
- PR #2751 Replace value with null
- PR #2765 Fix Java inequality comparisons for string category
- PR #2818 Fix java join API to use new C++ join API
- PR #2841 Fix nvstrings.slice and slice_from for range (0,0)
- PR #2837 Fix join benchmark
- PR #2809 Add hash_df and group_split dispatch functions for dask
- PR #2843 Parquet reader: fix skip_rows when not aligned with page or row_group boundaries
- PR #2851 Deleted existing dask-cudf/record.txt
- PR #2854 Fix column creation from ephemeral objects exposing __cuda_array_interface__
- PR #2860 Fix boolean indexing when the result is a single row
- PR #2859 Fix tail method issue for string columns
- PR #2852 Fixed `cumsum()` and `cumprod()` on boolean series.
- PR #2865 DaskIO: Fix `read_csv` and `read_orc` when input is list of files
- PR #2750 Fixed casting values to cudf::bool8 so non-zero values always cast to true
- PR #2873 Fixed dask_cudf read_partition bug by generating ParquetDatasetPiece
- PR #2850 Fixes dask_cudf.read_parquet on partitioned datasets
- PR #2896 Properly handle `axis` string keywords in `concat`
- PR #2926 Update rounding algorithm to avoid using fmod
- PR #2968 Fix Java dependency loading when using NVTX
- PR #2963 Fix ORC writer uncompressed block indexing
- PR #2928 CSV Reader: Fix using `byte_range` for large datasets
- PR #2983 Fix sm_70+ race condition in gpu_unsnap
- PR #2964 ORC Writer: Segfault when writing mixed numeric and string columns
- PR #3007 Java: Remove unit test that frees RMM invalid pointer
- PR #3009 Fix orc reader RLEv2 patch position regression from PR #2507
- PR #3002 Fix CUDA invalid configuration errors reported after loading an ORC file without data
- PR #3035 Update update-version.sh for new docs locations
- PR #3038 Fix uninitialized stream parameter in device_table deleter
- PR #3064 Fixes groupby performance issue
- PR #3061 Add rmmInitialize to nvstrings gtests
- PR #3058 Fix UDF doc markdown formatting
- PR #3059 Add nvstrings python build instructions to contributing.md


# cuDF 0.9.0 (21 Aug 2019)

## New Features

- PR #1993 Add CUDA-accelerated series aggregations: mean, var, std
- PR #2111 IO Readers: Support memory buffer, file-like object, and URL inputs
- PR #2012 Add `reindex()` to DataFrame and Series
- PR #2097 Add GPU-accelerated AVRO reader
- PR #2098 Support binary ops on DFs and Series with mismatched indices
- PR #2160 Merge `dask-cudf` codebase into `cudf` repo
- PR #2149 CSV Reader: Add `hex` dtype for explicit hexadecimal parsing
- PR #2156 Add `upper_bound()` and `lower_bound()` for libcudf tables and `searchsorted()` for cuDF Series
- PR #2158 CSV Reader: Support single, non-list/dict argument for `dtype`
- PR #2177 CSV Reader: Add `parse_dates` parameter for explicit date inference
- PR #1744 cudf::apply_boolean_mask and cudf::drop_nulls support for cudf::table inputs (multi-column)
- PR #2196 Add `DataFrame.dropna()`
- PR #2197 CSV Writer: add `chunksize` parameter for `to_csv`
- PR #2215 `type_dispatcher` benchmark
- PR #2179 Add Java quantiles
- PR #2157 Add __array_function__ to DataFrame and Series
- PR #2212 Java support for ORC reader
- PR #2224 Add DataFrame isna, isnull, notna functions
- PR #2236 Add Series.drop_duplicates
- PR #2105 Add hash-based join benchmark
- PR #2316 Add unique, nunique, and value_counts for datetime columns
- PR #2337 Add Java support for slicing a ColumnVector
- PR #2049 Add cudf::merge (sorted merge)
- PR #2368 Full cudf+dask Parquet Support
- PR #2380 New cudf::is_sorted checks whether cudf::table is sorted
- PR #2356 Java column vector standard deviation support
- PR #2221 MultiIndex full indexing - Support iloc and wildcards for loc
- PR #2429 Java support for getting length of strings in a ColumnVector
- PR #2415 Add `value_counts` for series of any type
- PR #2446 Add __array_function__ for index
- PR #2437 ORC reader: Add 'use_np_dtypes' option
- PR #2382 Add CategoricalAccessor add, remove, rename, and ordering methods
- PR #2464 Native implement `__cuda_array_interface__` for Series/Index/Column objects
- PR #2425 Rolling window now accepts array-based user-defined functions
- PR #2442 Add __setitem__
- PR #2449 Java support for getting byte count of strings in a ColumnVector
- PR #2492 Add groupby.size() method
- PR #2358 Add cudf::nans_to_nulls: convert floating point column into bitmask
- PR #2489 Add drop argument to set_index
- PR #2491 Add Java bindings for ORC reader 'use_np_dtypes' option
- PR #2213 Support s/ms/us/ns DatetimeColumn time unit resolutions
- PR #2536 Add _constructor properties to Series and DataFrame

## Improvements

- PR #2103 Move old `column` and `bitmask` files into `legacy/` directory
- PR #2109 added name to Python column classes
- PR #1947 Cleanup serialization code
- PR #2125 More aggregate in java API
- PR #2127 Add in java Scalar tests
- PR #2088 Refactor of Python groupby code
- PR #2130 Java serialization and deserialization of tables.
- PR #2131 Chunk rows logic added to csv_writer
- PR #2129 Add functions in the Java API to support nullable column filtering
- PR #2165 made changes to get_dummies api for it to be available in MethodCache
- PR #2171 Add CodeCov integration, fix doc version, make --skip-tests work when invoking with source
- PR #2184 handle remote orc files for dask-cudf
- PR #2186 Add `getitem` and `getattr` style access to Rolling objects
- PR #2168 Use cudf.Column for CategoricalColumn's categories instead of a tuple
- PR #2193 DOC: cudf::type_dispatcher documentation for specializing dispatched functors
- PR #2199 Better java support for appending strings
- PR #2176 Added column dtype support for datetime, int8, int16 to csv_writer
- PR #2209 Matching `get_dummies` & `select_dtypes` behavior to pandas
- PR #2217 Updated Java bindings to use the new groupby API
- PR #2214 DOC: Update doc instructions to build/install `cudf` and `dask-cudf`
- PR #2220 Update Java bindings for reduction rename
- PR #2232 Move CodeCov upload from build script to Jenkins
- PR #2225 refactor to use libcudf for gathering columns in dataframes
- PR #2293 Improve join performance (faster compute_join_output_size)
- PR #2300 Create separate dask codeowners for dask-cudf codebase
- PR #2304 gdf_group_by_without_aggregations returns gdf_column
- PR #2309 Java readers: remove redundant copy of result pointers
- PR #2307 Add `black` and `isort` to style checker script
- PR #2345 Restore removal of old groupby implementation
- PR #2342 Improve `astype()` to operate all ways
- PR #2329 using libcudf cudf::copy for column deep copy
- PR #2344 DOC: docs on code formatting for contributors
- PR #2376 Add inoperative axis= and win_type= arguments to Rolling()
- PR #2378 remove dask for (de-)serialization of cudf objects
- PR #2353 Bump Arrow and Dask versions
- PR #2377 Replace `standard_python_slice` with just `slice.indices()`
- PR #2373 cudf.DataFrame enchancements & Series.values support
- PR #2392 Remove dlpack submodule; make cuDF's Cython API externally accessible
- PR #2430 Updated Java bindings to use the new unary API
- PR #2406 Moved all existing `table` related files to a `legacy/` directory
- PR #2350 Performance related changes to get_dummies
- PR #2420 Remove `cudautils.astype` and replace with `typecast.apply_cast`
- PR #2456 Small improvement to typecast utility
- PR #2458 Fix handling of thirdparty packages in `isort` config
- PR #2459 IO Readers: Consolidate all readers to use `datasource` class
- PR #2475 Exposed type_dispatcher.hpp, nvcategory_util.hpp and wrapper_types.hpp in the include folder
- PR #2484 Enabled building libcudf as a static library
- PR #2453 Streamline CUDA_REL environment variable
- PR #2483 Bundle Boost filesystem dependency in the Java jar
- PR #2486 Java API hash functions
- PR #2481 Adds the ignore_null_keys option to the java api
- PR #2490 Java api: support multiple aggregates for the same column
- PR #2510 Java api: uses table based apply_boolean_mask
- PR #2432 Use pandas formatting for console, html, and latex output
- PR #2573 Bump numba version to 0.45.1
- PR #2606 Fix references to notebooks-contrib

## Bug Fixes

- PR #2086 Fixed quantile api behavior mismatch in series & dataframe
- PR #2128 Add offset param to host buffer readers in java API.
- PR #2145 Work around binops validity checks for java
- PR #2146 Work around unary_math validity checks for java
- PR #2151 Fixes bug in cudf::copy_range where null_count was invalid
- PR #2139 matching to pandas describe behavior & fixing nan values issue
- PR #2161 Implicitly convert unsigned to signed integer types in binops
- PR #2154 CSV Reader: Fix bools misdetected as strings dtype
- PR #2178 Fix bug in rolling bindings where a view of an ephemeral column was being taken
- PR #2180 Fix issue with isort reordering `importorskip` below imports depending on them
- PR #2187 fix to honor dtype when numpy arrays are passed to columnops.as_column
- PR #2190 Fix issue in astype conversion of string column to 'str'
- PR #2208 Fix issue with calling `head()` on one row dataframe
- PR #2229 Propagate exceptions from Cython cdef functions
- PR #2234 Fix issue with local build script not properly building
- PR #2223 Fix CUDA invalid configuration errors reported after loading small compressed ORC files
- PR #2162 Setting is_unique and is_monotonic-related attributes
- PR #2244 Fix ORC RLEv2 delta mode decoding with nonzero residual delta width
- PR #2297 Work around `var/std` unsupported only at debug build
- PR #2302 Fixed java serialization corner case
- PR #2355 Handle float16 in binary operations
- PR #2311 Fix copy behaviour for GenericIndex
- PR #2349 Fix issues with String filter in java API
- PR #2323 Fix groupby on categoricals
- PR #2328 Ensure order is preserved in CategoricalAccessor._set_categories
- PR #2202 Fix issue with unary ops mishandling empty input
- PR #2326 Fix for bug in DLPack when reading multiple columns
- PR #2324 Fix cudf Docker build
- PR #2325 Fix ORC RLEv2 patched base mode decoding with nonzero patch width
- PR #2235 Fix get_dummies to be compatible with dask
- PR #2332 Zero initialize gdf_dtype_extra_info
- PR #2355 Handle float16 in binary operations
- PR #2360 Fix missing dtype handling in cudf.Series & columnops.as_column
- PR #2364 Fix quantile api and other trivial issues around it
- PR #2361 Fixed issue with `codes` of CategoricalIndex
- PR #2357 Fixed inconsistent type of index created with from_pandas vs direct construction
- PR #2389 Fixed Rolling __getattr__ and __getitem__ for offset based windows
- PR #2402 Fixed bug in valid mask computation in cudf::copy_if (apply_boolean_mask)
- PR #2401 Fix to a scalar datetime(of type Days) issue
- PR #2386 Correctly allocate output valids in groupby
- PR #2411 Fixed failures on binary op on single element string column
- PR #2422 Fix Pandas logical binary operation incompatibilites
- PR #2447 Fix CodeCov posting build statuses temporarily
- PR #2450 Fix erroneous null handling in `cudf.DataFrame`'s `apply_rows`
- PR #2470 Fix issues with empty strings and string categories (Java)
- PR #2471 Fix String Column Validity.
- PR #2481 Fix java validity buffer serialization
- PR #2485 Updated bytes calculation to use size_t to avoid overflow in column concat
- PR #2461 Fix groupby multiple aggregations same column
- PR #2514 Fix cudf::drop_nulls threshold handling in Cython
- PR #2516 Fix utilities include paths and meta.yaml header paths
- PR #2517 Fix device memory leak in to_dlpack tensor deleter
- PR #2431 Fix local build generated file ownerships
- PR #2511 Added import of orc, refactored exception handlers to not squash fatal exceptions
- PR #2527 Fix index and column input handling in dask_cudf read_parquet
- PR #2466 Fix `dataframe.query` returning null rows erroneously
- PR #2548 Orc reader: fix non-deterministic data decoding at chunk boundaries
- PR #2557 fix cudautils import in string.py
- PR #2521 Fix casting datetimes from/to the same resolution
- PR #2545 Fix MultiIndexes with datetime levels
- PR #2560 Remove duplicate `dlpack` definition in conda recipe
- PR #2567 Fix ColumnVector.fromScalar issues while dealing with null scalars
- PR #2565 Orc reader: fix incorrect data decoding of int64 data types
- PR #2577 Fix search benchmark compilation error by adding necessary header
- PR #2604 Fix a bug in copying.pyx:_normalize_types that upcasted int32 to int64


# cuDF 0.8.0 (27 June 2019)

## New Features

- PR #1524 Add GPU-accelerated JSON Lines parser with limited feature set
- PR #1569 Add support for Json objects to the JSON Lines reader
- PR #1622 Add Series.loc
- PR #1654 Add cudf::apply_boolean_mask: faster replacement for gdf_apply_stencil
- PR #1487 cython gather/scatter
- PR #1310 Implemented the slice/split functionality.
- PR #1630 Add Python layer to the GPU-accelerated JSON reader
- PR #1745 Add rounding of numeric columns via Numba
- PR #1772 JSON reader: add support for BytesIO and StringIO input
- PR #1527 Support GDF_BOOL8 in readers and writers
- PR #1819 Logical operators (AND, OR, NOT) for libcudf and cuDF
- PR #1813 ORC Reader: Add support for stripe selection
- PR #1828 JSON Reader: add suport for bool8 columns
- PR #1833 Add column iterator with/without nulls
- PR #1665 Add the point-in-polygon GIS function
- PR #1863 Series and Dataframe methods for all and any
- PR #1908 cudf::copy_range and cudf::fill for copying/assigning an index or range to a constant
- PR #1921 Add additional formats for typecasting to/from strings
- PR #1807 Add Series.dropna()
- PR #1987 Allow user defined functions in the form of ptx code to be passed to binops
- PR #1948 Add operator functions like `Series.add()` to DataFrame and Series
- PR #1954 Add skip test argument to GPU build script
- PR #2018 Add bindings for new groupby C++ API
- PR #1984 Add rolling window operations Series.rolling() and DataFrame.rolling()
- PR #1542 Python method and bindings for to_csv
- PR #1995 Add Java API
- PR #1998 Add google benchmark to cudf
- PR #1845 Add cudf::drop_duplicates, DataFrame.drop_duplicates
- PR #1652 Added `Series.where()` feature
- PR #2074 Java Aggregates, logical ops, and better RMM support
- PR #2140 Add a `cudf::transform` function
- PR #2068 Concatenation of different typed columns

## Improvements

- PR #1538 Replacing LesserRTTI with inequality_comparator
- PR #1703 C++: Added non-aggregating `insert` to `concurrent_unordered_map` with specializations to store pairs with a single atomicCAS when possible.
- PR #1422 C++: Added a RAII wrapper for CUDA streams
- PR #1701 Added `unique` method for stringColumns
- PR #1713 Add documentation for Dask-XGBoost
- PR #1666 CSV Reader: Improve performance for files with large number of columns
- PR #1725 Enable the ability to use a single column groupby as its own index
- PR #1759 Add an example showing simultaneous rolling averages to `apply_grouped` documentation
- PR #1746 C++: Remove unused code: `windowed_ops.cu`, `sorting.cu`, `hash_ops.cu`
- PR #1748 C++: Add `bool` nullability flag to `device_table` row operators
- PR #1764 Improve Numerical column: `mean_var` and `mean`
- PR #1767 Speed up Python unit tests
- PR #1770 Added build.sh script, updated CI scripts and documentation
- PR #1739 ORC Reader: Add more pytest coverage
- PR #1696 Added null support in `Series.replace()`.
- PR #1390 Added some basic utility functions for `gdf_column`'s
- PR #1791 Added general column comparison code for testing
- PR #1795 Add printing of git submodule info to `print_env.sh`
- PR #1796 Removing old sort based group by code and gdf_filter
- PR #1811 Added funtions for copying/allocating `cudf::table`s
- PR #1838 Improve columnops.column_empty so that it returns typed columns instead of a generic Column
- PR #1890 Add utils.get_dummies- a pandas-like wrapper around one_hot-encoding
- PR #1823 CSV Reader: default the column type to string for empty dataframes
- PR #1827 Create bindings for scalar-vector binops, and update one_hot_encoding to use them
- PR #1817 Operators now support different sized dataframes as long as they don't share different sized columns
- PR #1855 Transition replace_nulls to new C++ API and update corresponding Cython/Python code
- PR #1858 Add `std::initializer_list` constructor to `column_wrapper`
- PR #1846 C++ type-erased gdf_equal_columns test util; fix gdf_equal_columns logic error
- PR #1390 Added some basic utility functions for `gdf_column`s
- PR #1391 Tidy up bit-resolution-operation and bitmask class code
- PR #1882 Add iloc functionality to MultiIndex dataframes
- PR #1884 Rolling windows: general enhancements and better coverage for unit tests
- PR #1886 support GDF_STRING_CATEGORY columns in apply_boolean_mask, drop_nulls and other libcudf functions
- PR #1896 Improve performance of groupby with levels specified in dask-cudf
- PR #1915 Improve iloc performance for non-contiguous row selection
- PR #1859 Convert read_json into a C++ API
- PR #1919 Rename libcudf namespace gdf to namespace cudf
- PR #1850 Support left_on and right_on for DataFrame merge operator
- PR #1930 Specialize constructor for `cudf::bool8` to cast argument to `bool`
- PR #1938 Add default constructor for `column_wrapper`
- PR #1930 Specialize constructor for `cudf::bool8` to cast argument to `bool`
- PR #1952 consolidate libcudf public API headers in include/cudf
- PR #1949 Improved selection with boolmask using libcudf `apply_boolean_mask`
- PR #1956 Add support for nulls in `query()`
- PR #1973 Update `std::tuple` to `std::pair` in top-most libcudf APIs and C++ transition guide
- PR #1981 Convert read_csv into a C++ API
- PR #1868 ORC Reader: Support row index for speed up on small/medium datasets
- PR #1964 Added support for list-like types in Series.str.cat
- PR #2005 Use HTML5 details tag in bug report issue template
- PR #2003 Removed few redundant unit-tests from test_string.py::test_string_cat
- PR #1944 Groupby design improvements
- PR #2017 Convert `read_orc()` into a C++ API
- PR #2011 Convert `read_parquet()` into a C++ API
- PR #1756 Add documentation "10 Minutes to cuDF and dask_cuDF"
- PR #2034 Adding support for string columns concatenation using "add" binary operator
- PR #2042 Replace old "10 Minutes" guide with new guide for docs build process
- PR #2036 Make library of common test utils to speed up tests compilation
- PR #2022 Facilitating get_dummies to be a high level api too
- PR #2050 Namespace IO readers and add back free-form `read_xxx` functions
- PR #2104 Add a functional ``sort=`` keyword argument to groupby
- PR #2108 Add `find_and_replace` for StringColumn for replacing single values
- PR #1803 cuDF/CuPy interoperability documentation

## Bug Fixes

- PR #1465 Fix for test_orc.py and test_sparse_df.py test failures
- PR #1583 Fix underlying issue in `as_index()` that was causing `Series.quantile()` to fail
- PR #1680 Add errors= keyword to drop() to fix cudf-dask bug
- PR #1651 Fix `query` function on empty dataframe
- PR #1616 Fix CategoricalColumn to access categories by index instead of iteration
- PR #1660 Fix bug in `loc` when indexing with a column name (a string)
- PR #1683 ORC reader: fix timestamp conversion to UTC
- PR #1613 Improve CategoricalColumn.fillna(-1) performance
- PR #1642 Fix failure of CSV_TEST gdf_csv_test.SkiprowsNrows on multiuser systems
- PR #1709 Fix handling of `datetime64[ms]` in `dataframe.select_dtypes`
- PR #1704 CSV Reader: Add support for the plus sign in number fields
- PR #1687 CSV reader: return an empty dataframe for zero size input
- PR #1757 Concatenating columns with null columns
- PR #1755 Add col_level keyword argument to melt
- PR #1758 Fix df.set_index() when setting index from an empty column
- PR #1749 ORC reader: fix long strings of NULL values resulting in incorrect data
- PR #1742 Parquet Reader: Fix index column name to match PANDAS compat
- PR #1782 Update libcudf doc version
- PR #1783 Update conda dependencies
- PR #1786 Maintain the original series name in series.unique output
- PR #1760 CSV Reader: fix segfault when dtype list only includes columns from usecols list
- PR #1831 build.sh: Assuming python is in PATH instead of using PYTHON env var
- PR #1839 Raise an error instead of segfaulting when transposing a DataFrame with StringColumns
- PR #1840 Retain index correctly during merge left_on right_on
- PR #1825 cuDF: Multiaggregation Groupby Failures
- PR #1789 CSV Reader: Fix missing support for specifying `int8` and `int16` dtypes
- PR #1857 Cython Bindings: Handle `bool` columns while calling `column_view_from_NDArrays`
- PR #1849 Allow DataFrame support methods to pass arguments to the methods
- PR #1847 Fixed #1375 by moving the nvstring check into the wrapper function
- PR #1864 Fixing cudf reduction for POWER platform
- PR #1869 Parquet reader: fix Dask timestamps not matching with Pandas (convert to milliseconds)
- PR #1876 add dtype=bool for `any`, `all` to treat integer column correctly
- PR #1875 CSV reader: take NaN values into account in dtype detection
- PR #1873 Add column dtype checking for the all/any methods
- PR #1902 Bug with string iteration in _apply_basic_agg
- PR #1887 Fix for initialization issue in pq_read_arg,orc_read_arg
- PR #1867 JSON reader: add support for null/empty fields, including the 'null' literal
- PR #1891 Fix bug #1750 in string column comparison
- PR #1909 Support of `to_pandas()` of boolean series with null values
- PR #1923 Use prefix removal when two aggs are called on a SeriesGroupBy
- PR #1914 Zero initialize gdf_column local variables
- PR #1959 Add support for comparing boolean Series to scalar
- PR #1966 Ignore index fix in series append
- PR #1967 Compute index __sizeof__ only once for DataFrame __sizeof__
- PR #1977 Support CUDA installation in default system directories
- PR #1982 Fixes incorrect index name after join operation
- PR #1985 Implement `GDF_PYMOD`, a special modulo that follows python's sign rules
- PR #1991 Parquet reader: fix decoding of NULLs
- PR #1990 Fixes a rendering bug in the `apply_grouped` documentation
- PR #1978 Fix for values being filled in an empty dataframe
- PR #2001 Correctly create MultiColumn from Pandas MultiColumn
- PR #2006 Handle empty dataframe groupby construction for dask
- PR #1965 Parquet Reader: Fix duplicate index column when it's already in `use_cols`
- PR #2033 Add pip to conda environment files to fix warning
- PR #2028 CSV Reader: Fix reading of uncompressed files without a recognized file extension
- PR #2073 Fix an issue when gathering columns with NVCategory and nulls
- PR #2053 cudf::apply_boolean_mask return empty column for empty boolean mask
- PR #2066 exclude `IteratorTest.mean_var_output` test from debug build
- PR #2069 Fix JNI code to use read_csv and read_parquet APIs
- PR #2071 Fix bug with unfound transitive dependencies for GTests in Ubuntu 18.04
- PR #2089 Configure Sphinx to render params correctly
- PR #2091 Fix another bug with unfound transitive dependencies for `cudftestutils` in Ubuntu 18.04
- PR #2115 Just apply `--disable-new-dtags` instead of trying to define all the transitive dependencies
- PR #2106 Fix errors in JitCache tests caused by sharing of device memory between processes
- PR #2120 Fix errors in JitCache tests caused by running multiple threads on the same data
- PR #2102 Fix memory leak in groupby
- PR #2113 fixed typo in to_csv code example


# cudf 0.7.2 (16 May 2019)

## New Features

- PR #1735 Added overload for atomicAdd on int64. Streamlined implementation of custom atomic overloads.
- PR #1741 Add MultiIndex concatenation

## Bug Fixes

- PR #1718 Fix issue with SeriesGroupBy MultiIndex in dask-cudf
- PR #1734 Python: fix performance regression for groupby count() aggregations
- PR #1768 Cython: fix handling read only schema buffers in gpuarrow reader


# cudf 0.7.1 (11 May 2019)

## New Features

- PR #1702 Lazy load MultiIndex to return groupby performance to near optimal.

## Bug Fixes

- PR #1708 Fix handling of `datetime64[ms]` in `dataframe.select_dtypes`


# cuDF 0.7.0 (10 May 2019)

## New Features

- PR #982 Implement gdf_group_by_without_aggregations and gdf_unique_indices functions
- PR #1142 Add `GDF_BOOL` column type
- PR #1194 Implement overloads for CUDA atomic operations
- PR #1292 Implemented Bitwise binary ops AND, OR, XOR (&, |, ^)
- PR #1235 Add GPU-accelerated Parquet Reader
- PR #1335 Added local_dict arg in `DataFrame.query()`.
- PR #1282 Add Series and DataFrame.describe()
- PR #1356 Rolling windows
- PR #1381 Add DataFrame._get_numeric_data
- PR #1388 Add CODEOWNERS file to auto-request reviews based on where changes are made
- PR #1396 Add DataFrame.drop method
- PR #1413 Add DataFrame.melt method
- PR #1412 Add DataFrame.pop()
- PR #1419 Initial CSV writer function
- PR #1441 Add Series level cumulative ops (cumsum, cummin, cummax, cumprod)
- PR #1420 Add script to build and test on a local gpuCI image
- PR #1440 Add DatetimeColumn.min(), DatetimeColumn.max()
- PR #1455 Add Series.Shift via Numba kernel
- PR #1441 Add Series level cumulative ops (cumsum, cummin, cummax, cumprod)
- PR #1461 Add Python coverage test to gpu build
- PR #1445 Parquet Reader: Add selective reading of rows and row group
- PR #1532 Parquet Reader: Add support for INT96 timestamps
- PR #1516 Add Series and DataFrame.ndim
- PR #1556 Add libcudf C++ transition guide
- PR #1466 Add GPU-accelerated ORC Reader
- PR #1565 Add build script for nightly doc builds
- PR #1508 Add Series isna, isnull, and notna
- PR #1456 Add Series.diff() via Numba kernel
- PR #1588 Add Index `astype` typecasting
- PR #1301 MultiIndex support
- PR #1599 Level keyword supported in groupby
- PR #929 Add support operations to dataframe
- PR #1609 Groupby accept list of Series
- PR #1658 Support `group_keys=True` keyword in groupby method

## Improvements

- PR #1531 Refactor closures as private functions in gpuarrow
- PR #1404 Parquet reader page data decoding speedup
- PR #1076 Use `type_dispatcher` in join, quantiles, filter, segmented sort, radix sort and hash_groupby
- PR #1202 Simplify README.md
- PR #1149 CSV Reader: Change convertStrToValue() functions to `__device__` only
- PR #1238 Improve performance of the CUDA trie used in the CSV reader
- PR #1245 Use file cache for JIT kernels
- PR #1278 Update CONTRIBUTING for new conda environment yml naming conventions
- PR #1163 Refactored UnaryOps. Reduced API to two functions: `gdf_unary_math` and `gdf_cast`. Added `abs`, `-`, and `~` ops. Changed bindings to Cython
- PR #1284 Update docs version
- PR #1287 add exclude argument to cudf.select_dtype function
- PR #1286 Refactor some of the CSV Reader kernels into generic utility functions
- PR #1291 fillna in `Series.to_gpu_array()` and `Series.to_array()` can accept the scalar too now.
- PR #1005 generic `reduction` and `scan` support
- PR #1349 Replace modernGPU sort join with thrust.
- PR #1363 Add a dataframe.mean(...) that raises NotImplementedError to satisfy `dask.dataframe.utils.is_dataframe_like`
- PR #1319 CSV Reader: Use column wrapper for gdf_column output alloc/dealloc
- PR #1376 Change series quantile default to linear
- PR #1399 Replace CFFI bindings for NVTX functions with Cython bindings
- PR #1389 Refactored `set_null_count()`
- PR #1386 Added macros `GDF_TRY()`, `CUDF_TRY()` and `ASSERT_CUDF_SUCCEEDED()`
- PR #1435 Rework CMake and conda recipes to depend on installed libraries
- PR #1391 Tidy up bit-resolution-operation and bitmask class code
- PR #1439 Add cmake variable to enable compiling CUDA code with -lineinfo
- PR #1462 Add ability to read parquet files from arrow::io::RandomAccessFile
- PR #1453 Convert CSV Reader CFFI to Cython
- PR #1479 Convert Parquet Reader CFFI to Cython
- PR #1397 Add a utility function for producing an overflow-safe kernel launch grid configuration
- PR #1382 Add GPU parsing of nested brackets to cuIO parsing utilities
- PR #1481 Add cudf::table constructor to allocate a set of `gdf_column`s
- PR #1484 Convert GroupBy CFFI to Cython
- PR #1463 Allow and default melt keyword argument var_name to be None
- PR #1486 Parquet Reader: Use device_buffer rather than device_ptr
- PR #1525 Add cudatoolkit conda dependency
- PR #1520 Renamed `src/dataframe` to `src/table` and moved `table.hpp`. Made `types.hpp` to be type declarations only.
- PR #1492 Convert transpose CFFI to Cython
- PR #1495 Convert binary and unary ops CFFI to Cython
- PR #1503 Convert sorting and hashing ops CFFI to Cython
- PR #1522 Use latest release version in update-version CI script
- PR #1533 Remove stale join CFFI, fix memory leaks in join Cython
- PR #1521 Added `row_bitmask` to compute bitmask for rows of a table. Merged `valids_ops.cu` and `bitmask_ops.cu`
- PR #1553 Overload `hash_row` to avoid using intial hash values. Updated `gdf_hash` to select between overloads
- PR #1585 Updated `cudf::table` to maintain own copy of wrapped `gdf_column*`s
- PR #1559 Add `except +` to all Cython function definitions to catch C++ exceptions properly
- PR #1617 `has_nulls` and `column_dtypes` for `cudf::table`
- PR #1590 Remove CFFI from the build / install process entirely
- PR #1536 Convert gpuarrow CFFI to Cython
- PR #1655 Add `Column._pointer` as a way to access underlying `gdf_column*` of a `Column`
- PR #1655 Update readme conda install instructions for cudf version 0.6 and 0.7


## Bug Fixes

- PR #1233 Fix dtypes issue while adding the column to `str` dataframe.
- PR #1254 CSV Reader: fix data type detection for floating-point numbers in scientific notation
- PR #1289 Fix looping over each value instead of each category in concatenation
- PR #1293 Fix Inaccurate error message in join.pyx
- PR #1308 Add atomicCAS overload for `int8_t`, `int16_t`
- PR #1317 Fix catch polymorphic exception by reference in ipc.cu
- PR #1325 Fix dtype of null bitmasks to int8
- PR #1326 Update build documentation to use -DCMAKE_CXX11_ABI=ON
- PR #1334 Add "na_position" argument to CategoricalColumn sort_by_values
- PR #1321 Fix out of bounds warning when checking Bzip2 header
- PR #1359 Add atomicAnd/Or/Xor for integers
- PR #1354 Fix `fillna()` behaviour when replacing values with different dtypes
- PR #1347 Fixed core dump issue while passing dict_dtypes without column names in `cudf.read_csv()`
- PR #1379 Fixed build failure caused due to error: 'col_dtype' may be used uninitialized
- PR #1392 Update cudf Dockerfile and package_versions.sh
- PR #1385 Added INT8 type to `_schema_to_dtype` for use in GpuArrowReader
- PR #1393 Fixed a bug in `gdf_count_nonzero_mask()` for the case of 0 bits to count
- PR #1395 Update CONTRIBUTING to use the environment variable CUDF_HOME
- PR #1416 Fix bug at gdf_quantile_exact and gdf_quantile_appox
- PR #1421 Fix remove creation of series multiple times during `add_column()`
- PR #1405 CSV Reader: Fix memory leaks on read_csv() failure
- PR #1328 Fix CategoricalColumn to_arrow() null mask
- PR #1433 Fix NVStrings/categories includes
- PR #1432 Update NVStrings to 0.7.* to coincide with 0.7 development
- PR #1483 Modify CSV reader to avoid cropping blank quoted characters in non-string fields
- PR #1446 Merge 1275 hotfix from master into branch-0.7
- PR #1447 Fix legacy groupby apply docstring
- PR #1451 Fix hash join estimated result size is not correct
- PR #1454 Fix local build script improperly change directory permissions
- PR #1490 Require Dask 1.1.0+ for `is_dataframe_like` test or skip otherwise.
- PR #1491 Use more specific directories & groups in CODEOWNERS
- PR #1497 Fix Thrust issue on CentOS caused by missing default constructor of host_vector elements
- PR #1498 Add missing include guard to device_atomics.cuh and separated DEVICE_ATOMICS_TEST
- PR #1506 Fix csv-write call to updated NVStrings method
- PR #1510 Added nvstrings `fillna()` function
- PR #1507 Parquet Reader: Default string data to GDF_STRING
- PR #1535 Fix doc issue to ensure correct labelling of cudf.series
- PR #1537 Fix `undefined reference` link error in HashPartitionTest
- PR #1548 Fix ci/local/build.sh README from using an incorrect image example
- PR #1551 CSV Reader: Fix integer column name indexing
- PR #1586 Fix broken `scalar_wrapper::operator==`
- PR #1591 ORC/Parquet Reader: Fix missing import for FileNotFoundError exception
- PR #1573 Parquet Reader: Fix crash due to clash with ORC reader datasource
- PR #1607 Revert change of `column.to_dense_buffer` always return by copy for performance concerns
- PR #1618 ORC reader: fix assert & data output when nrows/skiprows isn't aligned to stripe boundaries
- PR #1631 Fix failure of TYPES_TEST on some gcc-7 based systems.
- PR #1641 CSV Reader: Fix skip_blank_lines behavior with Windows line terminators (\r\n)
- PR #1648 ORC reader: fix non-deterministic output when skiprows is non-zero
- PR #1676 Fix groupby `as_index` behaviour with `MultiIndex`
- PR #1659 Fix bug caused by empty groupbys and multiindex slicing throwing exceptions
- PR #1656 Correct Groupby failure in dask when un-aggregable columns are left in dataframe.
- PR #1689 Fix groupby performance regression
- PR #1694 Add Cython as a runtime dependency since it's required in `setup.py`


# cuDF 0.6.1 (25 Mar 2019)

## Bug Fixes

- PR #1275 Fix CentOS exception in DataFrame.hash_partition from using value "returned" by a void function


# cuDF 0.6.0 (22 Mar 2019)

## New Features

- PR #760 Raise `FileNotFoundError` instead of `GDF_FILE_ERROR` in `read_csv` if the file does not exist
- PR #539 Add Python bindings for replace function
- PR #823 Add Doxygen configuration to enable building HTML documentation for libcudf C/C++ API
- PR #807 CSV Reader: Add byte_range parameter to specify the range in the input file to be read
- PR #857 Add Tail method for Series/DataFrame and update Head method to use iloc
- PR #858 Add series feature hashing support
- PR #871 CSV Reader: Add support for NA values, including user specified strings
- PR #893 Adds PyArrow based parquet readers / writers to Python, fix category dtype handling, fix arrow ingest buffer size issues
- PR #867 CSV Reader: Add support for ignoring blank lines and comment lines
- PR #887 Add Series digitize method
- PR #895 Add Series groupby
- PR #898 Add DataFrame.groupby(level=0) support
- PR #920 Add feather, JSON, HDF5 readers / writers from PyArrow / Pandas
- PR #888 CSV Reader: Add prefix parameter for column names, used when parsing without a header
- PR #913 Add DLPack support: convert between cuDF DataFrame and DLTensor
- PR #939 Add ORC reader from PyArrow
- PR #918 Add Series.groupby(level=0) support
- PR #906 Add binary and comparison ops to DataFrame
- PR #958 Support unary and binary ops on indexes
- PR #964 Add `rename` method to `DataFrame`, `Series`, and `Index`
- PR #985 Add `Series.to_frame` method
- PR #985 Add `drop=` keyword to reset_index method
- PR #994 Remove references to pygdf
- PR #990 Add external series groupby support
- PR #988 Add top-level merge function to cuDF
- PR #992 Add comparison binaryops to DateTime columns
- PR #996 Replace relative path imports with absolute paths in tests
- PR #995 CSV Reader: Add index_col parameter to specify the column name or index to be used as row labels
- PR #1004 Add `from_gpu_matrix` method to DataFrame
- PR #997 Add property index setter
- PR #1007 Replace relative path imports with absolute paths in cudf
- PR #1013 select columns with df.columns
- PR #1016 Rename Series.unique_count() to nunique() to match pandas API
- PR #947 Prefixsum to handle nulls and float types
- PR #1029 Remove rest of relative path imports
- PR #1021 Add filtered selection with assignment for Dataframes
- PR #872 Adding NVCategory support to cudf apis
- PR #1052 Add left/right_index and left/right_on keywords to merge
- PR #1091 Add `indicator=` and `suffixes=` keywords to merge
- PR #1107 Add unsupported keywords to Series.fillna
- PR #1032 Add string support to cuDF python
- PR #1136 Removed `gdf_concat`
- PR #1153 Added function for getting the padded allocation size for valid bitmask
- PR #1148 Add cudf.sqrt for dataframes and Series
- PR #1159 Add Python bindings for libcudf dlpack functions
- PR #1155 Add __array_ufunc__ for DataFrame and Series for sqrt
- PR #1168 to_frame for series accepts a name argument


## Improvements

- PR #1218 Add dask-cudf page to API docs
- PR #892 Add support for heterogeneous types in binary ops with JIT
- PR #730 Improve performance of `gdf_table` constructor
- PR #561 Add Doxygen style comments to Join CUDA functions
- PR #813 unified libcudf API functions by replacing gpu_ with gdf_
- PR #822 Add support for `__cuda_array_interface__` for ingest
- PR #756 Consolidate common helper functions from unordered map and multimap
- PR #753 Improve performance of groupby sum and average, especially for cases with few groups.
- PR #836 Add ingest support for arrow chunked arrays in Column, Series, DataFrame creation
- PR #763 Format doxygen comments for csv_read_arg struct
- PR #532 CSV Reader: Use type dispatcher instead of switch block
- PR #694 Unit test utilities improvements
- PR #878 Add better indexing to Groupby
- PR #554 Add `empty` method and `is_monotonic` attribute to `Index`
- PR #1040 Fixed up Doxygen comment tags
- PR #909 CSV Reader: Avoid host->device->host copy for header row data
- PR #916 Improved unit testing and error checking for `gdf_column_concat`
- PR #941 Replace `numpy` call in `Series.hash_encode` with `numba`
- PR #942 Added increment/decrement operators for wrapper types
- PR #943 Updated `count_nonzero_mask` to return `num_rows` when the mask is null
- PR #952 Added trait to map C++ type to `gdf_dtype`
- PR #966 Updated RMM submodule.
- PR #998 Add IO reader/writer modules to API docs, fix for missing cudf.Series docs
- PR #1017 concatenate along columns for Series and DataFrames
- PR #1002 Support indexing a dataframe with another boolean dataframe
- PR #1018 Better concatenation for Series and Dataframes
- PR #1036 Use Numpydoc style docstrings
- PR #1047 Adding gdf_dtype_extra_info to gdf_column_view_augmented
- PR #1054 Added default ctor to SerialTrieNode to overcome Thrust issue in CentOS7 + CUDA10
- PR #1024 CSV Reader: Add support for hexadecimal integers in integral-type columns
- PR #1033 Update `fillna()` to use libcudf function `gdf_replace_nulls`
- PR #1066 Added inplace assignment for columns and select_dtypes for dataframes
- PR #1026 CSV Reader: Change the meaning and type of the quoting parameter to match Pandas
- PR #1100 Adds `CUDF_EXPECTS` error-checking macro
- PR #1092 Fix select_dtype docstring
- PR #1111 Added cudf::table
- PR #1108 Sorting for datetime columns
- PR #1120 Return a `Series` (not a `Column`) from `Series.cat.set_categories()`
- PR #1128 CSV Reader: The last data row does not need to be line terminated
- PR #1183 Bump Arrow version to 0.12.1
- PR #1208 Default to CXX11_ABI=ON
- PR #1252 Fix NVStrings dependencies for cuda 9.2 and 10.0
- PR #2037 Optimize the existing `gather` and `scatter` routines in `libcudf`

## Bug Fixes

- PR #821 Fix flake8 issues revealed by flake8 update
- PR #808 Resolved renamed `d_columns_valids` variable name
- PR #820 CSV Reader: fix the issue where reader adds additional rows when file uses \r\n as a line terminator
- PR #780 CSV Reader: Fix scientific notation parsing and null values for empty quotes
- PR #815 CSV Reader: Fix data parsing when tabs are present in the input CSV file
- PR #850 Fix bug where left joins where the left df has 0 rows causes a crash
- PR #861 Fix memory leak by preserving the boolean mask index
- PR #875 Handle unnamed indexes in to/from arrow functions
- PR #877 Fix ingest of 1 row arrow tables in from arrow function
- PR #876 Added missing `<type_traits>` include
- PR #889 Deleted test_rmm.py which has now moved to RMM repo
- PR #866 Merge v0.5.1 numpy ABI hotfix into 0.6
- PR #917 value_counts return int type on empty columns
- PR #611 Renamed `gdf_reduce_optimal_output_size()` -> `gdf_reduction_get_intermediate_output_size()`
- PR #923 fix index for negative slicing for cudf dataframe and series
- PR #927 CSV Reader: Fix category GDF_CATEGORY hashes not being computed properly
- PR #921 CSV Reader: Fix parsing errors with delim_whitespace, quotations in the header row, unnamed columns
- PR #933 Fix handling objects of all nulls in series creation
- PR #940 CSV Reader: Fix an issue where the last data row is missing when using byte_range
- PR #945 CSV Reader: Fix incorrect datetime64 when milliseconds or space separator are used
- PR #959 Groupby: Problem with column name lookup
- PR #950 Converting dataframe/recarry with non-contiguous arrays
- PR #963 CSV Reader: Fix another issue with missing data rows when using byte_range
- PR #999 Fix 0 sized kernel launches and empty sort_index exception
- PR #993 Fix dtype in selecting 0 rows from objects
- PR #1009 Fix performance regression in `to_pandas` method on DataFrame
- PR #1008 Remove custom dask communication approach
- PR #1001 CSV Reader: Fix a memory access error when reading a large (>2GB) file with date columns
- PR #1019 Binary Ops: Fix error when one input column has null mask but other doesn't
- PR #1014 CSV Reader: Fix false positives in bool value detection
- PR #1034 CSV Reader: Fix parsing floating point precision and leading zero exponents
- PR #1044 CSV Reader: Fix a segfault when byte range aligns with a page
- PR #1058 Added support for `DataFrame.loc[scalar]`
- PR #1060 Fix column creation with all valid nan values
- PR #1073 CSV Reader: Fix an issue where a column name includes the return character
- PR #1090 Updating Doxygen Comments
- PR #1080 Fix dtypes returned from loc / iloc because of lists
- PR #1102 CSV Reader: Minor fixes and memory usage improvements
- PR #1174: Fix release script typo
- PR #1137 Add prebuild script for CI
- PR #1118 Enhanced the `DataFrame.from_records()` feature
- PR #1129 Fix join performance with index parameter from using numpy array
- PR #1145 Issue with .agg call on multi-column dataframes
- PR #908 Some testing code cleanup
- PR #1167 Fix issue with null_count not being set after inplace fillna()
- PR #1184 Fix iloc performance regression
- PR #1185 Support left_on/right_on and also on=str in merge
- PR #1200 Fix allocating bitmasks with numba instead of rmm in allocate_mask function
- PR #1213 Fix bug with csv reader requesting subset of columns using wrong datatype
- PR #1223 gpuCI: Fix label on rapidsai channel on gpu build scripts
- PR #1242 Add explicit Thrust exec policy to fix NVCATEGORY_TEST segfault on some platforms
- PR #1246 Fix categorical tests that failed due to bad implicit type conversion
- PR #1255 Fix overwriting conda package main label uploads
- PR #1259 Add dlpack includes to pip build


# cuDF 0.5.1 (05 Feb 2019)

## Bug Fixes

- PR #842 Avoid using numpy via cimport to prevent ABI issues in Cython compilation


# cuDF 0.5.0 (28 Jan 2019)

## New Features

- PR #722 Add bzip2 decompression support to `read_csv()`
- PR #693 add ZLIB-based GZIP/ZIP support to `read_csv_strings()`
- PR #411 added null support to gdf_order_by (new API) and cudf_table::sort
- PR #525 Added GitHub Issue templates for bugs, documentation, new features, and questions
- PR #501 CSV Reader: Add support for user-specified decimal point and thousands separator to read_csv_strings()
- PR #455 CSV Reader: Add support for user-specified decimal point and thousands separator to read_csv()
- PR #439 add `DataFrame.drop` method similar to pandas
- PR #356 add `DataFrame.transpose` method and `DataFrame.T` property similar to pandas
- PR #505 CSV Reader: Add support for user-specified boolean values
- PR #350 Implemented Series replace function
- PR #490 Added print_env.sh script to gather relevant environment details when reporting cuDF issues
- PR #474 add ZLIB-based GZIP/ZIP support to `read_csv()`
- PR #547 Added melt similar to `pandas.melt()`
- PR #491 Add CI test script to check for updates to CHANGELOG.md in PRs
- PR #550 Add CI test script to check for style issues in PRs
- PR #558 Add CI scripts for cpu-based conda and gpu-based test builds
- PR #524 Add Boolean Indexing
- PR #564 Update python `sort_values` method to use updated libcudf `gdf_order_by` API
- PR #509 CSV Reader: Input CSV file can now be passed in as a text or a binary buffer
- PR #607 Add `__iter__` and iteritems to DataFrame class
- PR #643 added a new api gdf_replace_nulls that allows a user to replace nulls in a column

## Improvements

- PR #426 Removed sort-based groupby and refactored existing groupby APIs. Also improves C++/CUDA compile time.
- PR #461 Add `CUDF_HOME` variable in README.md to replace relative pathing.
- PR #472 RMM: Created centralized rmm::device_vector alias and rmm::exec_policy
- PR #500 Improved the concurrent hash map class to support partitioned (multi-pass) hash table building.
- PR #454 Improve CSV reader docs and examples
- PR #465 Added templated C++ API for RMM to avoid explicit cast to `void**`
- PR #513 `.gitignore` tweaks
- PR #521 Add `assert_eq` function for testing
- PR #502 Simplify Dockerfile for local dev, eliminate old conda/pip envs
- PR #549 Adds `-rdynamic` compiler flag to nvcc for Debug builds
- PR #472 RMM: Created centralized rmm::device_vector alias and rmm::exec_policy
- PR #577 Added external C++ API for scatter/gather functions
- PR #500 Improved the concurrent hash map class to support partitioned (multi-pass) hash table building
- PR #583 Updated `gdf_size_type` to `int`
- PR #500 Improved the concurrent hash map class to support partitioned (multi-pass) hash table building
- PR #617 Added .dockerignore file. Prevents adding stale cmake cache files to the docker container
- PR #658 Reduced `JOIN_TEST` time by isolating overflow test of hash table size computation
- PR #664 Added Debuging instructions to README
- PR #651 Remove noqa marks in `__init__.py` files
- PR #671 CSV Reader: uncompressed buffer input can be parsed without explicitly specifying compression as None
- PR #684 Make RMM a submodule
- PR #718 Ensure sum, product, min, max methods pandas compatibility on empty datasets
- PR #720 Refactored Index classes to make them more Pandas-like, added CategoricalIndex
- PR #749 Improve to_arrow and from_arrow Pandas compatibility
- PR #766 Remove TravisCI references, remove unused variables from CMake, fix ARROW_VERSION in Cmake
- PR #773 Add build-args back to Dockerfile and handle dependencies based on environment yml file
- PR #781 Move thirdparty submodules to root and symlink in /cpp
- PR #843 Fix broken cudf/python API examples, add new methods to the API index

## Bug Fixes

- PR #569 CSV Reader: Fix days being off-by-one when parsing some dates
- PR #531 CSV Reader: Fix incorrect parsing of quoted numbers
- PR #465 Added templated C++ API for RMM to avoid explicit cast to `void**`
- PR #473 Added missing <random> include
- PR #478 CSV Reader: Add api support for auto column detection, header, mangle_dupe_cols, usecols
- PR #495 Updated README to correct where cffi pytest should be executed
- PR #501 Fix the intermittent segfault caused by the `thousands` and `compression` parameters in the csv reader
- PR #502 Simplify Dockerfile for local dev, eliminate old conda/pip envs
- PR #512 fix bug for `on` parameter in `DataFrame.merge` to allow for None or single column name
- PR #511 Updated python/cudf/bindings/join.pyx to fix cudf merge printing out dtypes
- PR #513 `.gitignore` tweaks
- PR #521 Add `assert_eq` function for testing
- PR #537 Fix CMAKE_CUDA_STANDARD_REQURIED typo in CMakeLists.txt
- PR #447 Fix silent failure in initializing DataFrame from generator
- PR #545 Temporarily disable csv reader thousands test to prevent segfault (test re-enabled in PR #501)
- PR #559 Fix Assertion error while using `applymap` to change the output dtype
- PR #575 Update `print_env.sh` script to better handle missing commands
- PR #612 Prevent an exception from occuring with true division on integer series.
- PR #630 Fix deprecation warning for `pd.core.common.is_categorical_dtype`
- PR #622 Fix Series.append() behaviour when appending values with different numeric dtype
- PR #603 Fix error while creating an empty column using None.
- PR #673 Fix array of strings not being caught in from_pandas
- PR #644 Fix return type and column support of dataframe.quantile()
- PR #634 Fix create `DataFrame.from_pandas()` with numeric column names
- PR #654 Add resolution check for GDF_TIMESTAMP in Join
- PR #648 Enforce one-to-one copy required when using `numba>=0.42.0`
- PR #645 Fix cmake build type handling not setting debug options when CMAKE_BUILD_TYPE=="Debug"
- PR #669 Fix GIL deadlock when launching multiple python threads that make Cython calls
- PR #665 Reworked the hash map to add a way to report the destination partition for a key
- PR #670 CMAKE: Fix env include path taking precedence over libcudf source headers
- PR #674 Check for gdf supported column types
- PR #677 Fix 'gdf_csv_test_Dates' gtest failure due to missing nrows parameter
- PR #604 Fix the parsing errors while reading a csv file using `sep` instead of `delimiter`.
- PR #686 Fix converting nulls to NaT values when converting Series to Pandas/Numpy
- PR #689 CSV Reader: Fix behavior with skiprows+header to match pandas implementation
- PR #691 Fixes Join on empty input DFs
- PR #706 CSV Reader: Fix broken dtype inference when whitespace is in data
- PR #717 CSV reader: fix behavior when parsing a csv file with no data rows
- PR #724 CSV Reader: fix build issue due to parameter type mismatch in a std::max call
- PR #734 Prevents reading undefined memory in gpu_expand_mask_bits numba kernel
- PR #747 CSV Reader: fix an issue where CUDA allocations fail with some large input files
- PR #750 Fix race condition for handling NVStrings in CMake
- PR #719 Fix merge column ordering
- PR #770 Fix issue where RMM submodule pointed to wrong branch and pin other to correct branches
- PR #778 Fix hard coded ABI off setting
- PR #784 Update RMM submodule commit-ish and pip paths
- PR #794 Update `rmm::exec_policy` usage to fix segmentation faults when used as temprory allocator.
- PR #800 Point git submodules to branches of forks instead of exact commits


# cuDF 0.4.0 (05 Dec 2018)

## New Features

- PR #398 add pandas-compatible `DataFrame.shape()` and `Series.shape()`
- PR #394 New documentation feature "10 Minutes to cuDF"
- PR #361 CSV Reader: Add support for strings with delimiters

## Improvements

 - PR #436 Improvements for type_dispatcher and wrapper structs
 - PR #429 Add CHANGELOG.md (this file)
 - PR #266 use faster CUDA-accelerated DataFrame column/Series concatenation.
 - PR #379 new C++ `type_dispatcher` reduces code complexity in supporting many data types.
 - PR #349 Improve performance for creating columns from memoryview objects
 - PR #445 Update reductions to use type_dispatcher. Adds integer types support to sum_of_squares.
 - PR #448 Improve installation instructions in README.md
 - PR #456 Change default CMake build to Release, and added option for disabling compilation of tests

## Bug Fixes

 - PR #444 Fix csv_test CUDA too many resources requested fail.
 - PR #396 added missing output buffer in validity tests for groupbys.
 - PR #408 Dockerfile updates for source reorganization
 - PR #437 Add cffi to Dockerfile conda env, fixes "cannot import name 'librmm'"
 - PR #417 Fix `map_test` failure with CUDA 10
 - PR #414 Fix CMake installation include file paths
 - PR #418 Properly cast string dtypes to programmatic dtypes when instantiating columns
 - PR #427 Fix and tests for Concatenation illegal memory access with nulls


# cuDF 0.3.0 (23 Nov 2018)

## New Features

 - PR #336 CSV Reader string support

## Improvements

 - PR #354 source code refactored for better organization. CMake build system overhaul. Beginning of transition to Cython bindings.
 - PR #290 Add support for typecasting to/from datetime dtype
 - PR #323 Add handling pyarrow boolean arrays in input/out, add tests
 - PR #325 GDF_VALIDITY_UNSUPPORTED now returned for algorithms that don't support non-empty valid bitmasks
 - PR #381 Faster InputTooLarge Join test completes in ms rather than minutes.
 - PR #373 .gitignore improvements
 - PR #367 Doc cleanup & examples for DataFrame methods
 - PR #333 Add Rapids Memory Manager documentation
 - PR #321 Rapids Memory Manager adds file/line location logging and convenience macros
 - PR #334 Implement DataFrame `__copy__` and `__deepcopy__`
 - PR #271 Add NVTX ranges to pygdf
 - PR #311 Document system requirements for conda install

## Bug Fixes

 - PR #337 Retain index on `scale()` function
 - PR #344 Fix test failure due to PyArrow 0.11 Boolean handling
 - PR #364 Remove noexcept from managed_allocator;  CMakeLists fix for NVstrings
 - PR #357 Fix bug that made all series be considered booleans for indexing
 - PR #351 replace conda env configuration for developers
 - PRs #346 #360 Fix CSV reading of negative numbers
 - PR #342 Fix CMake to use conda-installed nvstrings
 - PR #341 Preserve categorical dtype after groupby aggregations
 - PR #315 ReadTheDocs build update to fix missing libcuda.so
 - PR #320 FIX out-of-bounds access error in reductions.cu
 - PR #319 Fix out-of-bounds memory access in libcudf count_valid_bits
 - PR #303 Fix printing empty dataframe


# cuDF 0.2.0 and cuDF 0.1.0

These were initial releases of cuDF based on previously separate pyGDF and libGDF libraries.<|MERGE_RESOLUTION|>--- conflicted
+++ resolved
@@ -16,11 +16,8 @@
 - PR #4002 Adding to_frame and fix for categorical column issue
 - PR #4009 build script update to enable cudf build without installing
 - PR #3897 Port cuIO JSON reader to cudf::column types
-<<<<<<< HEAD
 - PR #4008 Eliminate extra copy in column constructor
-=======
 - PR #4013 Add cython definition for io readers cudf/io/io_types.hpp
->>>>>>> 5b7d3a8e
 
 ## Bug Fixes
 
