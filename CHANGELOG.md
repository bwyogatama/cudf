# cuDF 0.13.0 (Date TBD)

## New Features

- PR #3577 Add initial dictionary support to column classes
- PR #3917 Add dictionary add_keys function
- PR #3777 Add support for dictionary column in gather
- PR #3693 add string support, skipna to scan operation
- PR #3662 Define and implement `shift`.
- PR #3842 ORC writer: add support for column statistics
- PR #3861 Added Series.sum feature for String
- PR #4069 Added cast of numeric columns from/to String
- PR #3681 Add cudf::experimental::boolean_mask_scatter
- PR #3504 Add External Kafka Datasource
- PR #4040 Add support for n-way merge of sorted tables
- PR #4053 Multi-column quantiles.
- PR #4107 Add groupby nunique aggregation
- PR #4153 Support Dask serialization protocol on cuDF objects

## Improvements

- PR #3525 build.sh option to disable nvtx
- PR #3748 Optimize hash_partition using shared memory
- PR #3808 Optimize hash_partition using shared memory and cub block scan
- PR #3698 Add count_(un)set_bits functions taking multiple ranges and updated slice to compute null counts at once.
- PR #3909 Move java backend to libcudf++
- PR #3971 Adding `as_table` to convert Column to Table in python
- PR #3910 Adding sinh, cosh, tanh, asinh, acosh, atanh cube root and rint unary support.
- PR #3972 Add Java bindings for left_semi_join and left_anti_join
- PR #3975 Simplify and generalize data handling in `Buffer`
- PR #3985 Update RMM include files and remove extraneously included header files.
- PR #3601 Port UDF functionality for rolling windows to libcudf++
- PR #3911 Adding null boolean handling for copy_if_else
- PR #4003 Drop old `to_device` utility wrapper function
- PR #4002 Adding to_frame and fix for categorical column issue
- PR #4009 build script update to enable cudf build without installing
- PR #3897 Port cuIO JSON reader to cudf::column types
- PR #4008 Eliminate extra copy in column constructor
- PR #4013 Add cython definition for io readers cudf/io/io_types.hpp
- PR #4028 Port json.pyx to use new libcudf APIs
- PR #4014 ORC/Parquet: add count parameter to stripe/rowgroup-based reader API
- PR #4042 Port cudf/io/functions.hpp to Cython for use in IO bindings
- PR #3880 Add aggregation infrastructure support for reduction
- PR #3880 Add aggregation infrastructure support for cudf::reduce
- PR #4059 Add aggregation infrastructure support for cudf::scan
- PR #4021 Change quantiles signature for clarity.
- PR #4057 Handle offsets in cython Column class
- PR #4045 Reorganize `libxx` directory
- PR #4029 Port stream_compaction.pyx to use libcudf++ APIs
- PR #4031 Docs build scripts and instructions update
- PR #4062 Improve how java classifiers are produced
- PR #4038 JNI and Java support for is_nan and is_not_nan
- PR #3786 Adding string support to rolling_windows
- PR #4067 Removed unused `CATEGORY` type ID.
- PR #3891 Port NVStrings (r)split_record to contiguous_(r)split_record
- PR #4072 Allow round_robin_partition to single partition
- PR #4064 Add cudaGetDeviceCount to JNI layer
<<<<<<< HEAD
- PR #4087 Add support for writing large Parquet files in a chunked manner.
=======
>>>>>>> 348aae2a
- PR #3716 Update cudf.to_parquet to use new GPU accelerated Parquet writer
- PR #4083 Use two partitions in test_groupby_multiindex_reset_index
- PR #4071 Add Java bindings for round robin partition
- PR #4079 Simply use `mask.size` to create the array view
- PR #4092 Keep mask on GPU for bit unpacking
- PR #4081 Copy from `Buffer`'s pointer directly to host
- PR #4105 Change threshold of using optimized hash partition code
- PR #4101 Redux serialize `Buffer` directly with `__cuda_array_interface__`
- PR #4098 Remove legacy calls from libcudf strings column code
- PR #4111 Use `Buffer`'s to serialize `StringColumn`
- PR #4113 Get `len` of `StringColumn`s without `nvstrings`
- PR #4130 Renames in-place `cudf::experimental::fill` to `cudf::experimental::fill_in_place`
<<<<<<< HEAD
- PR #4143 Renames in-place `cudf::experimental::copy_range` to `cudf::experimental::copy_range_in_place`
- PR #4136 Add `Index.names` property
- PR #4144 Release GIL when calling libcudf++ functions
- PR #4149 Use "type-serialized" for pickled types like Dask
- PR #4163 Assert Dask CUDA serializers have `Buffer` frames
=======
- PR #4136 Add `Index.names` property
- PR #4144 Release GIL when calling libcudf++ functions
- PR #4149 Use "type-serialized" for pickled types like Dask
>>>>>>> 348aae2a

## Bug Fixes

- PR #3888 Drop `ptr=None` from `DeviceBuffer` call
- PR #3976 Fix string serialization and memory_usage method to be consistent
- PR #3902 Fix conversion of large size GPU array to dataframe
- PR #3953 Fix overflow in column_buffer when computing the device buffer size
- PR #3959 Add missing hash-dispatch function for cudf.Series
- PR #3970 Fix for Series Pickle
- PR #3964 Restore legacy NVStrings and NVCategory dependencies in Java jar
- PR #3982 Fix java unary op enum and add missing ops
- PR #3999 Fix issue serializing empty string columns (java)
- PR #3979 Add `name` to Series serialize and deserialize
- PR #4005 Fix null mask allocation bug in gather_bitmask
- PR #4000 Fix dask_cudf sort_values performance for single partitions
- PR #4007 Fix for copy_bitmask issue with uninitialized device_buffer
- PR #4037 Fix JNI quantile compile issue
- PR #4054 Fixed JNI to deal with reduction API changes
- PR #4052 Fix for round-robin when num_partitions divides nrows.
- PR #4061 Add NDEBUG guard on `constexpr_assert`.
- PR #4049 Fix `cudf::split` issue returning one less than expected column vectors
- PR #4065 Parquet writer: fix for out-of-range dictionary indices
- PR #4066 Fixed mismatch with dtype enums
- PR #4078 Fix joins for when column_in_common input parameter is empty
- PR #4080 Fix multi-index dask test with sort issue
- PR #4084 Update Java for removal of CATEGORY type
- PR #4086 ORC reader: fix potentially incorrect timestamp decoding in the last rowgroup
- PR #4089 Fix dask groupby mutliindex test case issues in join
- PR #4097 Fix strings concatenate logic with column offsets
- PR #4076 All null string entries should have null data buffer
- PR #4145 Support empty index case in DataFrame._from_table
- PR #4109 Use rmm::device_vector instead of thrust::device_vector
- PR #4113 Use `.nvstrings` in `StringColumn.sum(...)`
- PR #4116 Fix a bug in contiguous_split() where tables with mixed column types could corrupt string output
- PR #4138 Really fix strings concatenate logic with column offsets
- PR #4119 Fix binary ops slowdown using jitify -remove-unused-globals
- PR #4125 Fix type enum to account for added Dictionary type in `types.hpp`
- PR #4137 Update Java for mutating fill and rolling window changes
- PR #4141 Fix NVStrings test_convert failure in 10.2 build
<<<<<<< HEAD
- PR #4158 Fix merge issue with empty table return if one of the two tables are empty
- PR #4155 Update groupby group_offsets size and fix unnecessary device dispatch.
=======
>>>>>>> 348aae2a


# cuDF 0.12.0 (04 Feb 2020)

## New Features

- PR #3759 Updated 10 Minutes with clarification on how `dask_cudf` uses `cudf` API
- PR #3224 Define and implement new join APIs.
- PR #3284 Add gpu-accelerated parquet writer
- PR #3254 Python redesign for libcudf++
- PR #3336 Add `from_dlpack` and `to_dlpack`
- PR #3555 Add column names support to libcudf++ io readers and writers
- PR #3527 Add string functionality for merge API
- PR #3610 Add memory_usage to DataFrame and Series APIs
- PR #3557 Add contiguous_split() function. 
- PR #3619 Support CuPy 7
- PR #3604 Add nvtext ngrams-tokenize function
- PR #3403 Define and implement new stack + tile APIs
- PR #3627 Adding cudf::sort and cudf::sort_by_key
- PR #3597 Implement new sort based groupby
- PR #3776 Add column equivalence comparator (using epsilon for float equality)
- PR #3667 Define and implement round-robin partition API.
- PR #3690 Add bools_to_mask
- PR #3761 Introduce a Frame class and make Index, DataFrame and Series subclasses
- PR #3538 Define and implement left semi join and left anti join
- PR #3683 Added support for multiple delimiters in `nvtext.token_count()`
- PR #3792 Adding is_nan and is_notnan
- PR #3594 Adding clamp support to libcudf++

## Improvements

- PR #3124 Add support for grand-children in cudf column classes
- PR #3292 Port NVStrings regex contains function
- PR #3409 Port NVStrings regex replace function
- PR #3417 Port NVStrings regex findall function
- PR #3351 Add warning when filepath resolves to multiple files in cudf readers
- PR #3370 Port NVStrings strip functions
- PR #3453 Port NVStrings IPv4 convert functions to cudf strings column
- PR #3441 Port NVStrings url encode/decode to cudf strings column
- PR #3364 Port NVStrings split functions
- PR #3463 Port NVStrings partition/rpartition to cudf strings column
- PR #3502 ORC reader: add option to read DECIMALs as INT64
- PR #3461 Add a new overload to allocate_like() that takes explicit type and size params.
- PR #3590 Specialize hash functions for floating point
- PR #3569 Use `np.asarray` in `StringColumn.deserialize`
- PR #3553 Support Python NoneType in numeric binops
- PR #3511 Support DataFrame / Series mixed arithmetic
- PR #3567 Include `strides` in `__cuda_array_interface__`
- PR #3608 Update OPS codeowner group name
- PR #3431 Port NVStrings translate to cudf strings column
- PR #3507 Define and implement new binary operation APIs
- PR #3620 Add stream parameter to unary ops detail API
- PR #3593 Adding begin/end for mutable_column_device_view
- PR #3587 Merge CHECK_STREAM & CUDA_CHECK_LAST to CHECK_CUDA
- PR #3733 Rework `hash_partition` API
- PR #3655 Use move with make_pair to avoid copy construction
- PR #3402 Define and implement new quantiles APIs
- PR #3612 Add ability to customize the JIT kernel cache path
- PR #3647 Remove PatchedNumbaDeviceArray with CuPy 6.6.0
- PR #3641 Remove duplicate definitions of CUDA_DEVICE_CALLABLE
- PR #3640 Enable memory_usage in dask_cudf (also adds pd.Index from_pandas)
- PR #3654 Update Jitify submodule ref to include gcc-8 fix
- PR #3639 Define and implement `nans_to_nulls`
- PR #3561 Rework contains implementation in search
- PR #3616 Add aggregation infrastructure for argmax/argmin.
- PR #3673 Parquet reader: improve rounding of timestamp conversion to seconds
- PR #3699 Stringify libcudacxx headers for binary op JIT
- PR #3697 Improve column insert performance for wide frames
- PR #3653 Make `gather_bitmask_kernel` more reusable.
- PR #3710 Remove multiple CMake configuration steps from root build script
- PR #3657 Define and implement compiled binops for string column comparisons
- PR #3520 Change read_parquet defaults and add warnings
- PR #3780 Java APIs for selecting a GPU
- PR #3796 Improve on round-robin with the case when number partitions greater than number of rows.
- PR #3805 Avoid CuPy 7.1.0 for now
- PR #3758 detail::scatter variant with map iterator support
- PR #3882 Fail loudly when creating a StringColumn from nvstrings with > MAX_VAL(int32) bytes
- PR #3823 Add header file for detail search functions
- PR #2438 Build GBench Benchmarks in CI
- PR #3713 Adding aggregation support to rolling_window
- PR #3875 Add abstract sink for IO writers, used by ORC and Parquet writers for now
- PR #3916 Refactor gather bindings

## Bug Fixes

- PR #3618 Update 10 minutes to cudf and cupy to hide warning that were being shown in the docs
- PR #3550 Update Java package to 0.12
- PR #3549 Fix index name issue with iloc with RangeIndex
- PR #3562 Fix 4GB limit for gzipped-compressed csv files
- PR #2981 enable build.sh to build all targets without installation
- PR #3563 Use `__cuda_array_interface__` for serialization
- PR #3564 Fix cuda memory access error in gather_bitmask_kernel
- PR #3548 Replaced CUDA_RT_CALL with CUDA_TRY
- PR #3486 Pandas > 0.25 compatability
- PR #3622 Fix new warnings and errors when building with gcc-8
- PR #3588 Remove avro reader column order reversal
- PR #3629 Fix hash map test failure
- PR #3637 Fix sorted set_index operations in dask_cudf
- PR #3663 Fix libcudf++ ORC reader microseconds and milliseconds conversion
- PR #3668 Fixing CHECK_CUDA debug build issue
- PR #3684 Fix ends_with logic for matching string case
- PR #3691 Fix create_offsets to handle offset correctly
- PR #3687 Fixed bug while passing input GPU memory pointer in `nvtext.scatter_count()`
- PR #3701 Fix hash_partition hashing all columns instead of columns_to_hash
- PR #3694 Allow for null columns parameter in `csv_writer`
- PR #3706 Removed extra type-dispatcher call from merge
- PR #3704 Changed the default delimiter to `whitespace` for nvtext methods.
- PR #3741 Construct DataFrame from dict-of-Series with alignment
- PR #3724 Update rmm version to match release
- PR #3743 Fix for `None` data in `__array_interface__`
- PR #3731 Fix performance of zero sized dataframe slice
- PR #3709 Fix inner_join incorrect result issue
- PR #3734 Update numba to 0.46 in conda files
- PR #3738 Update libxx cython types.hpp path
- PR #3672 Fix to_host issue with column_view having offset
- PR #3730 CSV reader: Set invalid float values to NaN/null
- PR #3670 Floor when casting between timestamps of different precisions
- PR #3728 Fix apply_boolean_mask issue with non-null string column
- PR #3769 Don't look for a `name` attribute in column
- PR #3783 Bind cuDF operators to Dask Dataframe
- PR #3775 Fix segfault when reading compressed CSV files larger than 4GB
- PR #3799 Align indices of Series inputs when adding as columns to DataFrame
- PR #3803 Keep name when unpickling Index objects
- PR #3804 Fix cuda crash in AVRO reader
- PR #3766 Remove references to cudf::type_id::CATEGORY from IO code
- PR #3817 Don't always deepcopy an index
- PR #3821 Fix OOB read in gpuinflate prefetcher
- PR #3829 Parquet writer: fix empty dataframe causing cuda launch errors
- PR #3835 Fix memory leak in Cython when dealing with nulls in string columns
- PR #3866 Remove unnecessary if check in NVStrings.create_offsets
- PR #3858 Fixes the broken debug build after #3728
- PR #3850 Fix merge typecast scope issue and resulting memory leak
- PR #3855 Fix MultiColumn recreation with reset_index
- PR #3869 Fixed size calculation in NVStrings::byte_count()
- PR #3868 Fix apply_grouped moving average example
- PR #3900 Properly link `NVStrings` and `NVCategory` into tests
- PR #3868 Fix apply_grouped moving average example
- PR #3871 Fix `split_out` error
- PR #3886 Fix string column materialization from column view
- PR #3893 Parquet reader: fix segfault reading empty parquet file
- PR #3931 Dask-cudf groupby `.agg` multicolumn handling fix
- PR #4017 Fix memory leaks in `GDF_STRING` cython handling and `nans_to_nulls` cython


# cuDF 0.11.0 (11 Dec 2019)

## New Features

- PR #2905 Added `Series.median()` and null support for `Series.quantile()`
- PR #2930 JSON Reader: Support ARROW_RANDOM_FILE input
- PR #2956 Add `cudf::stack` and `cudf::tile`
- PR #2980 Added nvtext is_vowel/is_consonant functions
- PR #2987 Add `inplace` arg to `DataFrame.reset_index` and `Series`
- PR #3011 Added libcudf++ transition guide
- PR #3129 Add strings column factory from `std::vector`s
- PR #3054 Add parquet reader support for decimal data types
- PR #3022 adds DataFrame.astype for cuDF dataframes
- PR #2962 Add isnull(), notnull() and related functions
- PR #3025 Move search files to legacy
- PR #3068 Add `scalar` class
- PR #3094 Adding `any` and `all` support from libcudf
- PR #3130 Define and implement new `column_wrapper`
- PR #3143 Define and implement new copying APIs `slice` and `split`
- PR #3161 Move merge files to legacy
- PR #3079 Added support to write ORC files given a local path
- PR #3192 Add dtype param to cast `DataFrame` on init
- PR #3213 Port cuIO to libcudf++
- PR #3222 Add nvtext character tokenizer
- PR #3223 Java expose underlying buffers
- PR #3300 Add `DataFrame.insert`
- PR #3263 Define and implement new `valid_if`
- PR #3278 Add `to_host` utility to copy `column_view` to host
- PR #3087 Add new cudf::experimental bool8 wrapper
- PR #3219 Construct column from column_view
- PR #3250 Define and implement new merge APIs
- PR #3144 Define and implement new hashing APIs `hash` and `hash_partition`
- PR #3229 Define and implement new search APIs
- PR #3308 java add API for memory usage callbacks
- PR #2691 Row-wise reduction and scan operations via CuPy
- PR #3291 Add normalize_nans_and_zeros
- PR #3187 Define and implement new replace APIs
- PR #3356 Add vertical concatenation for table/columns
- PR #3344 java split API
- PR #2791 Add `groupby.std()`
- PR #3368 Enable dropna argument in dask_cudf groupby
- PR #3298 add null replacement iterator for column_device_view
- PR #3297 Define and implement new groupby API.
- PR #3396 Update device_atomics with new bool8 and timestamp specializations
- PR #3411 Java host memory management API
- PR #3393 Implement df.cov and enable covariance/correlation in dask_cudf
- PR #3401 Add dask_cudf ORC writer (to_orc)
- PR #3331 Add copy_if_else
- PR #3427 Define and Implement new multi-search API
- PR #3442 Add Bool-index + Multi column + DataFrame support for set-item
- PR #3172 Define and implement new fill/repeat/copy_range APIs
- PR #3490 Add pair iterators for columns
- PR #3497 Add DataFrame.drop(..., inplace=False) argument
- PR #3469 Add string functionality for replace API
- PR #3527 Add string functionality for merge API
- PR #3557 Add contiguous_split() function.
- PR #3507 Define and implement new binary operation APIs
- PR #3273 Define and implement new reduction APIs

## Improvements

- PR #2904 Move gpu decompressors to cudf::io namespace
- PR #2977 Moved old C++ test utilities to legacy directory.
- PR #2965 Fix slow orc reader perf with large uncompressed blocks
- PR #2995 Move JIT type utilities to legacy directory
- PR #2927 Add ``Table`` and ``TableView`` extension classes that wrap legacy cudf::table
- PR #3005 Renames `cudf::exp` namespace to `cudf::experimental`
- PR #3008 Make safe versions of `is_null` and `is_valid` in `column_device_view`
- PR #3026 Move fill and repeat files to legacy
- PR #3027 Move copying.hpp and related source to legacy folder
- PR #3014 Snappy decompression optimizations
- PR #3032 Use `asarray` to coerce indices to a NumPy array
- PR #2996 IO Readers: Replace `cuio::device_buffer` with `rmm::device_buffer`
- PR #3051 Specialized hash function for strings column
- PR #3065 Select and Concat for cudf::experimental::table
- PR #3080 Move `valid_if.cuh` to `legacy/`
- PR #3052 Moved replace.hpp functionality to legacy
- PR #3091 Move join files to legacy
- PR #3092 Implicitly init RMM if Java allocates before init
- PR #3029 Update gdf_ numeric types with stdint and move to cudf namespace
- PR #3052 Moved replace.hpp functionality to legacy
- PR #2955 Add cmake option to only build for present GPU architecture
- PR #3070 Move functions.h and related source to legacy
- PR #2951 Allow set_index to handle a list of column names
- PR #3093 Move groupby files to legacy
- PR #2988 Removing GIS functionality (now part of cuSpatial library)
- PR #3067 Java method to return size of device memory buffer
- PR #3083 Improved some binary operation tests to include null testing.
- PR #3084 Update to arrow-cpp and pyarrow 0.15.0
- PR #3071 Move cuIO to legacy
- PR #3126 Round 2 of snappy decompression optimizations
- PR #3046 Define and implement new copying APIs `empty_like` and `allocate_like`
- PR #3128 Support MultiIndex in DataFrame.join
- PR #2971 Added initial gather and scatter methods for strings_column_view
- PR #3133 Port NVStrings to cudf column: count_characters and count_bytes
- PR #2991 Added strings column functions concatenate and join_strings
- PR #3028 Define and implement new `gather` APIs.
- PR #3135 Add nvtx utilities to cudf::nvtx namespace
- PR #3021 Java host side concat of serialized buffers
- PR #3138 Move unary files to legacy
- PR #3170 Port NVStrings substring functions to cudf strings column
- PR #3159 Port NVStrings is-chars-types function to cudf strings column
- PR #3154 Make `table_view_base.column()` const and add `mutable_table_view.column()`
- PR #3175 Set cmake cuda version variables
- PR #3171 Move deprecated error macros to legacy
- PR #3191 Port NVStrings integer convert ops to cudf column
- PR #3189 Port NVStrings find ops to cudf column
- PR #3352 Port NVStrings convert float functions to cudf strings column
- PR #3193 Add cuPy as a formal dependency
- PR #3195 Support for zero columned `table_view`
- PR #3165 Java device memory size for string category
- PR #3205 Move transform files to legacy
- PR #3202 Rename and move error.hpp to public headers
- PR #2878 Use upstream merge code in dask_cudf
- PR #3217 Port NVStrings upper and lower case conversion functions
- PR #3350 Port NVStrings booleans convert functions
- PR #3231 Add `column::release()` to give up ownership of contents.
- PR #3157 Use enum class rather than enum for mask_allocation_policy
- PR #3232 Port NVStrings datetime conversion to cudf strings column
- PR #3136 Define and implement new transpose API
- PR #3237 Define and implement new transform APIs
- PR #3245 Move binaryop files to legacy
- PR #3241 Move stream_compaction files to legacy
- PR #3166 Move reductions to legacy
- PR #3261 Small cleanup: remove `== true`
- PR #3271 Update rmm API based on `rmm.reinitialize(...)` change
- PR #3266 Remove optional checks for CuPy
- PR #3268 Adding null ordering per column feature when sorting
- PR #3239 Adding floating point specialization to comparators for NaNs
- PR #3270 Move predicates files to legacy
- PR #3281 Add to_host specialization for strings in column test utilities
- PR #3282 Add `num_bitmask_words`
- PR #3252 Add new factory methods to include passing an existing null mask
- PR #3288 Make `bit.cuh` utilities usable from host code.
- PR #3287 Move rolling windows files to legacy
- PR #3182 Define and implement new unary APIs `is_null` and `is_not_null`
- PR #3314 Drop `cython` from run requirements
- PR #3301 Add tests for empty column wrapper.
- PR #3294 Update to arrow-cpp and pyarrow 0.15.1
- PR #3310 Add `row_hasher` and `element_hasher` utilities
- PR #3272 Support non-default streams when creating/destroying hash maps
- PR #3286 Clean up the starter code on README
- PR #3332 Port NVStrings replace to cudf strings column
- PR #3354 Define and implement new `scatter` APIs
- PR #3322 Port NVStrings pad operations to cudf strings column
- PR #3345 Add cache member for number of characters in string_view class
- PR #3299 Define and implement new `is_sorted` APIs
- PR #3328 Partition by stripes in dask_cudf ORC reader
- PR #3243 Use upstream join code in dask_cudf
- PR #3371 Add `select` method to `table_view`
- PR #3309 Add java and JNI bindings for search bounds
- PR #3305 Define and implement new rolling window APIs
- PR #3380 Concatenate columns of strings
- PR #3382 Add fill function for strings column
- PR #3391 Move device_atomics_tests.cu files to legacy
- PR #3303 Define and implement new stream compaction APIs `copy_if`, `drop_nulls`,
           `apply_boolean_mask`, `drop_duplicate` and `unique_count`.
- PR #3387 Strings column gather function
- PR #3440 Strings column scatter function
- PR #3389 Move quantiles.hpp + group_quantiles.hpp files to legacy
- PR #3397 Port unary cast to libcudf++
- PR #3398 Move reshape.hpp files to legacy
- PR #3395 Port NVStrings regex extract to cudf strings column
- PR #3423 Port NVStrings htoi to cudf strings column
- PR #3425 Strings column copy_if_else implementation
- PR #3422 Move utilities to legacy
- PR #3201 Define and implement new datetime_ops APIs
- PR #3421 Port NVStrings find_multiple to cudf strings column
- PR #3448 Port scatter_to_tables to libcudf++
- PR #3458 Update strings sections in the transition guide
- PR #3462 Add `make_empty_column` and update `empty_like`.
- PR #3465 Port `aggregation` traits and utilities.
- PR #3214 Define and implement new unary operations APIs
- PR #3475 Add `bitmask_to_host` column utility
- PR #3487 Add is_boolean trait and random timestamp generator for testing
- PR #3492 Small cleanup (remove std::abs) and comment
- PR #3407 Allow multiple row-groups per task in dask_cudf read_parquet
- PR #3512 Remove unused CUDA conda labels
- PR #3500 cudf::fill()/cudf::repeat() support for strings columns.
- PR #3438 Update scalar and scalar_device_view to better support strings
- PR #3414 Add copy_range function for strings column
- PR #3685 Add string support to contiguous_split.
- PR #3471 Add scalar/column, column/scalar and scalar/scalar overloads to copy_if_else.
- PR #3451 Add support for implicit typecasting of join columns

## Bug Fixes

- PR #2895 Fixed dask_cudf group_split behavior to handle upstream rearrange_by_divisions
- PR #3048 Support for zero columned tables
- PR #3030 Fix snappy decoding regression in PR #3014
- PR #3041 Fixed exp to experimental namespace name change issue
- PR #3056 Add additional cmake hint for finding local build of RMM files
- PR #3060 Move copying.hpp includes to legacy
- PR #3139 Fixed java RMM auto initalization
- PR #3141 Java fix for relocated IO headers
- PR #3149 Rename column_wrapper.cuh to column_wrapper.hpp
- PR #3168 Fix mutable_column_device_view head const_cast
- PR #3199 Update JNI includes for legacy moves
- PR #3204 ORC writer: Fix ByteRLE encoding of NULLs
- PR #2994 Fix split_out-support but with hash_object_dispatch
- PR #3212 Fix string to date casting when format is not specified
- PR #3218 Fixes `row_lexicographic_comparator` issue with handling two tables
- PR #3228 Default initialize RMM when Java native dependencies are loaded
- PR #3012 replacing instances of `to_gpu_array` with `mem`
- PR #3236 Fix Numba 0.46+/CuPy 6.3 interface compatibility
- PR #3276 Update JNI includes for legacy moves
- PR #3256 Fix orc writer crash with multiple string columns
- PR #3211 Fix breaking change caused by rapidsai/rmm#167
- PR #3265 Fix dangling pointer in `is_sorted`
- PR #3267 ORC writer: fix incorrect ByteRLE encoding of long literal runs
- PR #3277 Fix invalid reference to deleted temporary in `is_sorted`.
- PR #3274 ORC writer: fix integer RLEv2 mode2 unsigned base value encoding
- PR #3279 Fix shutdown hang issues with pinned memory pool init executor
- PR #3280 Invalid children check in mutable_column_device_view
- PR #3289 fix java memory usage API for empty columns
- PR #3293 Fix loading of csv files zipped on MacOS (disabled zip min version check)
- PR #3295 Fix storing storing invalid RMM exec policies.
- PR #3307 Add pd.RangeIndex to from_pandas to fix dask_cudf meta_nonempty bug
- PR #3313 Fix public headers including non-public headers
- PR #3318 Revert arrow to 0.15.0 temporarily to unblock downstream projects CI
- PR #3317 Fix index-argument bug in dask_cudf parquet reader
- PR #3323 Fix `insert` non-assert test case
- PR #3341 Fix `Series` constructor converting NoneType to "None"
- PR #3326 Fix and test for detail::gather map iterator type inference
- PR #3334 Remove zero-size exception check from make_strings_column factories
- PR #3333 Fix compilation issues with `constexpr` functions not marked `__device__`
- PR #3340 Make all benchmarks use cudf base fixture to initialize RMM pool
- PR #3337 Fix Java to pad validity buffers to 64-byte boundary
- PR #3362 Fix `find_and_replace` upcasting series for python scalars and lists
- PR #3357 Disabling `column_view` iterators for non fixed-width types
- PR #3383 Fix : properly compute null counts for rolling_window.
- PR #3386 Removing external includes from `column_view.hpp`
- PR #3369 Add write_partition to dask_cudf to fix to_parquet bug
- PR #3388 Support getitem with bools when DataFrame has a MultiIndex
- PR #3408 Fix String and Column (De-)Serialization
- PR #3372 Fix dask-distributed scatter_by_map bug
- PR #3419 Fix a bug in parse_into_parts (incomplete input causing walking past the end of string).
- PR #3413 Fix dask_cudf read_csv file-list bug
- PR #3416 Fix memory leak in ColumnVector when pulling strings off the GPU
- PR #3424 Fix benchmark build by adding libcudacxx to benchmark's CMakeLists.txt
- PR #3435 Fix diff and shift for empty series
- PR #3439 Fix index-name bug in StringColumn concat
- PR #3445 Fix ORC Writer default stripe size
- PR #3459 Fix printing of invalid entries
- PR #3466 Fix gather null mask allocation for invalid index
- PR #3468 Fix memory leak issue in `drop_duplicates`
- PR #3474 Fix small doc error in capitalize Docs
- PR #3491 Fix more doc errors in NVStrings
- PR #3478 Fix as_index deep copy via Index.rename inplace arg
- PR #3476 Fix ORC reader timezone conversion
- PR #3188 Repr slices up large DataFrames
- PR #3519 Fix strings column concatenate handling zero-sized columns
- PR #3530 Fix copy_if_else test case fail issue
- PR #3523 Fix lgenfe issue with debug build
- PR #3532 Fix potential use-after-free in cudf parquet reader
- PR #3540 Fix unary_op null_mask bug and add missing test cases
- PR #3559 Use HighLevelGraph api in DataFrame constructor (Fix upstream compatibility)
- PR #3572 Fix CI Issue with hypothesis tests that are flaky


# cuDF 0.10.0 (16 Oct 2019)

## New Features

- PR #2423 Added `groupby.quantile()`
- PR #2522 Add Java bindings for NVStrings backed upper and lower case mutators
- PR #2605 Added Sort based groupby in libcudf
- PR #2607 Add Java bindings for parsing JSON
- PR #2629 Add dropna= parameter to groupby
- PR #2585 ORC & Parquet Readers: Remove millisecond timestamp restriction
- PR #2507 Add GPU-accelerated ORC Writer
- PR #2559 Add Series.tolist()
- PR #2653 Add Java bindings for rolling window operations
- PR #2480 Merge `custreamz` codebase into `cudf` repo
- PR #2674 Add __contains__ for Index/Series/Column
- PR #2635 Add support to read from remote and cloud sources like s3, gcs, hdfs
- PR #2722 Add Java bindings for NVTX ranges
- PR #2702 Add make_bool to dataset generation functions
- PR #2394 Move `rapidsai/custrings` into `cudf`
- PR #2734 Final sync of custrings source into cudf
- PR #2724 Add libcudf support for __contains__
- PR #2777 Add python bindings for porter stemmer measure functionality
- PR #2781 Add issorted to is_monotonic
- PR #2685 Add cudf::scatter_to_tables and cython binding
- PR #2743 Add Java bindings for NVStrings timestamp2long as part of String ColumnVector casting
- PR #2785 Add nvstrings Python docs
- PR #2786 Add benchmarks option to root build.sh
- PR #2802 Add `cudf::repeat()` and `cudf.Series.repeat()`
- PR #2773 Add Fisher's unbiased kurtosis and skew for Series/DataFrame
- PR #2748 Parquet Reader: Add option to specify loading of PANDAS index
- PR #2807 Add scatter_by_map to DataFrame python API
- PR #2836 Add nvstrings.code_points method
- PR #2844 Add Series/DataFrame notnull
- PR #2858 Add GTest type list utilities
- PR #2870 Add support for grouping by Series of arbitrary length
- PR #2719 Series covariance and Pearson correlation
- PR #2207 Beginning of libcudf overhaul: introduce new column and table types
- PR #2869 Add `cudf.CategoricalDtype`
- PR #2838 CSV Reader: Support ARROW_RANDOM_FILE input
- PR #2655 CuPy-based Series and Dataframe .values property
- PR #2803 Added `edit_distance_matrix()` function to calculate pairwise edit distance for each string on a given nvstrings object.
- PR #2811 Start of cudf strings column work based on 2207
- PR #2872 Add Java pinned memory pool allocator
- PR #2969 Add findAndReplaceAll to ColumnVector
- PR #2814 Add Datetimeindex.weekday
- PR #2999 Add timestamp conversion support for string categories
- PR #2918 Add cudf::column timestamp wrapper types

## Improvements

- PR #2578 Update legacy_groupby to use libcudf group_by_without_aggregation
- PR #2581 Removed `managed` allocator from hash map classes.
- PR #2571 Remove unnecessary managed memory from gdf_column_concat
- PR #2648 Cython/Python reorg
- PR #2588 Update Series.append documentation
- PR #2632 Replace dask-cudf set_index code with upstream
- PR #2682 Add cudf.set_allocator() function for easier allocator init
- PR #2642 Improve null printing and testing
- PR #2747 Add missing Cython headers / cudftestutil lib to conda package for cuspatial build
- PR #2706 Compute CSV format in device code to speedup performance
- PR #2673 Add support for np.longlong type
- PR #2703 move dask serialization dispatch into cudf
- PR #2728 Add YYMMDD to version tag for nightly conda packages
- PR #2729 Handle file-handle input in to_csv
- PR #2741 CSV Reader: Move kernel functions into its own file
- PR #2766 Improve nvstrings python cmake flexibility
- PR #2756 Add out_time_unit option to csv reader, support timestamp resolutions
- PR #2771 Stopgap alias for to_gpu_matrix()
- PR #2783 Support mapping input columns to function arguments in apply kernels
- PR #2645 libcudf unique_count for Series.nunique
- PR #2817 Dask-cudf: `read_parquet` support for remote filesystems
- PR #2823 improve java data movement debugging
- PR #2806 CSV Reader: Clean-up row offset operations
- PR #2640 Add dask wait/persist exmaple to 10 minute guide
- PR #2828 Optimizations of kernel launch configuration for `DataFrame.apply_rows` and `DataFrame.apply_chunks`
- PR #2831 Add `column` argument to `DataFrame.drop`
- PR #2775 Various optimizations to improve __getitem__ and __setitem__ performance
- PR #2810 cudf::allocate_like can optionally always allocate a mask.
- PR #2833 Parquet reader: align page data allocation sizes to 4-bytes to satisfy cuda-memcheck
- PR #2832 Using the new Python bindings for UCX
- PR #2856 Update group_split_cudf to use scatter_by_map
- PR #2890 Optionally keep serialized table data on the host.
- PR #2778 Doc: Updated and fixed some docstrings that were formatted incorrectly.
- PR #2830 Use YYMMDD tag in custreamz nightly build
- PR #2875 Java: Remove synchronized from register methods in MemoryCleaner
- PR #2887 Minor snappy decompression optimization
- PR #2899 Use new RMM API based on Cython
- PR #2788 Guide to Python UDFs
- PR #2919 Change java API to use operators in groupby namespace
- PR #2909 CSV Reader: Avoid row offsets host vector default init
- PR #2834 DataFrame supports setting columns via attribute syntax `df.x = col`
- PR #3147 DataFrame can be initialized from rows via list of tuples
- PR #3539 Restrict CuPy to 6

## Bug Fixes

- PR #2584 ORC Reader: fix parsing of `DECIMAL` index positions
- PR #2619 Fix groupby serialization/deserialization
- PR #2614 Update Java version to match
- PR #2601 Fixes nlargest(1) issue in Series and Dataframe
- PR #2610 Fix a bug in index serialization (properly pass DeviceNDArray)
- PR #2621 Fixes the floordiv issue of not promoting float type when rhs is 0
- PR #2611 Types Test: fix static casting from negative int to string
- PR #2618 IO Readers: Fix datasource memory map failure for multiple reads
- PR #2628 groupby_without_aggregation non-nullable input table produces non-nullable output
- PR #2615 fix string category partitioning in java API
- PR #2641 fix string category and timeunit concat in the java API
- PR #2649 Fix groupby issue resulting from column_empty bug
- PR #2658 Fix astype() for null categorical columns
- PR #2660 fix column string category and timeunit concat in the java API
- PR #2664 ORC reader: fix `skip_rows` larger than first stripe
- PR #2654 Allow Java gdfOrderBy to work with string categories
- PR #2669 AVRO reader: fix non-deterministic output
- PR #2668 Update Java bindings to specify timestamp units for ORC and Parquet readers
- PR #2679 AVRO reader: fix cuda errors when decoding compressed streams
- PR #2692 Add concatenation for data-frame with different headers (empty and non-empty)
- PR #2651 Remove nvidia driver installation from ci/cpu/build.sh
- PR #2697 Ensure csv reader sets datetime column time units
- PR #2698 Return RangeIndex from contiguous slice of RangeIndex
- PR #2672 Fix null and integer handling in round
- PR #2704 Parquet Reader: Fix crash when loading string column with nulls
- PR #2725 Fix Jitify issue with running on Turing using CUDA version < 10
- PR #2731 Fix building of benchmarks
- PR #2738 Fix java to find new NVStrings locations
- PR #2736 Pin Jitify branch to v0.10 version
- PR #2742 IO Readers: Fix possible silent failures when creating `NvStrings` instance
- PR #2753 Fix java quantile API calls
- PR #2762 Fix validity processing for time in java
- PR #2796 Fix handling string slicing and other nvstrings delegated methods with dask
- PR #2769 Fix link to API docs in README.md
- PR #2772 Handle multiindex pandas Series #2772
- PR #2749 Fix apply_rows/apply_chunks pessimistic null mask to use in_cols null masks only
- PR #2752 CSV Reader: Fix exception when there's no rows to process
- PR #2716 Added Exception for `StringMethods` in string methods
- PR #2787 Fix Broadcasting `None` to `cudf-series`
- PR #2794 Fix async race in NVCategory::get_value and get_value_bounds
- PR #2795 Fix java build/cast error
- PR #2496 Fix improper merge of two dataframes when names differ
- PR #2824 Fix issue with incorrect result when Numeric Series replace is called several times
- PR #2751 Replace value with null
- PR #2765 Fix Java inequality comparisons for string category
- PR #2818 Fix java join API to use new C++ join API
- PR #2841 Fix nvstrings.slice and slice_from for range (0,0)
- PR #2837 Fix join benchmark
- PR #2809 Add hash_df and group_split dispatch functions for dask
- PR #2843 Parquet reader: fix skip_rows when not aligned with page or row_group boundaries
- PR #2851 Deleted existing dask-cudf/record.txt
- PR #2854 Fix column creation from ephemeral objects exposing __cuda_array_interface__
- PR #2860 Fix boolean indexing when the result is a single row
- PR #2859 Fix tail method issue for string columns
- PR #2852 Fixed `cumsum()` and `cumprod()` on boolean series.
- PR #2865 DaskIO: Fix `read_csv` and `read_orc` when input is list of files
- PR #2750 Fixed casting values to cudf::bool8 so non-zero values always cast to true
- PR #2873 Fixed dask_cudf read_partition bug by generating ParquetDatasetPiece
- PR #2850 Fixes dask_cudf.read_parquet on partitioned datasets
- PR #2896 Properly handle `axis` string keywords in `concat`
- PR #2926 Update rounding algorithm to avoid using fmod
- PR #2968 Fix Java dependency loading when using NVTX
- PR #2963 Fix ORC writer uncompressed block indexing
- PR #2928 CSV Reader: Fix using `byte_range` for large datasets
- PR #2983 Fix sm_70+ race condition in gpu_unsnap
- PR #2964 ORC Writer: Segfault when writing mixed numeric and string columns
- PR #3007 Java: Remove unit test that frees RMM invalid pointer
- PR #3009 Fix orc reader RLEv2 patch position regression from PR #2507
- PR #3002 Fix CUDA invalid configuration errors reported after loading an ORC file without data
- PR #3035 Update update-version.sh for new docs locations
- PR #3038 Fix uninitialized stream parameter in device_table deleter
- PR #3064 Fixes groupby performance issue
- PR #3061 Add rmmInitialize to nvstrings gtests
- PR #3058 Fix UDF doc markdown formatting
- PR #3059 Add nvstrings python build instructions to contributing.md


# cuDF 0.9.0 (21 Aug 2019)

## New Features

- PR #1993 Add CUDA-accelerated series aggregations: mean, var, std
- PR #2111 IO Readers: Support memory buffer, file-like object, and URL inputs
- PR #2012 Add `reindex()` to DataFrame and Series
- PR #2097 Add GPU-accelerated AVRO reader
- PR #2098 Support binary ops on DFs and Series with mismatched indices
- PR #2160 Merge `dask-cudf` codebase into `cudf` repo
- PR #2149 CSV Reader: Add `hex` dtype for explicit hexadecimal parsing
- PR #2156 Add `upper_bound()` and `lower_bound()` for libcudf tables and `searchsorted()` for cuDF Series
- PR #2158 CSV Reader: Support single, non-list/dict argument for `dtype`
- PR #2177 CSV Reader: Add `parse_dates` parameter for explicit date inference
- PR #1744 cudf::apply_boolean_mask and cudf::drop_nulls support for cudf::table inputs (multi-column)
- PR #2196 Add `DataFrame.dropna()`
- PR #2197 CSV Writer: add `chunksize` parameter for `to_csv`
- PR #2215 `type_dispatcher` benchmark
- PR #2179 Add Java quantiles
- PR #2157 Add __array_function__ to DataFrame and Series
- PR #2212 Java support for ORC reader
- PR #2224 Add DataFrame isna, isnull, notna functions
- PR #2236 Add Series.drop_duplicates
- PR #2105 Add hash-based join benchmark
- PR #2316 Add unique, nunique, and value_counts for datetime columns
- PR #2337 Add Java support for slicing a ColumnVector
- PR #2049 Add cudf::merge (sorted merge)
- PR #2368 Full cudf+dask Parquet Support
- PR #2380 New cudf::is_sorted checks whether cudf::table is sorted
- PR #2356 Java column vector standard deviation support
- PR #2221 MultiIndex full indexing - Support iloc and wildcards for loc
- PR #2429 Java support for getting length of strings in a ColumnVector
- PR #2415 Add `value_counts` for series of any type
- PR #2446 Add __array_function__ for index
- PR #2437 ORC reader: Add 'use_np_dtypes' option
- PR #2382 Add CategoricalAccessor add, remove, rename, and ordering methods
- PR #2464 Native implement `__cuda_array_interface__` for Series/Index/Column objects
- PR #2425 Rolling window now accepts array-based user-defined functions
- PR #2442 Add __setitem__
- PR #2449 Java support for getting byte count of strings in a ColumnVector
- PR #2492 Add groupby.size() method
- PR #2358 Add cudf::nans_to_nulls: convert floating point column into bitmask
- PR #2489 Add drop argument to set_index
- PR #2491 Add Java bindings for ORC reader 'use_np_dtypes' option
- PR #2213 Support s/ms/us/ns DatetimeColumn time unit resolutions
- PR #2536 Add _constructor properties to Series and DataFrame

## Improvements

- PR #2103 Move old `column` and `bitmask` files into `legacy/` directory
- PR #2109 added name to Python column classes
- PR #1947 Cleanup serialization code
- PR #2125 More aggregate in java API
- PR #2127 Add in java Scalar tests
- PR #2088 Refactor of Python groupby code
- PR #2130 Java serialization and deserialization of tables.
- PR #2131 Chunk rows logic added to csv_writer
- PR #2129 Add functions in the Java API to support nullable column filtering
- PR #2165 made changes to get_dummies api for it to be available in MethodCache
- PR #2171 Add CodeCov integration, fix doc version, make --skip-tests work when invoking with source
- PR #2184 handle remote orc files for dask-cudf
- PR #2186 Add `getitem` and `getattr` style access to Rolling objects
- PR #2168 Use cudf.Column for CategoricalColumn's categories instead of a tuple
- PR #2193 DOC: cudf::type_dispatcher documentation for specializing dispatched functors
- PR #2199 Better java support for appending strings
- PR #2176 Added column dtype support for datetime, int8, int16 to csv_writer
- PR #2209 Matching `get_dummies` & `select_dtypes` behavior to pandas
- PR #2217 Updated Java bindings to use the new groupby API
- PR #2214 DOC: Update doc instructions to build/install `cudf` and `dask-cudf`
- PR #2220 Update Java bindings for reduction rename
- PR #2232 Move CodeCov upload from build script to Jenkins
- PR #2225 refactor to use libcudf for gathering columns in dataframes
- PR #2293 Improve join performance (faster compute_join_output_size)
- PR #2300 Create separate dask codeowners for dask-cudf codebase
- PR #2304 gdf_group_by_without_aggregations returns gdf_column
- PR #2309 Java readers: remove redundant copy of result pointers
- PR #2307 Add `black` and `isort` to style checker script
- PR #2345 Restore removal of old groupby implementation
- PR #2342 Improve `astype()` to operate all ways
- PR #2329 using libcudf cudf::copy for column deep copy
- PR #2344 DOC: docs on code formatting for contributors
- PR #2376 Add inoperative axis= and win_type= arguments to Rolling()
- PR #2378 remove dask for (de-)serialization of cudf objects
- PR #2353 Bump Arrow and Dask versions
- PR #2377 Replace `standard_python_slice` with just `slice.indices()`
- PR #2373 cudf.DataFrame enchancements & Series.values support
- PR #2392 Remove dlpack submodule; make cuDF's Cython API externally accessible
- PR #2430 Updated Java bindings to use the new unary API
- PR #2406 Moved all existing `table` related files to a `legacy/` directory
- PR #2350 Performance related changes to get_dummies
- PR #2420 Remove `cudautils.astype` and replace with `typecast.apply_cast`
- PR #2456 Small improvement to typecast utility
- PR #2458 Fix handling of thirdparty packages in `isort` config
- PR #2459 IO Readers: Consolidate all readers to use `datasource` class
- PR #2475 Exposed type_dispatcher.hpp, nvcategory_util.hpp and wrapper_types.hpp in the include folder
- PR #2484 Enabled building libcudf as a static library
- PR #2453 Streamline CUDA_REL environment variable
- PR #2483 Bundle Boost filesystem dependency in the Java jar
- PR #2486 Java API hash functions
- PR #2481 Adds the ignore_null_keys option to the java api
- PR #2490 Java api: support multiple aggregates for the same column
- PR #2510 Java api: uses table based apply_boolean_mask
- PR #2432 Use pandas formatting for console, html, and latex output
- PR #2573 Bump numba version to 0.45.1
- PR #2606 Fix references to notebooks-contrib

## Bug Fixes

- PR #2086 Fixed quantile api behavior mismatch in series & dataframe
- PR #2128 Add offset param to host buffer readers in java API.
- PR #2145 Work around binops validity checks for java
- PR #2146 Work around unary_math validity checks for java
- PR #2151 Fixes bug in cudf::copy_range where null_count was invalid
- PR #2139 matching to pandas describe behavior & fixing nan values issue
- PR #2161 Implicitly convert unsigned to signed integer types in binops
- PR #2154 CSV Reader: Fix bools misdetected as strings dtype
- PR #2178 Fix bug in rolling bindings where a view of an ephemeral column was being taken
- PR #2180 Fix issue with isort reordering `importorskip` below imports depending on them
- PR #2187 fix to honor dtype when numpy arrays are passed to columnops.as_column
- PR #2190 Fix issue in astype conversion of string column to 'str'
- PR #2208 Fix issue with calling `head()` on one row dataframe
- PR #2229 Propagate exceptions from Cython cdef functions
- PR #2234 Fix issue with local build script not properly building
- PR #2223 Fix CUDA invalid configuration errors reported after loading small compressed ORC files
- PR #2162 Setting is_unique and is_monotonic-related attributes
- PR #2244 Fix ORC RLEv2 delta mode decoding with nonzero residual delta width
- PR #2297 Work around `var/std` unsupported only at debug build
- PR #2302 Fixed java serialization corner case
- PR #2355 Handle float16 in binary operations
- PR #2311 Fix copy behaviour for GenericIndex
- PR #2349 Fix issues with String filter in java API
- PR #2323 Fix groupby on categoricals
- PR #2328 Ensure order is preserved in CategoricalAccessor._set_categories
- PR #2202 Fix issue with unary ops mishandling empty input
- PR #2326 Fix for bug in DLPack when reading multiple columns
- PR #2324 Fix cudf Docker build
- PR #2325 Fix ORC RLEv2 patched base mode decoding with nonzero patch width
- PR #2235 Fix get_dummies to be compatible with dask
- PR #2332 Zero initialize gdf_dtype_extra_info
- PR #2355 Handle float16 in binary operations
- PR #2360 Fix missing dtype handling in cudf.Series & columnops.as_column
- PR #2364 Fix quantile api and other trivial issues around it
- PR #2361 Fixed issue with `codes` of CategoricalIndex
- PR #2357 Fixed inconsistent type of index created with from_pandas vs direct construction
- PR #2389 Fixed Rolling __getattr__ and __getitem__ for offset based windows
- PR #2402 Fixed bug in valid mask computation in cudf::copy_if (apply_boolean_mask)
- PR #2401 Fix to a scalar datetime(of type Days) issue
- PR #2386 Correctly allocate output valids in groupby
- PR #2411 Fixed failures on binary op on single element string column
- PR #2422 Fix Pandas logical binary operation incompatibilites
- PR #2447 Fix CodeCov posting build statuses temporarily
- PR #2450 Fix erroneous null handling in `cudf.DataFrame`'s `apply_rows`
- PR #2470 Fix issues with empty strings and string categories (Java)
- PR #2471 Fix String Column Validity.
- PR #2481 Fix java validity buffer serialization
- PR #2485 Updated bytes calculation to use size_t to avoid overflow in column concat
- PR #2461 Fix groupby multiple aggregations same column
- PR #2514 Fix cudf::drop_nulls threshold handling in Cython
- PR #2516 Fix utilities include paths and meta.yaml header paths
- PR #2517 Fix device memory leak in to_dlpack tensor deleter
- PR #2431 Fix local build generated file ownerships
- PR #2511 Added import of orc, refactored exception handlers to not squash fatal exceptions
- PR #2527 Fix index and column input handling in dask_cudf read_parquet
- PR #2466 Fix `dataframe.query` returning null rows erroneously
- PR #2548 Orc reader: fix non-deterministic data decoding at chunk boundaries
- PR #2557 fix cudautils import in string.py
- PR #2521 Fix casting datetimes from/to the same resolution
- PR #2545 Fix MultiIndexes with datetime levels
- PR #2560 Remove duplicate `dlpack` definition in conda recipe
- PR #2567 Fix ColumnVector.fromScalar issues while dealing with null scalars
- PR #2565 Orc reader: fix incorrect data decoding of int64 data types
- PR #2577 Fix search benchmark compilation error by adding necessary header
- PR #2604 Fix a bug in copying.pyx:_normalize_types that upcasted int32 to int64


# cuDF 0.8.0 (27 June 2019)

## New Features

- PR #1524 Add GPU-accelerated JSON Lines parser with limited feature set
- PR #1569 Add support for Json objects to the JSON Lines reader
- PR #1622 Add Series.loc
- PR #1654 Add cudf::apply_boolean_mask: faster replacement for gdf_apply_stencil
- PR #1487 cython gather/scatter
- PR #1310 Implemented the slice/split functionality.
- PR #1630 Add Python layer to the GPU-accelerated JSON reader
- PR #1745 Add rounding of numeric columns via Numba
- PR #1772 JSON reader: add support for BytesIO and StringIO input
- PR #1527 Support GDF_BOOL8 in readers and writers
- PR #1819 Logical operators (AND, OR, NOT) for libcudf and cuDF
- PR #1813 ORC Reader: Add support for stripe selection
- PR #1828 JSON Reader: add suport for bool8 columns
- PR #1833 Add column iterator with/without nulls
- PR #1665 Add the point-in-polygon GIS function
- PR #1863 Series and Dataframe methods for all and any
- PR #1908 cudf::copy_range and cudf::fill for copying/assigning an index or range to a constant
- PR #1921 Add additional formats for typecasting to/from strings
- PR #1807 Add Series.dropna()
- PR #1987 Allow user defined functions in the form of ptx code to be passed to binops
- PR #1948 Add operator functions like `Series.add()` to DataFrame and Series
- PR #1954 Add skip test argument to GPU build script
- PR #2018 Add bindings for new groupby C++ API
- PR #1984 Add rolling window operations Series.rolling() and DataFrame.rolling()
- PR #1542 Python method and bindings for to_csv
- PR #1995 Add Java API
- PR #1998 Add google benchmark to cudf
- PR #1845 Add cudf::drop_duplicates, DataFrame.drop_duplicates
- PR #1652 Added `Series.where()` feature
- PR #2074 Java Aggregates, logical ops, and better RMM support
- PR #2140 Add a `cudf::transform` function
- PR #2068 Concatenation of different typed columns

## Improvements

- PR #1538 Replacing LesserRTTI with inequality_comparator
- PR #1703 C++: Added non-aggregating `insert` to `concurrent_unordered_map` with specializations to store pairs with a single atomicCAS when possible.
- PR #1422 C++: Added a RAII wrapper for CUDA streams
- PR #1701 Added `unique` method for stringColumns
- PR #1713 Add documentation for Dask-XGBoost
- PR #1666 CSV Reader: Improve performance for files with large number of columns
- PR #1725 Enable the ability to use a single column groupby as its own index
- PR #1759 Add an example showing simultaneous rolling averages to `apply_grouped` documentation
- PR #1746 C++: Remove unused code: `windowed_ops.cu`, `sorting.cu`, `hash_ops.cu`
- PR #1748 C++: Add `bool` nullability flag to `device_table` row operators
- PR #1764 Improve Numerical column: `mean_var` and `mean`
- PR #1767 Speed up Python unit tests
- PR #1770 Added build.sh script, updated CI scripts and documentation
- PR #1739 ORC Reader: Add more pytest coverage
- PR #1696 Added null support in `Series.replace()`.
- PR #1390 Added some basic utility functions for `gdf_column`'s
- PR #1791 Added general column comparison code for testing
- PR #1795 Add printing of git submodule info to `print_env.sh`
- PR #1796 Removing old sort based group by code and gdf_filter
- PR #1811 Added funtions for copying/allocating `cudf::table`s
- PR #1838 Improve columnops.column_empty so that it returns typed columns instead of a generic Column
- PR #1890 Add utils.get_dummies- a pandas-like wrapper around one_hot-encoding
- PR #1823 CSV Reader: default the column type to string for empty dataframes
- PR #1827 Create bindings for scalar-vector binops, and update one_hot_encoding to use them
- PR #1817 Operators now support different sized dataframes as long as they don't share different sized columns
- PR #1855 Transition replace_nulls to new C++ API and update corresponding Cython/Python code
- PR #1858 Add `std::initializer_list` constructor to `column_wrapper`
- PR #1846 C++ type-erased gdf_equal_columns test util; fix gdf_equal_columns logic error
- PR #1390 Added some basic utility functions for `gdf_column`s
- PR #1391 Tidy up bit-resolution-operation and bitmask class code
- PR #1882 Add iloc functionality to MultiIndex dataframes
- PR #1884 Rolling windows: general enhancements and better coverage for unit tests
- PR #1886 support GDF_STRING_CATEGORY columns in apply_boolean_mask, drop_nulls and other libcudf functions
- PR #1896 Improve performance of groupby with levels specified in dask-cudf
- PR #1915 Improve iloc performance for non-contiguous row selection
- PR #1859 Convert read_json into a C++ API
- PR #1919 Rename libcudf namespace gdf to namespace cudf
- PR #1850 Support left_on and right_on for DataFrame merge operator
- PR #1930 Specialize constructor for `cudf::bool8` to cast argument to `bool`
- PR #1938 Add default constructor for `column_wrapper`
- PR #1930 Specialize constructor for `cudf::bool8` to cast argument to `bool`
- PR #1952 consolidate libcudf public API headers in include/cudf
- PR #1949 Improved selection with boolmask using libcudf `apply_boolean_mask`
- PR #1956 Add support for nulls in `query()`
- PR #1973 Update `std::tuple` to `std::pair` in top-most libcudf APIs and C++ transition guide
- PR #1981 Convert read_csv into a C++ API
- PR #1868 ORC Reader: Support row index for speed up on small/medium datasets
- PR #1964 Added support for list-like types in Series.str.cat
- PR #2005 Use HTML5 details tag in bug report issue template
- PR #2003 Removed few redundant unit-tests from test_string.py::test_string_cat
- PR #1944 Groupby design improvements
- PR #2017 Convert `read_orc()` into a C++ API
- PR #2011 Convert `read_parquet()` into a C++ API
- PR #1756 Add documentation "10 Minutes to cuDF and dask_cuDF"
- PR #2034 Adding support for string columns concatenation using "add" binary operator
- PR #2042 Replace old "10 Minutes" guide with new guide for docs build process
- PR #2036 Make library of common test utils to speed up tests compilation
- PR #2022 Facilitating get_dummies to be a high level api too
- PR #2050 Namespace IO readers and add back free-form `read_xxx` functions
- PR #2104 Add a functional ``sort=`` keyword argument to groupby
- PR #2108 Add `find_and_replace` for StringColumn for replacing single values
- PR #1803 cuDF/CuPy interoperability documentation

## Bug Fixes

- PR #1465 Fix for test_orc.py and test_sparse_df.py test failures
- PR #1583 Fix underlying issue in `as_index()` that was causing `Series.quantile()` to fail
- PR #1680 Add errors= keyword to drop() to fix cudf-dask bug
- PR #1651 Fix `query` function on empty dataframe
- PR #1616 Fix CategoricalColumn to access categories by index instead of iteration
- PR #1660 Fix bug in `loc` when indexing with a column name (a string)
- PR #1683 ORC reader: fix timestamp conversion to UTC
- PR #1613 Improve CategoricalColumn.fillna(-1) performance
- PR #1642 Fix failure of CSV_TEST gdf_csv_test.SkiprowsNrows on multiuser systems
- PR #1709 Fix handling of `datetime64[ms]` in `dataframe.select_dtypes`
- PR #1704 CSV Reader: Add support for the plus sign in number fields
- PR #1687 CSV reader: return an empty dataframe for zero size input
- PR #1757 Concatenating columns with null columns
- PR #1755 Add col_level keyword argument to melt
- PR #1758 Fix df.set_index() when setting index from an empty column
- PR #1749 ORC reader: fix long strings of NULL values resulting in incorrect data
- PR #1742 Parquet Reader: Fix index column name to match PANDAS compat
- PR #1782 Update libcudf doc version
- PR #1783 Update conda dependencies
- PR #1786 Maintain the original series name in series.unique output
- PR #1760 CSV Reader: fix segfault when dtype list only includes columns from usecols list
- PR #1831 build.sh: Assuming python is in PATH instead of using PYTHON env var
- PR #1839 Raise an error instead of segfaulting when transposing a DataFrame with StringColumns
- PR #1840 Retain index correctly during merge left_on right_on
- PR #1825 cuDF: Multiaggregation Groupby Failures
- PR #1789 CSV Reader: Fix missing support for specifying `int8` and `int16` dtypes
- PR #1857 Cython Bindings: Handle `bool` columns while calling `column_view_from_NDArrays`
- PR #1849 Allow DataFrame support methods to pass arguments to the methods
- PR #1847 Fixed #1375 by moving the nvstring check into the wrapper function
- PR #1864 Fixing cudf reduction for POWER platform
- PR #1869 Parquet reader: fix Dask timestamps not matching with Pandas (convert to milliseconds)
- PR #1876 add dtype=bool for `any`, `all` to treat integer column correctly
- PR #1875 CSV reader: take NaN values into account in dtype detection
- PR #1873 Add column dtype checking for the all/any methods
- PR #1902 Bug with string iteration in _apply_basic_agg
- PR #1887 Fix for initialization issue in pq_read_arg,orc_read_arg
- PR #1867 JSON reader: add support for null/empty fields, including the 'null' literal
- PR #1891 Fix bug #1750 in string column comparison
- PR #1909 Support of `to_pandas()` of boolean series with null values
- PR #1923 Use prefix removal when two aggs are called on a SeriesGroupBy
- PR #1914 Zero initialize gdf_column local variables
- PR #1959 Add support for comparing boolean Series to scalar
- PR #1966 Ignore index fix in series append
- PR #1967 Compute index __sizeof__ only once for DataFrame __sizeof__
- PR #1977 Support CUDA installation in default system directories
- PR #1982 Fixes incorrect index name after join operation
- PR #1985 Implement `GDF_PYMOD`, a special modulo that follows python's sign rules
- PR #1991 Parquet reader: fix decoding of NULLs
- PR #1990 Fixes a rendering bug in the `apply_grouped` documentation
- PR #1978 Fix for values being filled in an empty dataframe
- PR #2001 Correctly create MultiColumn from Pandas MultiColumn
- PR #2006 Handle empty dataframe groupby construction for dask
- PR #1965 Parquet Reader: Fix duplicate index column when it's already in `use_cols`
- PR #2033 Add pip to conda environment files to fix warning
- PR #2028 CSV Reader: Fix reading of uncompressed files without a recognized file extension
- PR #2073 Fix an issue when gathering columns with NVCategory and nulls
- PR #2053 cudf::apply_boolean_mask return empty column for empty boolean mask
- PR #2066 exclude `IteratorTest.mean_var_output` test from debug build
- PR #2069 Fix JNI code to use read_csv and read_parquet APIs
- PR #2071 Fix bug with unfound transitive dependencies for GTests in Ubuntu 18.04
- PR #2089 Configure Sphinx to render params correctly
- PR #2091 Fix another bug with unfound transitive dependencies for `cudftestutils` in Ubuntu 18.04
- PR #2115 Just apply `--disable-new-dtags` instead of trying to define all the transitive dependencies
- PR #2106 Fix errors in JitCache tests caused by sharing of device memory between processes
- PR #2120 Fix errors in JitCache tests caused by running multiple threads on the same data
- PR #2102 Fix memory leak in groupby
- PR #2113 fixed typo in to_csv code example


# cudf 0.7.2 (16 May 2019)

## New Features

- PR #1735 Added overload for atomicAdd on int64. Streamlined implementation of custom atomic overloads.
- PR #1741 Add MultiIndex concatenation

## Bug Fixes

- PR #1718 Fix issue with SeriesGroupBy MultiIndex in dask-cudf
- PR #1734 Python: fix performance regression for groupby count() aggregations
- PR #1768 Cython: fix handling read only schema buffers in gpuarrow reader


# cudf 0.7.1 (11 May 2019)

## New Features

- PR #1702 Lazy load MultiIndex to return groupby performance to near optimal.

## Bug Fixes

- PR #1708 Fix handling of `datetime64[ms]` in `dataframe.select_dtypes`


# cuDF 0.7.0 (10 May 2019)

## New Features

- PR #982 Implement gdf_group_by_without_aggregations and gdf_unique_indices functions
- PR #1142 Add `GDF_BOOL` column type
- PR #1194 Implement overloads for CUDA atomic operations
- PR #1292 Implemented Bitwise binary ops AND, OR, XOR (&, |, ^)
- PR #1235 Add GPU-accelerated Parquet Reader
- PR #1335 Added local_dict arg in `DataFrame.query()`.
- PR #1282 Add Series and DataFrame.describe()
- PR #1356 Rolling windows
- PR #1381 Add DataFrame._get_numeric_data
- PR #1388 Add CODEOWNERS file to auto-request reviews based on where changes are made
- PR #1396 Add DataFrame.drop method
- PR #1413 Add DataFrame.melt method
- PR #1412 Add DataFrame.pop()
- PR #1419 Initial CSV writer function
- PR #1441 Add Series level cumulative ops (cumsum, cummin, cummax, cumprod)
- PR #1420 Add script to build and test on a local gpuCI image
- PR #1440 Add DatetimeColumn.min(), DatetimeColumn.max()
- PR #1455 Add Series.Shift via Numba kernel
- PR #1441 Add Series level cumulative ops (cumsum, cummin, cummax, cumprod)
- PR #1461 Add Python coverage test to gpu build
- PR #1445 Parquet Reader: Add selective reading of rows and row group
- PR #1532 Parquet Reader: Add support for INT96 timestamps
- PR #1516 Add Series and DataFrame.ndim
- PR #1556 Add libcudf C++ transition guide
- PR #1466 Add GPU-accelerated ORC Reader
- PR #1565 Add build script for nightly doc builds
- PR #1508 Add Series isna, isnull, and notna
- PR #1456 Add Series.diff() via Numba kernel
- PR #1588 Add Index `astype` typecasting
- PR #1301 MultiIndex support
- PR #1599 Level keyword supported in groupby
- PR #929 Add support operations to dataframe
- PR #1609 Groupby accept list of Series
- PR #1658 Support `group_keys=True` keyword in groupby method

## Improvements

- PR #1531 Refactor closures as private functions in gpuarrow
- PR #1404 Parquet reader page data decoding speedup
- PR #1076 Use `type_dispatcher` in join, quantiles, filter, segmented sort, radix sort and hash_groupby
- PR #1202 Simplify README.md
- PR #1149 CSV Reader: Change convertStrToValue() functions to `__device__` only
- PR #1238 Improve performance of the CUDA trie used in the CSV reader
- PR #1245 Use file cache for JIT kernels
- PR #1278 Update CONTRIBUTING for new conda environment yml naming conventions
- PR #1163 Refactored UnaryOps. Reduced API to two functions: `gdf_unary_math` and `gdf_cast`. Added `abs`, `-`, and `~` ops. Changed bindings to Cython
- PR #1284 Update docs version
- PR #1287 add exclude argument to cudf.select_dtype function
- PR #1286 Refactor some of the CSV Reader kernels into generic utility functions
- PR #1291 fillna in `Series.to_gpu_array()` and `Series.to_array()` can accept the scalar too now.
- PR #1005 generic `reduction` and `scan` support
- PR #1349 Replace modernGPU sort join with thrust.
- PR #1363 Add a dataframe.mean(...) that raises NotImplementedError to satisfy `dask.dataframe.utils.is_dataframe_like`
- PR #1319 CSV Reader: Use column wrapper for gdf_column output alloc/dealloc
- PR #1376 Change series quantile default to linear
- PR #1399 Replace CFFI bindings for NVTX functions with Cython bindings
- PR #1389 Refactored `set_null_count()`
- PR #1386 Added macros `GDF_TRY()`, `CUDF_TRY()` and `ASSERT_CUDF_SUCCEEDED()`
- PR #1435 Rework CMake and conda recipes to depend on installed libraries
- PR #1391 Tidy up bit-resolution-operation and bitmask class code
- PR #1439 Add cmake variable to enable compiling CUDA code with -lineinfo
- PR #1462 Add ability to read parquet files from arrow::io::RandomAccessFile
- PR #1453 Convert CSV Reader CFFI to Cython
- PR #1479 Convert Parquet Reader CFFI to Cython
- PR #1397 Add a utility function for producing an overflow-safe kernel launch grid configuration
- PR #1382 Add GPU parsing of nested brackets to cuIO parsing utilities
- PR #1481 Add cudf::table constructor to allocate a set of `gdf_column`s
- PR #1484 Convert GroupBy CFFI to Cython
- PR #1463 Allow and default melt keyword argument var_name to be None
- PR #1486 Parquet Reader: Use device_buffer rather than device_ptr
- PR #1525 Add cudatoolkit conda dependency
- PR #1520 Renamed `src/dataframe` to `src/table` and moved `table.hpp`. Made `types.hpp` to be type declarations only.
- PR #1492 Convert transpose CFFI to Cython
- PR #1495 Convert binary and unary ops CFFI to Cython
- PR #1503 Convert sorting and hashing ops CFFI to Cython
- PR #1522 Use latest release version in update-version CI script
- PR #1533 Remove stale join CFFI, fix memory leaks in join Cython
- PR #1521 Added `row_bitmask` to compute bitmask for rows of a table. Merged `valids_ops.cu` and `bitmask_ops.cu`
- PR #1553 Overload `hash_row` to avoid using intial hash values. Updated `gdf_hash` to select between overloads
- PR #1585 Updated `cudf::table` to maintain own copy of wrapped `gdf_column*`s
- PR #1559 Add `except +` to all Cython function definitions to catch C++ exceptions properly
- PR #1617 `has_nulls` and `column_dtypes` for `cudf::table`
- PR #1590 Remove CFFI from the build / install process entirely
- PR #1536 Convert gpuarrow CFFI to Cython
- PR #1655 Add `Column._pointer` as a way to access underlying `gdf_column*` of a `Column`
- PR #1655 Update readme conda install instructions for cudf version 0.6 and 0.7


## Bug Fixes

- PR #1233 Fix dtypes issue while adding the column to `str` dataframe.
- PR #1254 CSV Reader: fix data type detection for floating-point numbers in scientific notation
- PR #1289 Fix looping over each value instead of each category in concatenation
- PR #1293 Fix Inaccurate error message in join.pyx
- PR #1308 Add atomicCAS overload for `int8_t`, `int16_t`
- PR #1317 Fix catch polymorphic exception by reference in ipc.cu
- PR #1325 Fix dtype of null bitmasks to int8
- PR #1326 Update build documentation to use -DCMAKE_CXX11_ABI=ON
- PR #1334 Add "na_position" argument to CategoricalColumn sort_by_values
- PR #1321 Fix out of bounds warning when checking Bzip2 header
- PR #1359 Add atomicAnd/Or/Xor for integers
- PR #1354 Fix `fillna()` behaviour when replacing values with different dtypes
- PR #1347 Fixed core dump issue while passing dict_dtypes without column names in `cudf.read_csv()`
- PR #1379 Fixed build failure caused due to error: 'col_dtype' may be used uninitialized
- PR #1392 Update cudf Dockerfile and package_versions.sh
- PR #1385 Added INT8 type to `_schema_to_dtype` for use in GpuArrowReader
- PR #1393 Fixed a bug in `gdf_count_nonzero_mask()` for the case of 0 bits to count
- PR #1395 Update CONTRIBUTING to use the environment variable CUDF_HOME
- PR #1416 Fix bug at gdf_quantile_exact and gdf_quantile_appox
- PR #1421 Fix remove creation of series multiple times during `add_column()`
- PR #1405 CSV Reader: Fix memory leaks on read_csv() failure
- PR #1328 Fix CategoricalColumn to_arrow() null mask
- PR #1433 Fix NVStrings/categories includes
- PR #1432 Update NVStrings to 0.7.* to coincide with 0.7 development
- PR #1483 Modify CSV reader to avoid cropping blank quoted characters in non-string fields
- PR #1446 Merge 1275 hotfix from master into branch-0.7
- PR #1447 Fix legacy groupby apply docstring
- PR #1451 Fix hash join estimated result size is not correct
- PR #1454 Fix local build script improperly change directory permissions
- PR #1490 Require Dask 1.1.0+ for `is_dataframe_like` test or skip otherwise.
- PR #1491 Use more specific directories & groups in CODEOWNERS
- PR #1497 Fix Thrust issue on CentOS caused by missing default constructor of host_vector elements
- PR #1498 Add missing include guard to device_atomics.cuh and separated DEVICE_ATOMICS_TEST
- PR #1506 Fix csv-write call to updated NVStrings method
- PR #1510 Added nvstrings `fillna()` function
- PR #1507 Parquet Reader: Default string data to GDF_STRING
- PR #1535 Fix doc issue to ensure correct labelling of cudf.series
- PR #1537 Fix `undefined reference` link error in HashPartitionTest
- PR #1548 Fix ci/local/build.sh README from using an incorrect image example
- PR #1551 CSV Reader: Fix integer column name indexing
- PR #1586 Fix broken `scalar_wrapper::operator==`
- PR #1591 ORC/Parquet Reader: Fix missing import for FileNotFoundError exception
- PR #1573 Parquet Reader: Fix crash due to clash with ORC reader datasource
- PR #1607 Revert change of `column.to_dense_buffer` always return by copy for performance concerns
- PR #1618 ORC reader: fix assert & data output when nrows/skiprows isn't aligned to stripe boundaries
- PR #1631 Fix failure of TYPES_TEST on some gcc-7 based systems.
- PR #1641 CSV Reader: Fix skip_blank_lines behavior with Windows line terminators (\r\n)
- PR #1648 ORC reader: fix non-deterministic output when skiprows is non-zero
- PR #1676 Fix groupby `as_index` behaviour with `MultiIndex`
- PR #1659 Fix bug caused by empty groupbys and multiindex slicing throwing exceptions
- PR #1656 Correct Groupby failure in dask when un-aggregable columns are left in dataframe.
- PR #1689 Fix groupby performance regression
- PR #1694 Add Cython as a runtime dependency since it's required in `setup.py`


# cuDF 0.6.1 (25 Mar 2019)

## Bug Fixes

- PR #1275 Fix CentOS exception in DataFrame.hash_partition from using value "returned" by a void function


# cuDF 0.6.0 (22 Mar 2019)

## New Features

- PR #760 Raise `FileNotFoundError` instead of `GDF_FILE_ERROR` in `read_csv` if the file does not exist
- PR #539 Add Python bindings for replace function
- PR #823 Add Doxygen configuration to enable building HTML documentation for libcudf C/C++ API
- PR #807 CSV Reader: Add byte_range parameter to specify the range in the input file to be read
- PR #857 Add Tail method for Series/DataFrame and update Head method to use iloc
- PR #858 Add series feature hashing support
- PR #871 CSV Reader: Add support for NA values, including user specified strings
- PR #893 Adds PyArrow based parquet readers / writers to Python, fix category dtype handling, fix arrow ingest buffer size issues
- PR #867 CSV Reader: Add support for ignoring blank lines and comment lines
- PR #887 Add Series digitize method
- PR #895 Add Series groupby
- PR #898 Add DataFrame.groupby(level=0) support
- PR #920 Add feather, JSON, HDF5 readers / writers from PyArrow / Pandas
- PR #888 CSV Reader: Add prefix parameter for column names, used when parsing without a header
- PR #913 Add DLPack support: convert between cuDF DataFrame and DLTensor
- PR #939 Add ORC reader from PyArrow
- PR #918 Add Series.groupby(level=0) support
- PR #906 Add binary and comparison ops to DataFrame
- PR #958 Support unary and binary ops on indexes
- PR #964 Add `rename` method to `DataFrame`, `Series`, and `Index`
- PR #985 Add `Series.to_frame` method
- PR #985 Add `drop=` keyword to reset_index method
- PR #994 Remove references to pygdf
- PR #990 Add external series groupby support
- PR #988 Add top-level merge function to cuDF
- PR #992 Add comparison binaryops to DateTime columns
- PR #996 Replace relative path imports with absolute paths in tests
- PR #995 CSV Reader: Add index_col parameter to specify the column name or index to be used as row labels
- PR #1004 Add `from_gpu_matrix` method to DataFrame
- PR #997 Add property index setter
- PR #1007 Replace relative path imports with absolute paths in cudf
- PR #1013 select columns with df.columns
- PR #1016 Rename Series.unique_count() to nunique() to match pandas API
- PR #947 Prefixsum to handle nulls and float types
- PR #1029 Remove rest of relative path imports
- PR #1021 Add filtered selection with assignment for Dataframes
- PR #872 Adding NVCategory support to cudf apis
- PR #1052 Add left/right_index and left/right_on keywords to merge
- PR #1091 Add `indicator=` and `suffixes=` keywords to merge
- PR #1107 Add unsupported keywords to Series.fillna
- PR #1032 Add string support to cuDF python
- PR #1136 Removed `gdf_concat`
- PR #1153 Added function for getting the padded allocation size for valid bitmask
- PR #1148 Add cudf.sqrt for dataframes and Series
- PR #1159 Add Python bindings for libcudf dlpack functions
- PR #1155 Add __array_ufunc__ for DataFrame and Series for sqrt
- PR #1168 to_frame for series accepts a name argument


## Improvements

- PR #1218 Add dask-cudf page to API docs
- PR #892 Add support for heterogeneous types in binary ops with JIT
- PR #730 Improve performance of `gdf_table` constructor
- PR #561 Add Doxygen style comments to Join CUDA functions
- PR #813 unified libcudf API functions by replacing gpu_ with gdf_
- PR #822 Add support for `__cuda_array_interface__` for ingest
- PR #756 Consolidate common helper functions from unordered map and multimap
- PR #753 Improve performance of groupby sum and average, especially for cases with few groups.
- PR #836 Add ingest support for arrow chunked arrays in Column, Series, DataFrame creation
- PR #763 Format doxygen comments for csv_read_arg struct
- PR #532 CSV Reader: Use type dispatcher instead of switch block
- PR #694 Unit test utilities improvements
- PR #878 Add better indexing to Groupby
- PR #554 Add `empty` method and `is_monotonic` attribute to `Index`
- PR #1040 Fixed up Doxygen comment tags
- PR #909 CSV Reader: Avoid host->device->host copy for header row data
- PR #916 Improved unit testing and error checking for `gdf_column_concat`
- PR #941 Replace `numpy` call in `Series.hash_encode` with `numba`
- PR #942 Added increment/decrement operators for wrapper types
- PR #943 Updated `count_nonzero_mask` to return `num_rows` when the mask is null
- PR #952 Added trait to map C++ type to `gdf_dtype`
- PR #966 Updated RMM submodule.
- PR #998 Add IO reader/writer modules to API docs, fix for missing cudf.Series docs
- PR #1017 concatenate along columns for Series and DataFrames
- PR #1002 Support indexing a dataframe with another boolean dataframe
- PR #1018 Better concatenation for Series and Dataframes
- PR #1036 Use Numpydoc style docstrings
- PR #1047 Adding gdf_dtype_extra_info to gdf_column_view_augmented
- PR #1054 Added default ctor to SerialTrieNode to overcome Thrust issue in CentOS7 + CUDA10
- PR #1024 CSV Reader: Add support for hexadecimal integers in integral-type columns
- PR #1033 Update `fillna()` to use libcudf function `gdf_replace_nulls`
- PR #1066 Added inplace assignment for columns and select_dtypes for dataframes
- PR #1026 CSV Reader: Change the meaning and type of the quoting parameter to match Pandas
- PR #1100 Adds `CUDF_EXPECTS` error-checking macro
- PR #1092 Fix select_dtype docstring
- PR #1111 Added cudf::table
- PR #1108 Sorting for datetime columns
- PR #1120 Return a `Series` (not a `Column`) from `Series.cat.set_categories()`
- PR #1128 CSV Reader: The last data row does not need to be line terminated
- PR #1183 Bump Arrow version to 0.12.1
- PR #1208 Default to CXX11_ABI=ON
- PR #1252 Fix NVStrings dependencies for cuda 9.2 and 10.0
- PR #2037 Optimize the existing `gather` and `scatter` routines in `libcudf`

## Bug Fixes

- PR #821 Fix flake8 issues revealed by flake8 update
- PR #808 Resolved renamed `d_columns_valids` variable name
- PR #820 CSV Reader: fix the issue where reader adds additional rows when file uses \r\n as a line terminator
- PR #780 CSV Reader: Fix scientific notation parsing and null values for empty quotes
- PR #815 CSV Reader: Fix data parsing when tabs are present in the input CSV file
- PR #850 Fix bug where left joins where the left df has 0 rows causes a crash
- PR #861 Fix memory leak by preserving the boolean mask index
- PR #875 Handle unnamed indexes in to/from arrow functions
- PR #877 Fix ingest of 1 row arrow tables in from arrow function
- PR #876 Added missing `<type_traits>` include
- PR #889 Deleted test_rmm.py which has now moved to RMM repo
- PR #866 Merge v0.5.1 numpy ABI hotfix into 0.6
- PR #917 value_counts return int type on empty columns
- PR #611 Renamed `gdf_reduce_optimal_output_size()` -> `gdf_reduction_get_intermediate_output_size()`
- PR #923 fix index for negative slicing for cudf dataframe and series
- PR #927 CSV Reader: Fix category GDF_CATEGORY hashes not being computed properly
- PR #921 CSV Reader: Fix parsing errors with delim_whitespace, quotations in the header row, unnamed columns
- PR #933 Fix handling objects of all nulls in series creation
- PR #940 CSV Reader: Fix an issue where the last data row is missing when using byte_range
- PR #945 CSV Reader: Fix incorrect datetime64 when milliseconds or space separator are used
- PR #959 Groupby: Problem with column name lookup
- PR #950 Converting dataframe/recarry with non-contiguous arrays
- PR #963 CSV Reader: Fix another issue with missing data rows when using byte_range
- PR #999 Fix 0 sized kernel launches and empty sort_index exception
- PR #993 Fix dtype in selecting 0 rows from objects
- PR #1009 Fix performance regression in `to_pandas` method on DataFrame
- PR #1008 Remove custom dask communication approach
- PR #1001 CSV Reader: Fix a memory access error when reading a large (>2GB) file with date columns
- PR #1019 Binary Ops: Fix error when one input column has null mask but other doesn't
- PR #1014 CSV Reader: Fix false positives in bool value detection
- PR #1034 CSV Reader: Fix parsing floating point precision and leading zero exponents
- PR #1044 CSV Reader: Fix a segfault when byte range aligns with a page
- PR #1058 Added support for `DataFrame.loc[scalar]`
- PR #1060 Fix column creation with all valid nan values
- PR #1073 CSV Reader: Fix an issue where a column name includes the return character
- PR #1090 Updating Doxygen Comments
- PR #1080 Fix dtypes returned from loc / iloc because of lists
- PR #1102 CSV Reader: Minor fixes and memory usage improvements
- PR #1174: Fix release script typo
- PR #1137 Add prebuild script for CI
- PR #1118 Enhanced the `DataFrame.from_records()` feature
- PR #1129 Fix join performance with index parameter from using numpy array
- PR #1145 Issue with .agg call on multi-column dataframes
- PR #908 Some testing code cleanup
- PR #1167 Fix issue with null_count not being set after inplace fillna()
- PR #1184 Fix iloc performance regression
- PR #1185 Support left_on/right_on and also on=str in merge
- PR #1200 Fix allocating bitmasks with numba instead of rmm in allocate_mask function
- PR #1213 Fix bug with csv reader requesting subset of columns using wrong datatype
- PR #1223 gpuCI: Fix label on rapidsai channel on gpu build scripts
- PR #1242 Add explicit Thrust exec policy to fix NVCATEGORY_TEST segfault on some platforms
- PR #1246 Fix categorical tests that failed due to bad implicit type conversion
- PR #1255 Fix overwriting conda package main label uploads
- PR #1259 Add dlpack includes to pip build


# cuDF 0.5.1 (05 Feb 2019)

## Bug Fixes

- PR #842 Avoid using numpy via cimport to prevent ABI issues in Cython compilation


# cuDF 0.5.0 (28 Jan 2019)

## New Features

- PR #722 Add bzip2 decompression support to `read_csv()`
- PR #693 add ZLIB-based GZIP/ZIP support to `read_csv_strings()`
- PR #411 added null support to gdf_order_by (new API) and cudf_table::sort
- PR #525 Added GitHub Issue templates for bugs, documentation, new features, and questions
- PR #501 CSV Reader: Add support for user-specified decimal point and thousands separator to read_csv_strings()
- PR #455 CSV Reader: Add support for user-specified decimal point and thousands separator to read_csv()
- PR #439 add `DataFrame.drop` method similar to pandas
- PR #356 add `DataFrame.transpose` method and `DataFrame.T` property similar to pandas
- PR #505 CSV Reader: Add support for user-specified boolean values
- PR #350 Implemented Series replace function
- PR #490 Added print_env.sh script to gather relevant environment details when reporting cuDF issues
- PR #474 add ZLIB-based GZIP/ZIP support to `read_csv()`
- PR #547 Added melt similar to `pandas.melt()`
- PR #491 Add CI test script to check for updates to CHANGELOG.md in PRs
- PR #550 Add CI test script to check for style issues in PRs
- PR #558 Add CI scripts for cpu-based conda and gpu-based test builds
- PR #524 Add Boolean Indexing
- PR #564 Update python `sort_values` method to use updated libcudf `gdf_order_by` API
- PR #509 CSV Reader: Input CSV file can now be passed in as a text or a binary buffer
- PR #607 Add `__iter__` and iteritems to DataFrame class
- PR #643 added a new api gdf_replace_nulls that allows a user to replace nulls in a column

## Improvements

- PR #426 Removed sort-based groupby and refactored existing groupby APIs. Also improves C++/CUDA compile time.
- PR #461 Add `CUDF_HOME` variable in README.md to replace relative pathing.
- PR #472 RMM: Created centralized rmm::device_vector alias and rmm::exec_policy
- PR #500 Improved the concurrent hash map class to support partitioned (multi-pass) hash table building.
- PR #454 Improve CSV reader docs and examples
- PR #465 Added templated C++ API for RMM to avoid explicit cast to `void**`
- PR #513 `.gitignore` tweaks
- PR #521 Add `assert_eq` function for testing
- PR #502 Simplify Dockerfile for local dev, eliminate old conda/pip envs
- PR #549 Adds `-rdynamic` compiler flag to nvcc for Debug builds
- PR #472 RMM: Created centralized rmm::device_vector alias and rmm::exec_policy
- PR #577 Added external C++ API for scatter/gather functions
- PR #500 Improved the concurrent hash map class to support partitioned (multi-pass) hash table building
- PR #583 Updated `gdf_size_type` to `int`
- PR #500 Improved the concurrent hash map class to support partitioned (multi-pass) hash table building
- PR #617 Added .dockerignore file. Prevents adding stale cmake cache files to the docker container
- PR #658 Reduced `JOIN_TEST` time by isolating overflow test of hash table size computation
- PR #664 Added Debuging instructions to README
- PR #651 Remove noqa marks in `__init__.py` files
- PR #671 CSV Reader: uncompressed buffer input can be parsed without explicitly specifying compression as None
- PR #684 Make RMM a submodule
- PR #718 Ensure sum, product, min, max methods pandas compatibility on empty datasets
- PR #720 Refactored Index classes to make them more Pandas-like, added CategoricalIndex
- PR #749 Improve to_arrow and from_arrow Pandas compatibility
- PR #766 Remove TravisCI references, remove unused variables from CMake, fix ARROW_VERSION in Cmake
- PR #773 Add build-args back to Dockerfile and handle dependencies based on environment yml file
- PR #781 Move thirdparty submodules to root and symlink in /cpp
- PR #843 Fix broken cudf/python API examples, add new methods to the API index

## Bug Fixes

- PR #569 CSV Reader: Fix days being off-by-one when parsing some dates
- PR #531 CSV Reader: Fix incorrect parsing of quoted numbers
- PR #465 Added templated C++ API for RMM to avoid explicit cast to `void**`
- PR #473 Added missing <random> include
- PR #478 CSV Reader: Add api support for auto column detection, header, mangle_dupe_cols, usecols
- PR #495 Updated README to correct where cffi pytest should be executed
- PR #501 Fix the intermittent segfault caused by the `thousands` and `compression` parameters in the csv reader
- PR #502 Simplify Dockerfile for local dev, eliminate old conda/pip envs
- PR #512 fix bug for `on` parameter in `DataFrame.merge` to allow for None or single column name
- PR #511 Updated python/cudf/bindings/join.pyx to fix cudf merge printing out dtypes
- PR #513 `.gitignore` tweaks
- PR #521 Add `assert_eq` function for testing
- PR #537 Fix CMAKE_CUDA_STANDARD_REQURIED typo in CMakeLists.txt
- PR #447 Fix silent failure in initializing DataFrame from generator
- PR #545 Temporarily disable csv reader thousands test to prevent segfault (test re-enabled in PR #501)
- PR #559 Fix Assertion error while using `applymap` to change the output dtype
- PR #575 Update `print_env.sh` script to better handle missing commands
- PR #612 Prevent an exception from occuring with true division on integer series.
- PR #630 Fix deprecation warning for `pd.core.common.is_categorical_dtype`
- PR #622 Fix Series.append() behaviour when appending values with different numeric dtype
- PR #603 Fix error while creating an empty column using None.
- PR #673 Fix array of strings not being caught in from_pandas
- PR #644 Fix return type and column support of dataframe.quantile()
- PR #634 Fix create `DataFrame.from_pandas()` with numeric column names
- PR #654 Add resolution check for GDF_TIMESTAMP in Join
- PR #648 Enforce one-to-one copy required when using `numba>=0.42.0`
- PR #645 Fix cmake build type handling not setting debug options when CMAKE_BUILD_TYPE=="Debug"
- PR #669 Fix GIL deadlock when launching multiple python threads that make Cython calls
- PR #665 Reworked the hash map to add a way to report the destination partition for a key
- PR #670 CMAKE: Fix env include path taking precedence over libcudf source headers
- PR #674 Check for gdf supported column types
- PR #677 Fix 'gdf_csv_test_Dates' gtest failure due to missing nrows parameter
- PR #604 Fix the parsing errors while reading a csv file using `sep` instead of `delimiter`.
- PR #686 Fix converting nulls to NaT values when converting Series to Pandas/Numpy
- PR #689 CSV Reader: Fix behavior with skiprows+header to match pandas implementation
- PR #691 Fixes Join on empty input DFs
- PR #706 CSV Reader: Fix broken dtype inference when whitespace is in data
- PR #717 CSV reader: fix behavior when parsing a csv file with no data rows
- PR #724 CSV Reader: fix build issue due to parameter type mismatch in a std::max call
- PR #734 Prevents reading undefined memory in gpu_expand_mask_bits numba kernel
- PR #747 CSV Reader: fix an issue where CUDA allocations fail with some large input files
- PR #750 Fix race condition for handling NVStrings in CMake
- PR #719 Fix merge column ordering
- PR #770 Fix issue where RMM submodule pointed to wrong branch and pin other to correct branches
- PR #778 Fix hard coded ABI off setting
- PR #784 Update RMM submodule commit-ish and pip paths
- PR #794 Update `rmm::exec_policy` usage to fix segmentation faults when used as temprory allocator.
- PR #800 Point git submodules to branches of forks instead of exact commits


# cuDF 0.4.0 (05 Dec 2018)

## New Features

- PR #398 add pandas-compatible `DataFrame.shape()` and `Series.shape()`
- PR #394 New documentation feature "10 Minutes to cuDF"
- PR #361 CSV Reader: Add support for strings with delimiters

## Improvements

 - PR #436 Improvements for type_dispatcher and wrapper structs
 - PR #429 Add CHANGELOG.md (this file)
 - PR #266 use faster CUDA-accelerated DataFrame column/Series concatenation.
 - PR #379 new C++ `type_dispatcher` reduces code complexity in supporting many data types.
 - PR #349 Improve performance for creating columns from memoryview objects
 - PR #445 Update reductions to use type_dispatcher. Adds integer types support to sum_of_squares.
 - PR #448 Improve installation instructions in README.md
 - PR #456 Change default CMake build to Release, and added option for disabling compilation of tests

## Bug Fixes

 - PR #444 Fix csv_test CUDA too many resources requested fail.
 - PR #396 added missing output buffer in validity tests for groupbys.
 - PR #408 Dockerfile updates for source reorganization
 - PR #437 Add cffi to Dockerfile conda env, fixes "cannot import name 'librmm'"
 - PR #417 Fix `map_test` failure with CUDA 10
 - PR #414 Fix CMake installation include file paths
 - PR #418 Properly cast string dtypes to programmatic dtypes when instantiating columns
 - PR #427 Fix and tests for Concatenation illegal memory access with nulls


# cuDF 0.3.0 (23 Nov 2018)

## New Features

 - PR #336 CSV Reader string support

## Improvements

 - PR #354 source code refactored for better organization. CMake build system overhaul. Beginning of transition to Cython bindings.
 - PR #290 Add support for typecasting to/from datetime dtype
 - PR #323 Add handling pyarrow boolean arrays in input/out, add tests
 - PR #325 GDF_VALIDITY_UNSUPPORTED now returned for algorithms that don't support non-empty valid bitmasks
 - PR #381 Faster InputTooLarge Join test completes in ms rather than minutes.
 - PR #373 .gitignore improvements
 - PR #367 Doc cleanup & examples for DataFrame methods
 - PR #333 Add Rapids Memory Manager documentation
 - PR #321 Rapids Memory Manager adds file/line location logging and convenience macros
 - PR #334 Implement DataFrame `__copy__` and `__deepcopy__`
 - PR #271 Add NVTX ranges to pygdf
 - PR #311 Document system requirements for conda install

## Bug Fixes

 - PR #337 Retain index on `scale()` function
 - PR #344 Fix test failure due to PyArrow 0.11 Boolean handling
 - PR #364 Remove noexcept from managed_allocator;  CMakeLists fix for NVstrings
 - PR #357 Fix bug that made all series be considered booleans for indexing
 - PR #351 replace conda env configuration for developers
 - PRs #346 #360 Fix CSV reading of negative numbers
 - PR #342 Fix CMake to use conda-installed nvstrings
 - PR #341 Preserve categorical dtype after groupby aggregations
 - PR #315 ReadTheDocs build update to fix missing libcuda.so
 - PR #320 FIX out-of-bounds access error in reductions.cu
 - PR #319 Fix out-of-bounds memory access in libcudf count_valid_bits
 - PR #303 Fix printing empty dataframe


# cuDF 0.2.0 and cuDF 0.1.0

These were initial releases of cuDF based on previously separate pyGDF and libGDF libraries.<|MERGE_RESOLUTION|>--- conflicted
+++ resolved
@@ -55,10 +55,7 @@
 - PR #3891 Port NVStrings (r)split_record to contiguous_(r)split_record
 - PR #4072 Allow round_robin_partition to single partition
 - PR #4064 Add cudaGetDeviceCount to JNI layer
-<<<<<<< HEAD
 - PR #4087 Add support for writing large Parquet files in a chunked manner.
-=======
->>>>>>> 348aae2a
 - PR #3716 Update cudf.to_parquet to use new GPU accelerated Parquet writer
 - PR #4083 Use two partitions in test_groupby_multiindex_reset_index
 - PR #4071 Add Java bindings for round robin partition
@@ -71,17 +68,11 @@
 - PR #4111 Use `Buffer`'s to serialize `StringColumn`
 - PR #4113 Get `len` of `StringColumn`s without `nvstrings`
 - PR #4130 Renames in-place `cudf::experimental::fill` to `cudf::experimental::fill_in_place`
-<<<<<<< HEAD
 - PR #4143 Renames in-place `cudf::experimental::copy_range` to `cudf::experimental::copy_range_in_place`
 - PR #4136 Add `Index.names` property
 - PR #4144 Release GIL when calling libcudf++ functions
 - PR #4149 Use "type-serialized" for pickled types like Dask
 - PR #4163 Assert Dask CUDA serializers have `Buffer` frames
-=======
-- PR #4136 Add `Index.names` property
-- PR #4144 Release GIL when calling libcudf++ functions
-- PR #4149 Use "type-serialized" for pickled types like Dask
->>>>>>> 348aae2a
 
 ## Bug Fixes
 
@@ -121,11 +112,8 @@
 - PR #4125 Fix type enum to account for added Dictionary type in `types.hpp`
 - PR #4137 Update Java for mutating fill and rolling window changes
 - PR #4141 Fix NVStrings test_convert failure in 10.2 build
-<<<<<<< HEAD
 - PR #4158 Fix merge issue with empty table return if one of the two tables are empty
 - PR #4155 Update groupby group_offsets size and fix unnecessary device dispatch.
-=======
->>>>>>> 348aae2a
 
 
 # cuDF 0.12.0 (04 Feb 2020)
