# cuDF 0.14.0 (Date TBD)

## New Features

- PR #4472 Add new `partition` API to replace `scatter_to_tables`.
- PR #4626 LogBase binops

## Improvements

- PR #4531 Add doc note on conda `channel_priority`
- PR #4479 Adding cuda 10.2 support via conda environment file addition
- PR #4486 Remove explicit template parameter from detail::scatter.
- PR #4471 Consolidate partitioning functionality into a single header.
- PR #4498 Adds in support for chunked writers to java
- PR #4073 Enable contiguous split java test
- PR #4527 Add JNI and java bindings for `matches_re`
- PR #4599 Add Java and JNI bindings for string replace
- PR #4655 Raise error for list like dtypes in cudf
- PR #4548 Remove string_view is_null method
- PR #4645 Add Alias for `kurtosis` as `kurt`
- PR #4668 Add Java bindings for log2/log10 unary ops and log_base binary op
- PR #4616 Enable different RMM allocation modes in unit tests
<<<<<<< HEAD
- PR #4700 Expose events and more stream functionality in java
=======
- PR #4691 Fix compiler argument syntax for ccache
>>>>>>> b9549b06

## Bug Fixes

- PR #4386 Update Java package to 0.14
- PR #4402 Fix `cudf::strings::join_strings` logic with all-null strings and null narep
- PR #4610 Fix validity bug in string scalar factory
- PR #4570 Fixing loc ordering issue in dataframe
- PR #4612 Fix invalid index handling in cudf:dictionary:add-keys call to gather
- PR #4614 Fix cuda-memcheck errors found in column_tests.cu and copying/utility_tests.cu
- PR #4614 Fix cuda-memcheck errors found in `column_tests.cu` and `copying/utility_tests.cu`
- PR #4639 Fix java column of empty strings issue
- PR #4613 Fix issue related to downcasting in `.loc`
- PR #4615 Fix potential OOB write in ORC writer compression stage
- PR #4587 Fix non-regex libcudf contains methods to return true when target is an empty string

- PR #4617 Fix memory leak in aggregation object destructor
- PR #4633 String concatenation fix in `DataFrame.rename`
- PR #4609 Fix to handle `Series.factorize` when index is set
- PR #4652 Fix misaligned error when computing regex device structs
- PR #4651 Fix hashing benchmark missing includes
- PR #4679 Fix comments for make_dictionary_column factory functions


# cuDF 0.13.0 (Date TBD)

## New Features

- PR #4360 Added Java bindings for bitwise shift operators
- PR #3577 Add initial dictionary support to column classes
- PR #3777 Add support for dictionary column in gather
- PR #3693 add string support, skipna to scan operation
- PR #3662 Define and implement `shift`.
- PR #3861 Added Series.sum feature for String
- PR #4069 Added cast of numeric columns from/to String
- PR #3681 Add cudf::experimental::boolean_mask_scatter
- PR #4040 Add support for n-way merge of sorted tables
- PR #4053 Multi-column quantiles.
- PR #4100 Add set_keys function for dictionary columns
- PR #3894 Add remove_keys functions for dictionary columns
- PR #4107 Add groupby nunique aggregation
- PR #4235 Port nvtx.pyx to use non-legacy libcudf APIs
- PR #4153 Support Dask serialization protocol on cuDF objects
- PR #4127 Add python API for n-way sorted merge (merge_sorted)
- PR #4164 Add Buffer "constructor-kwargs" header
- PR #4172 Add groupby nth aggregation
- PR #4159 Add COUNT aggregation that includes null values
- PR #4190 Add libcudf++ transpose Cython implementation
- PR #4063 Define and implement string capitalize and title API
- PR #4217 Add libcudf++ quantiles Cython implementation
- PR #4216 Add cudf.Scalar Python type
- PR #3782 Add `fixed_point` class to support DecimalType
- PR #4272 Add stable sorted order
- PR #4129 Add libcudf++ interleave_columns and tile Cython implementation
- PR #4262 Port unaryops.pyx to use libcudf++ APIs
- PR #4276 Port avro.pyx to libcudf++
- PR #4259 Ability to create Java host buffers from memory-mapped files
- PR #4240 Add groupby::groups()
- PR #4304 Add new NVTX infrastructure and add ranges to all top-level compute APIs.
- PR #4319 Add repartition_by_hash API to dask_cudf
- PR #4315 ShiftLeft, ShiftRight, ShiftRightUnsigned binops
- PR #4321 Expose Python Semi and Anti Joins
- PR #4291 Add Java callback support for RMM events
- PR #4298 Port orc.pyx to libcudf++
- PR #4344 Port concat.pyx to libcudf++
- PR #4329 Add support for dictionary columns in scatter
- PR #4352 Add factory function make_column_from_scalar
- PR #4381 Add Java support for copying buffers with asynchronous streams
- PR #4288 Add libcudf++ shift Cython implementation
- PR #4338 Add cudf::sequence() for generating an incrementing list of numeric values
- PR #4456 Add argmin/max and string min/max to sort groupby
- PR #4564 Added Java bindings for clamp operator.
- PR #4602 Add Cython bindings for functions in `datetime.hpp`
- PR #4670 Add java and JNI bindings for contains_re

## Improvements

- PR #4641 Add replace example in dataframe.py and update 10min.ipynb
- PR #4140 Add cudf series examples and corr() method for dataframe in dataframe.py
- PR #4187 exposed getNativeView method in Java bindings
- PR #3525 build.sh option to disable nvtx
- PR #3748 Optimize hash_partition using shared memory
- PR #3808 Optimize hash_partition using shared memory and cub block scan
- PR #3698 Add count_(un)set_bits functions taking multiple ranges and updated slice to compute null counts at once.
- PR #3909 Move java backend to libcudf++
- PR #3971 Adding `as_table` to convert Column to Table in python
- PR #3910 Adding sinh, cosh, tanh, asinh, acosh, atanh cube root and rint unary support.
- PR #3972 Add Java bindings for left_semi_join and left_anti_join
- PR #3975 Simplify and generalize data handling in `Buffer`
- PR #3985 Update RMM include files and remove extraneously included header files.
- PR #3601 Port UDF functionality for rolling windows to libcudf++
- PR #3911 Adding null boolean handling for copy_if_else
- PR #4003 Drop old `to_device` utility wrapper function
- PR #4002 Adding to_frame and fix for categorical column issue
- PR #4009 build script update to enable cudf build without installing
- PR #3897 Port cuIO JSON reader to cudf::column types
- PR #4008 Eliminate extra copy in column constructor
- PR #4013 Add cython definition for io readers cudf/io/io_types.hpp
- PR #4028 Port json.pyx to use new libcudf APIs
- PR #4014 ORC/Parquet: add count parameter to stripe/rowgroup-based reader API
- PR #3880 Add aggregation infrastructure support for cudf::reduce
- PR #4059 Add aggregation infrastructure support for cudf::scan 
- PR #4021 Change quantiles signature for clarity.
- PR #4057 Handle offsets in cython Column class
- PR #4045 Reorganize `libxx` directory
- PR #4029 Port stream_compaction.pyx to use libcudf++ APIs
- PR #4031 Docs build scripts and instructions update
- PR #4062 Improve how java classifiers are produced
- PR #4038 JNI and Java support for is_nan and is_not_nan
- PR #3786 Adding string support to rolling_windows
- PR #4067 Removed unused `CATEGORY` type ID.
- PR #3891 Port NVStrings (r)split_record to contiguous_(r)split_record
- PR #4070 Port NVText normalize_spaces to use libcudf strings column
- PR #4072 Allow round_robin_partition to single partition
- PR #4064 Add cudaGetDeviceCount to JNI layer
- PR #4075 Port nvtext ngrams-tokenize to libcudf++
- PR #4087 Add support for writing large Parquet files in a chunked manner.
- PR #3716 Update cudf.to_parquet to use new GPU accelerated Parquet writer
- PR #4083 Use two partitions in test_groupby_multiindex_reset_index
- PR #4071 Add Java bindings for round robin partition
- PR #4079 Simply use `mask.size` to create the array view
- PR #4092 Keep mask on GPU for bit unpacking
- PR #4081 Copy from `Buffer`'s pointer directly to host
- PR #4105 Change threshold of using optimized hash partition code
- PR #4101 Redux serialize `Buffer` directly with `__cuda_array_interface__`
- PR #4098 Remove legacy calls from libcudf strings column code
- PR #4044 Port join.pyx to use libcudf++ APIs
- PR #4111 Use `Buffer`'s to serialize `StringColumn`
- PR #4567 Optimize `__reduce__` in `StringColumn`
- PR #4590 Register a few more types for Dask serialization
- PR #4113 Get `len` of `StringColumn`s without `nvstrings`
- PR #4147 Remove workaround for UNKNOWN_NULL_COUNT in contiguous_split.
- PR #4130 Renames in-place `cudf::experimental::fill` to `cudf::experimental::fill_in_place`
- PR #4136 Add `Index.names` property
- PR #4139 Port rolling.pyx to new libcudf APIs
- PR #4143 Renames in-place `cudf::experimental::copy_range` to `cudf::experimental::copy_range_in_place`
- PR #4144 Release GIL when calling libcudf++ functions
- PR #4082 Rework MultiColumns in cuDF
- PR #4149 Use "type-serialized" for pickled types like Dask
- PR #4174 Port hash groupby to libcudf++
- PR #4171 Split java host and device vectors to make a vector truly immutable
- PR #4167 Port `search` to libcudf++ (support multi-column searchsorted)
- PR #4163 Assert Dask CUDA serializers have `Buffer` frames
- PR #4165 List serializable classes once
- PR #4168 IO readers: do not create null mask for non-nullable columns
- PR #4177 Use `uint8` type for host array copy of `Buffer`
- PR #4183 Update Google Test Execution
- PR #4182 Rename cuDF serialize functions to be more generic
- PR #4176 Add option to parallelize setup.py's cythonize
- PR #4191 Porting sort.pyx to use new libcudf APIs
- PR #4196 reduce CHANGELOG.md merge conflicts
- PR #4197 Added notebook testing to gpuCI gpu build
- PR #4220 Port strings wrap functionality.
- PR #4204 Port nvtext create-ngrams function
- PR #4219 Port dlpack.pyx to use new libcudf APIs
- PR #4225 Remove stale notebooks
- PR #4233 Porting replace.pyx to use new libcudf APIs
- PR #4223 Fix a few of the Cython warnings
- PR #4224 Optimize concatenate for many columns
- PR #4234 Add BUILD_LEGACY_TESTS cmake option
- PR #4231 Support for custom cuIO data_sink classes.
- PR #4251 Add class to docs in `dask-cudf` `derived_from`
- PR #4261 libxx Cython reorganization
- PR #4274 Support negative position values in slice_strings
- PR #4282 Porting nvstrings conversion functions from new libcudf++ to Python/Cython
- PR #4290 Port Parquet to use new libcudf APIs
- PR #4299 Convert cudf::shift to column-based api
- PR #4301 Add support for writing large ORC files in a chunked manner
- PR #4306 Use libcudf++ `unary.pyx` cast instead of legacy cast
- PR #4295 Port reduce.pyx to libcudf++ API
- PR #4305 Move gpuarrow.pyx and related libarrow_cuda files into `_libxx`
- PR #4244 Port nvstrings Substring Gather/Scatter functions to cuDF Python/Cython
- PR #4280 Port nvstrings Numeric Handling functions to cuDF Python/Cython
- PR #4278 Port filling.pyx to libcudf++ API
- PR #4328 Add memory threshold callbacks for Java RMM event handler
- PR #4336 Move a bunch of internal nvstrings code to use native StringColumns
- PR #4166 Port `is_sorted.pyx` to use libcudf++ APIs
- PR #4351 Remove a bunch of internal usage of Numba; set rmm as cupy allocator
- PR #4333 nvstrings case/capitalization cython bindings
- PR #4345 Removed an undesirable backwards include from /include to /src in cuIO writers.hpp
- PR #4367 Port copying.pyx to use new libcudf
- PR #4362 Move pq_chunked_state struct into it's own header to match how orc writer is doing it.
- PR #4339 Port libcudf strings `wrap` api to cython/python
- PR #4236 Update dask_cudf.io.to_parquet to use cudf to_parquet
- PR #4311 Port nvstrings String Manipulations functions to cuDF Python/Cython
- PR #4373 Port nvstrings Regular Expressions functions to cuDF Python/Cython
- PR #4308 Replace dask_cudf sort_values and improve set_index
- PR #4407 Enable `.str.slice` & `.str.get` and `.str.zfill` unit-tests
- PR #4412 Require Dask + Distributed 2.12.0+
- PR #4377 Support loading avro files that contain nested arrays
- PR #4436 Enable `.str.cat` and fix `.str.split` on python side
- PR #4405 Port nvstrings (Sub)string Comparisons functions to cuDF Python/Cython
- PR #4316 Add Java and JNI bindings for substring expression
- PR #4314 Add Java and JNI bindings for string contains
- PR #4461 Port nvstrings Miscellaneous functions to cuDF Python/Cython
- PR #4495 Port nvtext to cuDF Python/Cython
- PR #4503 Port binaryop.pyx to libcudf++ API
- PR #4499 Adding changes to handle include `keep_index` and `RangeIndex`
- PR #4533 Import `tlz` for optional `cytoolz` support
- PR #4493 Skip legacy testing in CI
- PR #4346 Port groupby Cython/Python to use libcudf++ API
- PR #4524 Updating `__setitem__` for DataFrame to use scalar scatter
- PR #4611 Fix to use direct slicing in iloc for multiindex than using gather under `_get_row_major`
- PR #4534 Disable deprecation warnings as errors.
- PR #4542 Remove RMM init/finalize in cudf test fixture.
- PR #4506 Check for multi-dimensional data in column/Series creation
- PR #4549 Add option to disable deprecation warnings.
- PR #4516 Add negative value support for `.str.get`
- PR #4563 Remove copying to host for metadata generation in `generate_pandas_metadata`
- PR #4554 Removed raw RMM allocation from `column_device_view`
- PR #4619 Remove usage of `nvstrings` in `data_array_view`
- PR #4654 Upgrade version of `numba` required to `>=0.48.0`

## Bug Fixes

- PR #3888 Drop `ptr=None` from `DeviceBuffer` call
- PR #3976 Fix string serialization and memory_usage method to be consistent
- PR #3902 Fix conversion of large size GPU array to dataframe
- PR #3953 Fix overflow in column_buffer when computing the device buffer size
- PR #3959 Add missing hash-dispatch function for cudf.Series
- PR #3970 Fix for Series Pickle
- PR #3964 Restore legacy NVStrings and NVCategory dependencies in Java jar
- PR #3982 Fix java unary op enum and add missing ops
- PR #3999 Fix issue serializing empty string columns (java)
- PR #3979 Add `name` to Series serialize and deserialize
- PR #4005 Fix null mask allocation bug in gather_bitmask
- PR #4000 Fix dask_cudf sort_values performance for single partitions
- PR #4007 Fix for copy_bitmask issue with uninitialized device_buffer
- PR #4037 Fix JNI quantile compile issue
- PR #4054 Fixed JNI to deal with reduction API changes
- PR #4052 Fix for round-robin when num_partitions divides nrows.
- PR #4061 Add NDEBUG guard on `constexpr_assert`.
- PR #4049 Fix `cudf::split` issue returning one less than expected column vectors
- PR #4065 Parquet writer: fix for out-of-range dictionary indices
- PR #4066 Fixed mismatch with dtype enums
- PR #4078 Fix joins for when column_in_common input parameter is empty
- PR #4080 Fix multi-index dask test with sort issue
- PR #4084 Update Java for removal of CATEGORY type
- PR #4086 ORC reader: fix potentially incorrect timestamp decoding in the last rowgroup
- PR #4089 Fix dask groupby mutliindex test case issues in join
- PR #4097 Fix strings concatenate logic with column offsets
- PR #4076 All null string entries should have null data buffer
- PR #4109 Use rmm::device_vector instead of thrust::device_vector
- PR #4113 Use `.nvstrings` in `StringColumn.sum(...)`
- PR #4116 Fix a bug in contiguous_split() where tables with mixed column types could corrupt string output
- PR #4125 Fix type enum to account for added Dictionary type in `types.hpp`
- PR #4132 Fix `hash_partition` null mask allocation
- PR #4137 Update Java for mutating fill and rolling window changes
- PR #4184 Add missing except+ to Cython bindings
- PR #4141 Fix NVStrings test_convert failure in 10.2 build
- PR #4156 Make fill/copy_range no-op on empty columns
- PR #4158 Fix merge issue with empty table return if one of the two tables are empty
- PR #4162 Properly handle no index metadata generation for to_parquet
- PR #4175 Fix `__sizeof__` calculation in `StringColumn`
- PR #4155 Update groupby group_offsets size and fix unnecessary device dispatch.
- PR #4186 Fix from_timestamps 12-hour specifiers support
- PR #4198 Fix constructing `RangeIndex` from `range`
- PR #4192 Parquet writer: fix OOB read when computing string hash
- PR #4201 Fix java window tests
- PR #4199 Fix potential race condition in memcpy_block
- PR #4221 Fix series dict alignment to not drop index name
- PR #4218 Fix `get_aggregation` definition with `except *`
- PR #4215 Fix performance regression in strings::detail::concatenate
- PR #4214 Alter ValueError exception for GPU accelerated Parquet writer to properly report `categorical` columns are not supported.
- PR #4232 Fix handling empty tuples of children in string columns
- PR #4222 Fix no-return compile error in binop-null-test
- PR #4242 Fix for rolling tests CI failure
- PR #4245 Fix race condition in parquet reader
- PR #4253 Fix dictionary decode and set_keys with column offset
- PR #4258 Fix dask-cudf losing index name in `reset_index`
- PR #4268 Fix java build for hash aggregate
- PR #4275 Fix bug in searching nullable values in non-nullable search space in `upper_bound`
- PR #4273 Fix losing `StringIndex` name in dask `_meta_nonempty`
- PR #4279 Fix converting `np.float64` to Scalar
- PR #4285 Add init files for cython pkgs and fix `setup.py`
- PR #4287 Parquet reader: fix empty string potentially read as null
- PR #4310 Fix empty values case in groupby
- PR #4297 Fix specification of package_data in setup.py
- PR #4302 Fix `_is_local_filesystem` check
- PR #4303 Parquet reader: fix empty columns missing from table
- PR #4317 Fix fill() when using string_scalar with an empty string
- PR #4324 Fix slice_strings for out-of-range start position value
- PR #4115 Serialize an empty column table with non zero rows
- PR #4327 Preemptive dispatch fix for changes in dask#5973
- PR #4379 Correct regex reclass count variable to number of pairs instead of the number of literals
- PR #4364 Fix libcudf zfill strings to ignore '+/-' chars
- PR #4358 Fix strings::concat where narep is an empty string
- PR #4369 Fix race condition in gpuinflate
- PR #4390 Disable ScatterValid and ScatterNull legacy tests
- PR #4399 Make scalar destructor virtual.
- PR #4398 Fixes the failure in groupby in MIN/MAX on strings when some groups are empty
- PR #4406 Fix sorted merge issue with null values and ascending=False
- PR #4445 Fix string issue for parquet reader and support `keep_index` for `scatter_to_tables`
- PR #4423 Tighten up Dask serialization checks
- PR #4537 Use `elif` in Dask deserialize check
- PR #4682 Include frame lengths in Dask serialized header
- PR #4438 Fix repl-template error for replace_with_backrefs
- PR #4434 Fix join_strings logic with all-null strings and non-null narep
- PR #4465 Fix use_pandas_index having no effect in libcudf++ parquet reader
- PR #4464 Update Cmake to always link in libnvToolsExt
- PR #4467 Fix dropna issue for a DataFrame having np.nan
- PR #4480 Fix string_scalar.value to return an empty string_view for empty string-scalar
- PR #4474 Fix to not materialize RangeIndex in copy_categories
- PR #4496 Skip tests which require 2+ GPUs
- PR #4494 Update Java memory event handler for new RMM resource API
- PR #4505 Fix 0 length buffers during serialization
- PR #4482 Fix `.str.rsplit`, `.str.split`, `.str.find`, `.str.rfind`, `.str.index`, `.str.rindex` and enable related tests
- PR #4513 Backport scalar virtual destructor fix
- PR #4519 Remove `n` validation for `nlargest` & `nsmallest` and add negative support for `n`
- PR #4596 Fix `_popn` issue with performance
- PR #4526 Fix index slicing issue for index incase of an empty dataframe
- PR #4538 Fix cudf::strings::slice_strings(step=-1) for empty strings
- PR #4557 Disable compile-errors on deprecation warnings, for JNI
- PR #4669 Fix `dask_cudf` categorical nonempty meta handling
- PR #4576 Fix typo in `serialize.py`
- PR #4571 Load JNI native dependencies for Scalar class
- PR #4598 Fix to handle `pd.DataFrame` in `DataFrame.__init__`
- PR #4594 Fix exec dangling pointer issue in legacy groupby
- PR #4591 Fix issue when reading consecutive rowgroups
- PR #4600 Fix missing include in benchmark_fixture.hpp
- PR #4588 Fix ordering issue in `MultiIndex`
- PR #4632 Fix handling of empty inputs to concatenate
- PR #4630 Remove dangling reference to RMM exec policy in drop duplicates tests.
- PR #4625 Fix hash-based repartition bug in dask_cudf
- PR #4662 Fix to handle `keep_index` in `partition_by_hash`
- PR #4676 Fix bug in `_shuffle_group` for repartition
- PR #4681 Fix `test_repr` tests that were generating a `RangeIndex` for column names


# cuDF 0.12.0 (04 Feb 2020)

## New Features

- PR #3759 Updated 10 Minutes with clarification on how `dask_cudf` uses `cudf` API
- PR #3224 Define and implement new join APIs.
- PR #3284 Add gpu-accelerated parquet writer
- PR #3254 Python redesign for libcudf++
- PR #3336 Add `from_dlpack` and `to_dlpack`
- PR #3555 Add column names support to libcudf++ io readers and writers
- PR #3527 Add string functionality for merge API
- PR #3610 Add memory_usage to DataFrame and Series APIs
- PR #3557 Add contiguous_split() function.
- PR #3619 Support CuPy 7
- PR #3604 Add nvtext ngrams-tokenize function
- PR #3403 Define and implement new stack + tile APIs
- PR #3627 Adding cudf::sort and cudf::sort_by_key
- PR #3597 Implement new sort based groupby
- PR #3776 Add column equivalence comparator (using epsilon for float equality)
- PR #3667 Define and implement round-robin partition API.
- PR #3690 Add bools_to_mask
- PR #3761 Introduce a Frame class and make Index, DataFrame and Series subclasses
- PR #3538 Define and implement left semi join and left anti join
- PR #3683 Added support for multiple delimiters in `nvtext.token_count()`
- PR #3792 Adding is_nan and is_notnan
- PR #3594 Adding clamp support to libcudf++

## Improvements

- PR #3124 Add support for grand-children in cudf column classes
- PR #3292 Port NVStrings regex contains function
- PR #3409 Port NVStrings regex replace function
- PR #3417 Port NVStrings regex findall function
- PR #3351 Add warning when filepath resolves to multiple files in cudf readers
- PR #3370 Port NVStrings strip functions
- PR #3453 Port NVStrings IPv4 convert functions to cudf strings column
- PR #3441 Port NVStrings url encode/decode to cudf strings column
- PR #3364 Port NVStrings split functions
- PR #3463 Port NVStrings partition/rpartition to cudf strings column
- PR #3502 ORC reader: add option to read DECIMALs as INT64
- PR #3461 Add a new overload to allocate_like() that takes explicit type and size params.
- PR #3590 Specialize hash functions for floating point
- PR #3569 Use `np.asarray` in `StringColumn.deserialize`
- PR #3553 Support Python NoneType in numeric binops
- PR #3511 Support DataFrame / Series mixed arithmetic
- PR #3567 Include `strides` in `__cuda_array_interface__`
- PR #3608 Update OPS codeowner group name
- PR #3431 Port NVStrings translate to cudf strings column
- PR #3507 Define and implement new binary operation APIs
- PR #3620 Add stream parameter to unary ops detail API
- PR #3593 Adding begin/end for mutable_column_device_view
- PR #3587 Merge CHECK_STREAM & CUDA_CHECK_LAST to CHECK_CUDA
- PR #3733 Rework `hash_partition` API
- PR #3655 Use move with make_pair to avoid copy construction
- PR #3402 Define and implement new quantiles APIs
- PR #3612 Add ability to customize the JIT kernel cache path
- PR #3647 Remove PatchedNumbaDeviceArray with CuPy 6.6.0
- PR #3641 Remove duplicate definitions of CUDA_DEVICE_CALLABLE
- PR #3640 Enable memory_usage in dask_cudf (also adds pd.Index from_pandas)
- PR #3654 Update Jitify submodule ref to include gcc-8 fix
- PR #3639 Define and implement `nans_to_nulls`
- PR #3561 Rework contains implementation in search
- PR #3616 Add aggregation infrastructure for argmax/argmin.
- PR #3673 Parquet reader: improve rounding of timestamp conversion to seconds
- PR #3699 Stringify libcudacxx headers for binary op JIT
- PR #3697 Improve column insert performance for wide frames
- PR #3653 Make `gather_bitmask_kernel` more reusable.
- PR #3710 Remove multiple CMake configuration steps from root build script
- PR #3657 Define and implement compiled binops for string column comparisons
- PR #3520 Change read_parquet defaults and add warnings
- PR #3780 Java APIs for selecting a GPU
- PR #3796 Improve on round-robin with the case when number partitions greater than number of rows.
- PR #3805 Avoid CuPy 7.1.0 for now
- PR #3758 detail::scatter variant with map iterator support
- PR #3882 Fail loudly when creating a StringColumn from nvstrings with > MAX_VAL(int32) bytes
- PR #3823 Add header file for detail search functions
- PR #2438 Build GBench Benchmarks in CI
- PR #3713 Adding aggregation support to rolling_window
- PR #3875 Add abstract sink for IO writers, used by ORC and Parquet writers for now
- PR #3916 Refactor gather bindings

## Bug Fixes

- PR #3618 Update 10 minutes to cudf and cupy to hide warning that were being shown in the docs
- PR #3550 Update Java package to 0.12
- PR #3549 Fix index name issue with iloc with RangeIndex
- PR #3562 Fix 4GB limit for gzipped-compressed csv files
- PR #2981 enable build.sh to build all targets without installation
- PR #3563 Use `__cuda_array_interface__` for serialization
- PR #3564 Fix cuda memory access error in gather_bitmask_kernel
- PR #3548 Replaced CUDA_RT_CALL with CUDA_TRY
- PR #3486 Pandas > 0.25 compatability
- PR #3622 Fix new warnings and errors when building with gcc-8
- PR #3588 Remove avro reader column order reversal
- PR #3629 Fix hash map test failure
- PR #3637 Fix sorted set_index operations in dask_cudf
- PR #3663 Fix libcudf++ ORC reader microseconds and milliseconds conversion
- PR #3668 Fixing CHECK_CUDA debug build issue
- PR #3684 Fix ends_with logic for matching string case
- PR #3691 Fix create_offsets to handle offset correctly
- PR #3687 Fixed bug while passing input GPU memory pointer in `nvtext.scatter_count()`
- PR #3701 Fix hash_partition hashing all columns instead of columns_to_hash
- PR #3694 Allow for null columns parameter in `csv_writer`
- PR #3706 Removed extra type-dispatcher call from merge
- PR #3704 Changed the default delimiter to `whitespace` for nvtext methods.
- PR #3741 Construct DataFrame from dict-of-Series with alignment
- PR #3724 Update rmm version to match release
- PR #3743 Fix for `None` data in `__array_interface__`
- PR #3731 Fix performance of zero sized dataframe slice
- PR #3709 Fix inner_join incorrect result issue
- PR #3734 Update numba to 0.46 in conda files
- PR #3738 Update libxx cython types.hpp path
- PR #3672 Fix to_host issue with column_view having offset
- PR #3730 CSV reader: Set invalid float values to NaN/null
- PR #3670 Floor when casting between timestamps of different precisions
- PR #3728 Fix apply_boolean_mask issue with non-null string column
- PR #3769 Don't look for a `name` attribute in column
- PR #3783 Bind cuDF operators to Dask Dataframe
- PR #3775 Fix segfault when reading compressed CSV files larger than 4GB
- PR #3799 Align indices of Series inputs when adding as columns to DataFrame
- PR #3803 Keep name when unpickling Index objects
- PR #3804 Fix cuda crash in AVRO reader
- PR #3766 Remove references to cudf::type_id::CATEGORY from IO code
- PR #3817 Don't always deepcopy an index
- PR #3821 Fix OOB read in gpuinflate prefetcher
- PR #3829 Parquet writer: fix empty dataframe causing cuda launch errors
- PR #3835 Fix memory leak in Cython when dealing with nulls in string columns
- PR #3866 Remove unnecessary if check in NVStrings.create_offsets
- PR #3858 Fixes the broken debug build after #3728
- PR #3850 Fix merge typecast scope issue and resulting memory leak
- PR #3855 Fix MultiColumn recreation with reset_index
- PR #3869 Fixed size calculation in NVStrings::byte_count()
- PR #3868 Fix apply_grouped moving average example
- PR #3900 Properly link `NVStrings` and `NVCategory` into tests
- PR #3868 Fix apply_grouped moving average example
- PR #3871 Fix `split_out` error
- PR #3886 Fix string column materialization from column view
- PR #3893 Parquet reader: fix segfault reading empty parquet file
- PR #3931 Dask-cudf groupby `.agg` multicolumn handling fix
- PR #4017 Fix memory leaks in `GDF_STRING` cython handling and `nans_to_nulls` cython


# cuDF 0.11.0 (11 Dec 2019)

## New Features

- PR #2905 Added `Series.median()` and null support for `Series.quantile()`
- PR #2930 JSON Reader: Support ARROW_RANDOM_FILE input
- PR #2956 Add `cudf::stack` and `cudf::tile`
- PR #2980 Added nvtext is_vowel/is_consonant functions
- PR #2987 Add `inplace` arg to `DataFrame.reset_index` and `Series`
- PR #3011 Added libcudf++ transition guide
- PR #3129 Add strings column factory from `std::vector`s
- PR #3054 Add parquet reader support for decimal data types
- PR #3022 adds DataFrame.astype for cuDF dataframes
- PR #2962 Add isnull(), notnull() and related functions
- PR #3025 Move search files to legacy
- PR #3068 Add `scalar` class
- PR #3094 Adding `any` and `all` support from libcudf
- PR #3130 Define and implement new `column_wrapper`
- PR #3143 Define and implement new copying APIs `slice` and `split`
- PR #3161 Move merge files to legacy
- PR #3079 Added support to write ORC files given a local path
- PR #3192 Add dtype param to cast `DataFrame` on init
- PR #3213 Port cuIO to libcudf++
- PR #3222 Add nvtext character tokenizer
- PR #3223 Java expose underlying buffers
- PR #3300 Add `DataFrame.insert`
- PR #3263 Define and implement new `valid_if`
- PR #3278 Add `to_host` utility to copy `column_view` to host
- PR #3087 Add new cudf::experimental bool8 wrapper
- PR #3219 Construct column from column_view
- PR #3250 Define and implement new merge APIs
- PR #3144 Define and implement new hashing APIs `hash` and `hash_partition`
- PR #3229 Define and implement new search APIs
- PR #3308 java add API for memory usage callbacks
- PR #2691 Row-wise reduction and scan operations via CuPy
- PR #3291 Add normalize_nans_and_zeros
- PR #3187 Define and implement new replace APIs
- PR #3356 Add vertical concatenation for table/columns
- PR #3344 java split API
- PR #2791 Add `groupby.std()`
- PR #3368 Enable dropna argument in dask_cudf groupby
- PR #3298 add null replacement iterator for column_device_view
- PR #3297 Define and implement new groupby API.
- PR #3396 Update device_atomics with new bool8 and timestamp specializations
- PR #3411 Java host memory management API
- PR #3393 Implement df.cov and enable covariance/correlation in dask_cudf
- PR #3401 Add dask_cudf ORC writer (to_orc)
- PR #3331 Add copy_if_else
- PR #3427 Define and Implement new multi-search API
- PR #3442 Add Bool-index + Multi column + DataFrame support for set-item
- PR #3172 Define and implement new fill/repeat/copy_range APIs
- PR #3490 Add pair iterators for columns
- PR #3497 Add DataFrame.drop(..., inplace=False) argument
- PR #3469 Add string functionality for replace API
- PR #3273 Define and implement new reduction APIs

## Improvements

- PR #2904 Move gpu decompressors to cudf::io namespace
- PR #2977 Moved old C++ test utilities to legacy directory.
- PR #2965 Fix slow orc reader perf with large uncompressed blocks
- PR #2995 Move JIT type utilities to legacy directory
- PR #2927 Add ``Table`` and ``TableView`` extension classes that wrap legacy cudf::table
- PR #3005 Renames `cudf::exp` namespace to `cudf::experimental`
- PR #3008 Make safe versions of `is_null` and `is_valid` in `column_device_view`
- PR #3026 Move fill and repeat files to legacy
- PR #3027 Move copying.hpp and related source to legacy folder
- PR #3014 Snappy decompression optimizations
- PR #3032 Use `asarray` to coerce indices to a NumPy array
- PR #2996 IO Readers: Replace `cuio::device_buffer` with `rmm::device_buffer`
- PR #3051 Specialized hash function for strings column
- PR #3065 Select and Concat for cudf::experimental::table
- PR #3080 Move `valid_if.cuh` to `legacy/`
- PR #3052 Moved replace.hpp functionality to legacy
- PR #3091 Move join files to legacy
- PR #3092 Implicitly init RMM if Java allocates before init
- PR #3029 Update gdf_ numeric types with stdint and move to cudf namespace
- PR #3052 Moved replace.hpp functionality to legacy
- PR #2955 Add cmake option to only build for present GPU architecture
- PR #3070 Move functions.h and related source to legacy
- PR #2951 Allow set_index to handle a list of column names
- PR #3093 Move groupby files to legacy
- PR #2988 Removing GIS functionality (now part of cuSpatial library)
- PR #3067 Java method to return size of device memory buffer
- PR #3083 Improved some binary operation tests to include null testing.
- PR #3084 Update to arrow-cpp and pyarrow 0.15.0
- PR #3071 Move cuIO to legacy
- PR #3126 Round 2 of snappy decompression optimizations
- PR #3046 Define and implement new copying APIs `empty_like` and `allocate_like`
- PR #3128 Support MultiIndex in DataFrame.join
- PR #2971 Added initial gather and scatter methods for strings_column_view
- PR #3133 Port NVStrings to cudf column: count_characters and count_bytes
- PR #2991 Added strings column functions concatenate and join_strings
- PR #3028 Define and implement new `gather` APIs.
- PR #3135 Add nvtx utilities to cudf::nvtx namespace
- PR #3021 Java host side concat of serialized buffers
- PR #3138 Move unary files to legacy
- PR #3170 Port NVStrings substring functions to cudf strings column
- PR #3159 Port NVStrings is-chars-types function to cudf strings column
- PR #3154 Make `table_view_base.column()` const and add `mutable_table_view.column()`
- PR #3175 Set cmake cuda version variables
- PR #3171 Move deprecated error macros to legacy
- PR #3191 Port NVStrings integer convert ops to cudf column
- PR #3189 Port NVStrings find ops to cudf column
- PR #3352 Port NVStrings convert float functions to cudf strings column
- PR #3193 Add cuPy as a formal dependency
- PR #3195 Support for zero columned `table_view`
- PR #3165 Java device memory size for string category
- PR #3205 Move transform files to legacy
- PR #3202 Rename and move error.hpp to public headers
- PR #2878 Use upstream merge code in dask_cudf
- PR #3217 Port NVStrings upper and lower case conversion functions
- PR #3350 Port NVStrings booleans convert functions
- PR #3231 Add `column::release()` to give up ownership of contents.
- PR #3157 Use enum class rather than enum for mask_allocation_policy
- PR #3232 Port NVStrings datetime conversion to cudf strings column
- PR #3136 Define and implement new transpose API
- PR #3237 Define and implement new transform APIs
- PR #3245 Move binaryop files to legacy
- PR #3241 Move stream_compaction files to legacy
- PR #3166 Move reductions to legacy
- PR #3261 Small cleanup: remove `== true`
- PR #3271 Update rmm API based on `rmm.reinitialize(...)` change
- PR #3266 Remove optional checks for CuPy
- PR #3268 Adding null ordering per column feature when sorting
- PR #3239 Adding floating point specialization to comparators for NaNs
- PR #3270 Move predicates files to legacy
- PR #3281 Add to_host specialization for strings in column test utilities
- PR #3282 Add `num_bitmask_words`
- PR #3252 Add new factory methods to include passing an existing null mask
- PR #3288 Make `bit.cuh` utilities usable from host code.
- PR #3287 Move rolling windows files to legacy
- PR #3182 Define and implement new unary APIs `is_null` and `is_not_null`
- PR #3314 Drop `cython` from run requirements
- PR #3301 Add tests for empty column wrapper.
- PR #3294 Update to arrow-cpp and pyarrow 0.15.1
- PR #3310 Add `row_hasher` and `element_hasher` utilities
- PR #3272 Support non-default streams when creating/destroying hash maps
- PR #3286 Clean up the starter code on README
- PR #3332 Port NVStrings replace to cudf strings column
- PR #3354 Define and implement new `scatter` APIs
- PR #3322 Port NVStrings pad operations to cudf strings column
- PR #3345 Add cache member for number of characters in string_view class
- PR #3299 Define and implement new `is_sorted` APIs
- PR #3328 Partition by stripes in dask_cudf ORC reader
- PR #3243 Use upstream join code in dask_cudf
- PR #3371 Add `select` method to `table_view`
- PR #3309 Add java and JNI bindings for search bounds
- PR #3305 Define and implement new rolling window APIs
- PR #3380 Concatenate columns of strings
- PR #3382 Add fill function for strings column
- PR #3391 Move device_atomics_tests.cu files to legacy
- PR #3303 Define and implement new stream compaction APIs `copy_if`, `drop_nulls`,
           `apply_boolean_mask`, `drop_duplicate` and `unique_count`.
- PR #3387 Strings column gather function
- PR #3440 Strings column scatter function
- PR #3389 Move quantiles.hpp + group_quantiles.hpp files to legacy
- PR #3397 Port unary cast to libcudf++
- PR #3398 Move reshape.hpp files to legacy
- PR #3395 Port NVStrings regex extract to cudf strings column
- PR #3423 Port NVStrings htoi to cudf strings column
- PR #3425 Strings column copy_if_else implementation
- PR #3422 Move utilities to legacy
- PR #3201 Define and implement new datetime_ops APIs
- PR #3421 Port NVStrings find_multiple to cudf strings column
- PR #3448 Port scatter_to_tables to libcudf++
- PR #3458 Update strings sections in the transition guide
- PR #3462 Add `make_empty_column` and update `empty_like`.
- PR #3465 Port `aggregation` traits and utilities.
- PR #3214 Define and implement new unary operations APIs
- PR #3475 Add `bitmask_to_host` column utility
- PR #3487 Add is_boolean trait and random timestamp generator for testing
- PR #3492 Small cleanup (remove std::abs) and comment
- PR #3407 Allow multiple row-groups per task in dask_cudf read_parquet
- PR #3512 Remove unused CUDA conda labels
- PR #3500 cudf::fill()/cudf::repeat() support for strings columns.
- PR #3438 Update scalar and scalar_device_view to better support strings
- PR #3414 Add copy_range function for strings column
- PR #3685 Add string support to contiguous_split.
- PR #3471 Add scalar/column, column/scalar and scalar/scalar overloads to copy_if_else.
- PR #3451 Add support for implicit typecasting of join columns

## Bug Fixes

- PR #2895 Fixed dask_cudf group_split behavior to handle upstream rearrange_by_divisions
- PR #3048 Support for zero columned tables
- PR #3030 Fix snappy decoding regression in PR #3014
- PR #3041 Fixed exp to experimental namespace name change issue
- PR #3056 Add additional cmake hint for finding local build of RMM files
- PR #3060 Move copying.hpp includes to legacy
- PR #3139 Fixed java RMM auto initalization
- PR #3141 Java fix for relocated IO headers
- PR #3149 Rename column_wrapper.cuh to column_wrapper.hpp
- PR #3168 Fix mutable_column_device_view head const_cast
- PR #3199 Update JNI includes for legacy moves
- PR #3204 ORC writer: Fix ByteRLE encoding of NULLs
- PR #2994 Fix split_out-support but with hash_object_dispatch
- PR #3212 Fix string to date casting when format is not specified
- PR #3218 Fixes `row_lexicographic_comparator` issue with handling two tables
- PR #3228 Default initialize RMM when Java native dependencies are loaded
- PR #3012 replacing instances of `to_gpu_array` with `mem`
- PR #3236 Fix Numba 0.46+/CuPy 6.3 interface compatibility
- PR #3276 Update JNI includes for legacy moves
- PR #3256 Fix orc writer crash with multiple string columns
- PR #3211 Fix breaking change caused by rapidsai/rmm#167
- PR #3265 Fix dangling pointer in `is_sorted`
- PR #3267 ORC writer: fix incorrect ByteRLE encoding of long literal runs
- PR #3277 Fix invalid reference to deleted temporary in `is_sorted`.
- PR #3274 ORC writer: fix integer RLEv2 mode2 unsigned base value encoding
- PR #3279 Fix shutdown hang issues with pinned memory pool init executor
- PR #3280 Invalid children check in mutable_column_device_view
- PR #3289 fix java memory usage API for empty columns
- PR #3293 Fix loading of csv files zipped on MacOS (disabled zip min version check)
- PR #3295 Fix storing storing invalid RMM exec policies.
- PR #3307 Add pd.RangeIndex to from_pandas to fix dask_cudf meta_nonempty bug
- PR #3313 Fix public headers including non-public headers
- PR #3318 Revert arrow to 0.15.0 temporarily to unblock downstream projects CI
- PR #3317 Fix index-argument bug in dask_cudf parquet reader
- PR #3323 Fix `insert` non-assert test case
- PR #3341 Fix `Series` constructor converting NoneType to "None"
- PR #3326 Fix and test for detail::gather map iterator type inference
- PR #3334 Remove zero-size exception check from make_strings_column factories
- PR #3333 Fix compilation issues with `constexpr` functions not marked `__device__`
- PR #3340 Make all benchmarks use cudf base fixture to initialize RMM pool
- PR #3337 Fix Java to pad validity buffers to 64-byte boundary
- PR #3362 Fix `find_and_replace` upcasting series for python scalars and lists
- PR #3357 Disabling `column_view` iterators for non fixed-width types
- PR #3383 Fix : properly compute null counts for rolling_window.
- PR #3386 Removing external includes from `column_view.hpp`
- PR #3369 Add write_partition to dask_cudf to fix to_parquet bug
- PR #3388 Support getitem with bools when DataFrame has a MultiIndex
- PR #3408 Fix String and Column (De-)Serialization
- PR #3372 Fix dask-distributed scatter_by_map bug
- PR #3419 Fix a bug in parse_into_parts (incomplete input causing walking past the end of string).
- PR #3413 Fix dask_cudf read_csv file-list bug
- PR #3416 Fix memory leak in ColumnVector when pulling strings off the GPU
- PR #3424 Fix benchmark build by adding libcudacxx to benchmark's CMakeLists.txt
- PR #3435 Fix diff and shift for empty series
- PR #3439 Fix index-name bug in StringColumn concat
- PR #3445 Fix ORC Writer default stripe size
- PR #3459 Fix printing of invalid entries
- PR #3466 Fix gather null mask allocation for invalid index
- PR #3468 Fix memory leak issue in `drop_duplicates`
- PR #3474 Fix small doc error in capitalize Docs
- PR #3491 Fix more doc errors in NVStrings
- PR #3478 Fix as_index deep copy via Index.rename inplace arg
- PR #3476 Fix ORC reader timezone conversion
- PR #3188 Repr slices up large DataFrames
- PR #3519 Fix strings column concatenate handling zero-sized columns
- PR #3530 Fix copy_if_else test case fail issue
- PR #3523 Fix lgenfe issue with debug build
- PR #3532 Fix potential use-after-free in cudf parquet reader
- PR #3540 Fix unary_op null_mask bug and add missing test cases
- PR #3559 Use HighLevelGraph api in DataFrame constructor (Fix upstream compatibility)
- PR #3572 Fix CI Issue with hypothesis tests that are flaky


# cuDF 0.10.0 (16 Oct 2019)

## New Features

- PR #2423 Added `groupby.quantile()`
- PR #2522 Add Java bindings for NVStrings backed upper and lower case mutators
- PR #2605 Added Sort based groupby in libcudf
- PR #2607 Add Java bindings for parsing JSON
- PR #2629 Add dropna= parameter to groupby
- PR #2585 ORC & Parquet Readers: Remove millisecond timestamp restriction
- PR #2507 Add GPU-accelerated ORC Writer
- PR #2559 Add Series.tolist()
- PR #2653 Add Java bindings for rolling window operations
- PR #2480 Merge `custreamz` codebase into `cudf` repo
- PR #2674 Add __contains__ for Index/Series/Column
- PR #2635 Add support to read from remote and cloud sources like s3, gcs, hdfs
- PR #2722 Add Java bindings for NVTX ranges
- PR #2702 Add make_bool to dataset generation functions
- PR #2394 Move `rapidsai/custrings` into `cudf`
- PR #2734 Final sync of custrings source into cudf
- PR #2724 Add libcudf support for __contains__
- PR #2777 Add python bindings for porter stemmer measure functionality
- PR #2781 Add issorted to is_monotonic
- PR #2685 Add cudf::scatter_to_tables and cython binding
- PR #2743 Add Java bindings for NVStrings timestamp2long as part of String ColumnVector casting
- PR #2785 Add nvstrings Python docs
- PR #2786 Add benchmarks option to root build.sh
- PR #2802 Add `cudf::repeat()` and `cudf.Series.repeat()`
- PR #2773 Add Fisher's unbiased kurtosis and skew for Series/DataFrame
- PR #2748 Parquet Reader: Add option to specify loading of PANDAS index
- PR #2807 Add scatter_by_map to DataFrame python API
- PR #2836 Add nvstrings.code_points method
- PR #2844 Add Series/DataFrame notnull
- PR #2858 Add GTest type list utilities
- PR #2870 Add support for grouping by Series of arbitrary length
- PR #2719 Series covariance and Pearson correlation
- PR #2207 Beginning of libcudf overhaul: introduce new column and table types
- PR #2869 Add `cudf.CategoricalDtype`
- PR #2838 CSV Reader: Support ARROW_RANDOM_FILE input
- PR #2655 CuPy-based Series and Dataframe .values property
- PR #2803 Added `edit_distance_matrix()` function to calculate pairwise edit distance for each string on a given nvstrings object.
- PR #2811 Start of cudf strings column work based on 2207
- PR #2872 Add Java pinned memory pool allocator
- PR #2969 Add findAndReplaceAll to ColumnVector
- PR #2814 Add Datetimeindex.weekday
- PR #2999 Add timestamp conversion support for string categories
- PR #2918 Add cudf::column timestamp wrapper types

## Improvements

- PR #2578 Update legacy_groupby to use libcudf group_by_without_aggregation
- PR #2581 Removed `managed` allocator from hash map classes.
- PR #2571 Remove unnecessary managed memory from gdf_column_concat
- PR #2648 Cython/Python reorg
- PR #2588 Update Series.append documentation
- PR #2632 Replace dask-cudf set_index code with upstream
- PR #2682 Add cudf.set_allocator() function for easier allocator init
- PR #2642 Improve null printing and testing
- PR #2747 Add missing Cython headers / cudftestutil lib to conda package for cuspatial build
- PR #2706 Compute CSV format in device code to speedup performance
- PR #2673 Add support for np.longlong type
- PR #2703 move dask serialization dispatch into cudf
- PR #2728 Add YYMMDD to version tag for nightly conda packages
- PR #2729 Handle file-handle input in to_csv
- PR #2741 CSV Reader: Move kernel functions into its own file
- PR #2766 Improve nvstrings python cmake flexibility
- PR #2756 Add out_time_unit option to csv reader, support timestamp resolutions
- PR #2771 Stopgap alias for to_gpu_matrix()
- PR #2783 Support mapping input columns to function arguments in apply kernels
- PR #2645 libcudf unique_count for Series.nunique
- PR #2817 Dask-cudf: `read_parquet` support for remote filesystems
- PR #2823 improve java data movement debugging
- PR #2806 CSV Reader: Clean-up row offset operations
- PR #2640 Add dask wait/persist exmaple to 10 minute guide
- PR #2828 Optimizations of kernel launch configuration for `DataFrame.apply_rows` and `DataFrame.apply_chunks`
- PR #2831 Add `column` argument to `DataFrame.drop`
- PR #2775 Various optimizations to improve __getitem__ and __setitem__ performance
- PR #2810 cudf::allocate_like can optionally always allocate a mask.
- PR #2833 Parquet reader: align page data allocation sizes to 4-bytes to satisfy cuda-memcheck
- PR #2832 Using the new Python bindings for UCX
- PR #2856 Update group_split_cudf to use scatter_by_map
- PR #2890 Optionally keep serialized table data on the host.
- PR #2778 Doc: Updated and fixed some docstrings that were formatted incorrectly.
- PR #2830 Use YYMMDD tag in custreamz nightly build
- PR #2875 Java: Remove synchronized from register methods in MemoryCleaner
- PR #2887 Minor snappy decompression optimization
- PR #2899 Use new RMM API based on Cython
- PR #2788 Guide to Python UDFs
- PR #2919 Change java API to use operators in groupby namespace
- PR #2909 CSV Reader: Avoid row offsets host vector default init
- PR #2834 DataFrame supports setting columns via attribute syntax `df.x = col`
- PR #3147 DataFrame can be initialized from rows via list of tuples
- PR #3539 Restrict CuPy to 6

## Bug Fixes

- PR #2584 ORC Reader: fix parsing of `DECIMAL` index positions
- PR #2619 Fix groupby serialization/deserialization
- PR #2614 Update Java version to match
- PR #2601 Fixes nlargest(1) issue in Series and Dataframe
- PR #2610 Fix a bug in index serialization (properly pass DeviceNDArray)
- PR #2621 Fixes the floordiv issue of not promoting float type when rhs is 0
- PR #2611 Types Test: fix static casting from negative int to string
- PR #2618 IO Readers: Fix datasource memory map failure for multiple reads
- PR #2628 groupby_without_aggregation non-nullable input table produces non-nullable output
- PR #2615 fix string category partitioning in java API
- PR #2641 fix string category and timeunit concat in the java API
- PR #2649 Fix groupby issue resulting from column_empty bug
- PR #2658 Fix astype() for null categorical columns
- PR #2660 fix column string category and timeunit concat in the java API
- PR #2664 ORC reader: fix `skip_rows` larger than first stripe
- PR #2654 Allow Java gdfOrderBy to work with string categories
- PR #2669 AVRO reader: fix non-deterministic output
- PR #2668 Update Java bindings to specify timestamp units for ORC and Parquet readers
- PR #2679 AVRO reader: fix cuda errors when decoding compressed streams
- PR #2692 Add concatenation for data-frame with different headers (empty and non-empty)
- PR #2651 Remove nvidia driver installation from ci/cpu/build.sh
- PR #2697 Ensure csv reader sets datetime column time units
- PR #2698 Return RangeIndex from contiguous slice of RangeIndex
- PR #2672 Fix null and integer handling in round
- PR #2704 Parquet Reader: Fix crash when loading string column with nulls
- PR #2725 Fix Jitify issue with running on Turing using CUDA version < 10
- PR #2731 Fix building of benchmarks
- PR #2738 Fix java to find new NVStrings locations
- PR #2736 Pin Jitify branch to v0.10 version
- PR #2742 IO Readers: Fix possible silent failures when creating `NvStrings` instance
- PR #2753 Fix java quantile API calls
- PR #2762 Fix validity processing for time in java
- PR #2796 Fix handling string slicing and other nvstrings delegated methods with dask
- PR #2769 Fix link to API docs in README.md
- PR #2772 Handle multiindex pandas Series #2772
- PR #2749 Fix apply_rows/apply_chunks pessimistic null mask to use in_cols null masks only
- PR #2752 CSV Reader: Fix exception when there's no rows to process
- PR #2716 Added Exception for `StringMethods` in string methods
- PR #2787 Fix Broadcasting `None` to `cudf-series`
- PR #2794 Fix async race in NVCategory::get_value and get_value_bounds
- PR #2795 Fix java build/cast error
- PR #2496 Fix improper merge of two dataframes when names differ
- PR #2824 Fix issue with incorrect result when Numeric Series replace is called several times
- PR #2751 Replace value with null
- PR #2765 Fix Java inequality comparisons for string category
- PR #2818 Fix java join API to use new C++ join API
- PR #2841 Fix nvstrings.slice and slice_from for range (0,0)
- PR #2837 Fix join benchmark
- PR #2809 Add hash_df and group_split dispatch functions for dask
- PR #2843 Parquet reader: fix skip_rows when not aligned with page or row_group boundaries
- PR #2851 Deleted existing dask-cudf/record.txt
- PR #2854 Fix column creation from ephemeral objects exposing __cuda_array_interface__
- PR #2860 Fix boolean indexing when the result is a single row
- PR #2859 Fix tail method issue for string columns
- PR #2852 Fixed `cumsum()` and `cumprod()` on boolean series.
- PR #2865 DaskIO: Fix `read_csv` and `read_orc` when input is list of files
- PR #2750 Fixed casting values to cudf::bool8 so non-zero values always cast to true
- PR #2873 Fixed dask_cudf read_partition bug by generating ParquetDatasetPiece
- PR #2850 Fixes dask_cudf.read_parquet on partitioned datasets
- PR #2896 Properly handle `axis` string keywords in `concat`
- PR #2926 Update rounding algorithm to avoid using fmod
- PR #2968 Fix Java dependency loading when using NVTX
- PR #2963 Fix ORC writer uncompressed block indexing
- PR #2928 CSV Reader: Fix using `byte_range` for large datasets
- PR #2983 Fix sm_70+ race condition in gpu_unsnap
- PR #2964 ORC Writer: Segfault when writing mixed numeric and string columns
- PR #3007 Java: Remove unit test that frees RMM invalid pointer
- PR #3009 Fix orc reader RLEv2 patch position regression from PR #2507
- PR #3002 Fix CUDA invalid configuration errors reported after loading an ORC file without data
- PR #3035 Update update-version.sh for new docs locations
- PR #3038 Fix uninitialized stream parameter in device_table deleter
- PR #3064 Fixes groupby performance issue
- PR #3061 Add rmmInitialize to nvstrings gtests
- PR #3058 Fix UDF doc markdown formatting
- PR #3059 Add nvstrings python build instructions to contributing.md


# cuDF 0.9.0 (21 Aug 2019)

## New Features

- PR #1993 Add CUDA-accelerated series aggregations: mean, var, std
- PR #2111 IO Readers: Support memory buffer, file-like object, and URL inputs
- PR #2012 Add `reindex()` to DataFrame and Series
- PR #2097 Add GPU-accelerated AVRO reader
- PR #2098 Support binary ops on DFs and Series with mismatched indices
- PR #2160 Merge `dask-cudf` codebase into `cudf` repo
- PR #2149 CSV Reader: Add `hex` dtype for explicit hexadecimal parsing
- PR #2156 Add `upper_bound()` and `lower_bound()` for libcudf tables and `searchsorted()` for cuDF Series
- PR #2158 CSV Reader: Support single, non-list/dict argument for `dtype`
- PR #2177 CSV Reader: Add `parse_dates` parameter for explicit date inference
- PR #1744 cudf::apply_boolean_mask and cudf::drop_nulls support for cudf::table inputs (multi-column)
- PR #2196 Add `DataFrame.dropna()`
- PR #2197 CSV Writer: add `chunksize` parameter for `to_csv`
- PR #2215 `type_dispatcher` benchmark
- PR #2179 Add Java quantiles
- PR #2157 Add __array_function__ to DataFrame and Series
- PR #2212 Java support for ORC reader
- PR #2224 Add DataFrame isna, isnull, notna functions
- PR #2236 Add Series.drop_duplicates
- PR #2105 Add hash-based join benchmark
- PR #2316 Add unique, nunique, and value_counts for datetime columns
- PR #2337 Add Java support for slicing a ColumnVector
- PR #2049 Add cudf::merge (sorted merge)
- PR #2368 Full cudf+dask Parquet Support
- PR #2380 New cudf::is_sorted checks whether cudf::table is sorted
- PR #2356 Java column vector standard deviation support
- PR #2221 MultiIndex full indexing - Support iloc and wildcards for loc
- PR #2429 Java support for getting length of strings in a ColumnVector
- PR #2415 Add `value_counts` for series of any type
- PR #2446 Add __array_function__ for index
- PR #2437 ORC reader: Add 'use_np_dtypes' option
- PR #2382 Add CategoricalAccessor add, remove, rename, and ordering methods
- PR #2464 Native implement `__cuda_array_interface__` for Series/Index/Column objects
- PR #2425 Rolling window now accepts array-based user-defined functions
- PR #2442 Add __setitem__
- PR #2449 Java support for getting byte count of strings in a ColumnVector
- PR #2492 Add groupby.size() method
- PR #2358 Add cudf::nans_to_nulls: convert floating point column into bitmask
- PR #2489 Add drop argument to set_index
- PR #2491 Add Java bindings for ORC reader 'use_np_dtypes' option
- PR #2213 Support s/ms/us/ns DatetimeColumn time unit resolutions
- PR #2536 Add _constructor properties to Series and DataFrame

## Improvements

- PR #2103 Move old `column` and `bitmask` files into `legacy/` directory
- PR #2109 added name to Python column classes
- PR #1947 Cleanup serialization code
- PR #2125 More aggregate in java API
- PR #2127 Add in java Scalar tests
- PR #2088 Refactor of Python groupby code
- PR #2130 Java serialization and deserialization of tables.
- PR #2131 Chunk rows logic added to csv_writer
- PR #2129 Add functions in the Java API to support nullable column filtering
- PR #2165 made changes to get_dummies api for it to be available in MethodCache
- PR #2171 Add CodeCov integration, fix doc version, make --skip-tests work when invoking with source
- PR #2184 handle remote orc files for dask-cudf
- PR #2186 Add `getitem` and `getattr` style access to Rolling objects
- PR #2168 Use cudf.Column for CategoricalColumn's categories instead of a tuple
- PR #2193 DOC: cudf::type_dispatcher documentation for specializing dispatched functors
- PR #2199 Better java support for appending strings
- PR #2176 Added column dtype support for datetime, int8, int16 to csv_writer
- PR #2209 Matching `get_dummies` & `select_dtypes` behavior to pandas
- PR #2217 Updated Java bindings to use the new groupby API
- PR #2214 DOC: Update doc instructions to build/install `cudf` and `dask-cudf`
- PR #2220 Update Java bindings for reduction rename
- PR #2232 Move CodeCov upload from build script to Jenkins
- PR #2225 refactor to use libcudf for gathering columns in dataframes
- PR #2293 Improve join performance (faster compute_join_output_size)
- PR #2300 Create separate dask codeowners for dask-cudf codebase
- PR #2304 gdf_group_by_without_aggregations returns gdf_column
- PR #2309 Java readers: remove redundant copy of result pointers
- PR #2307 Add `black` and `isort` to style checker script
- PR #2345 Restore removal of old groupby implementation
- PR #2342 Improve `astype()` to operate all ways
- PR #2329 using libcudf cudf::copy for column deep copy
- PR #2344 DOC: docs on code formatting for contributors
- PR #2376 Add inoperative axis= and win_type= arguments to Rolling()
- PR #2378 remove dask for (de-)serialization of cudf objects
- PR #2353 Bump Arrow and Dask versions
- PR #2377 Replace `standard_python_slice` with just `slice.indices()`
- PR #2373 cudf.DataFrame enchancements & Series.values support
- PR #2392 Remove dlpack submodule; make cuDF's Cython API externally accessible
- PR #2430 Updated Java bindings to use the new unary API
- PR #2406 Moved all existing `table` related files to a `legacy/` directory
- PR #2350 Performance related changes to get_dummies
- PR #2420 Remove `cudautils.astype` and replace with `typecast.apply_cast`
- PR #2456 Small improvement to typecast utility
- PR #2458 Fix handling of thirdparty packages in `isort` config
- PR #2459 IO Readers: Consolidate all readers to use `datasource` class
- PR #2475 Exposed type_dispatcher.hpp, nvcategory_util.hpp and wrapper_types.hpp in the include folder
- PR #2484 Enabled building libcudf as a static library
- PR #2453 Streamline CUDA_REL environment variable
- PR #2483 Bundle Boost filesystem dependency in the Java jar
- PR #2486 Java API hash functions
- PR #2481 Adds the ignore_null_keys option to the java api
- PR #2490 Java api: support multiple aggregates for the same column
- PR #2510 Java api: uses table based apply_boolean_mask
- PR #2432 Use pandas formatting for console, html, and latex output
- PR #2573 Bump numba version to 0.45.1
- PR #2606 Fix references to notebooks-contrib

## Bug Fixes

- PR #2086 Fixed quantile api behavior mismatch in series & dataframe
- PR #2128 Add offset param to host buffer readers in java API.
- PR #2145 Work around binops validity checks for java
- PR #2146 Work around unary_math validity checks for java
- PR #2151 Fixes bug in cudf::copy_range where null_count was invalid
- PR #2139 matching to pandas describe behavior & fixing nan values issue
- PR #2161 Implicitly convert unsigned to signed integer types in binops
- PR #2154 CSV Reader: Fix bools misdetected as strings dtype
- PR #2178 Fix bug in rolling bindings where a view of an ephemeral column was being taken
- PR #2180 Fix issue with isort reordering `importorskip` below imports depending on them
- PR #2187 fix to honor dtype when numpy arrays are passed to columnops.as_column
- PR #2190 Fix issue in astype conversion of string column to 'str'
- PR #2208 Fix issue with calling `head()` on one row dataframe
- PR #2229 Propagate exceptions from Cython cdef functions
- PR #2234 Fix issue with local build script not properly building
- PR #2223 Fix CUDA invalid configuration errors reported after loading small compressed ORC files
- PR #2162 Setting is_unique and is_monotonic-related attributes
- PR #2244 Fix ORC RLEv2 delta mode decoding with nonzero residual delta width
- PR #2297 Work around `var/std` unsupported only at debug build
- PR #2302 Fixed java serialization corner case
- PR #2355 Handle float16 in binary operations
- PR #2311 Fix copy behaviour for GenericIndex
- PR #2349 Fix issues with String filter in java API
- PR #2323 Fix groupby on categoricals
- PR #2328 Ensure order is preserved in CategoricalAccessor._set_categories
- PR #2202 Fix issue with unary ops mishandling empty input
- PR #2326 Fix for bug in DLPack when reading multiple columns
- PR #2324 Fix cudf Docker build
- PR #2325 Fix ORC RLEv2 patched base mode decoding with nonzero patch width
- PR #2235 Fix get_dummies to be compatible with dask
- PR #2332 Zero initialize gdf_dtype_extra_info
- PR #2355 Handle float16 in binary operations
- PR #2360 Fix missing dtype handling in cudf.Series & columnops.as_column
- PR #2364 Fix quantile api and other trivial issues around it
- PR #2361 Fixed issue with `codes` of CategoricalIndex
- PR #2357 Fixed inconsistent type of index created with from_pandas vs direct construction
- PR #2389 Fixed Rolling __getattr__ and __getitem__ for offset based windows
- PR #2402 Fixed bug in valid mask computation in cudf::copy_if (apply_boolean_mask)
- PR #2401 Fix to a scalar datetime(of type Days) issue
- PR #2386 Correctly allocate output valids in groupby
- PR #2411 Fixed failures on binary op on single element string column
- PR #2422 Fix Pandas logical binary operation incompatibilites
- PR #2447 Fix CodeCov posting build statuses temporarily
- PR #2450 Fix erroneous null handling in `cudf.DataFrame`'s `apply_rows`
- PR #2470 Fix issues with empty strings and string categories (Java)
- PR #2471 Fix String Column Validity.
- PR #2481 Fix java validity buffer serialization
- PR #2485 Updated bytes calculation to use size_t to avoid overflow in column concat
- PR #2461 Fix groupby multiple aggregations same column
- PR #2514 Fix cudf::drop_nulls threshold handling in Cython
- PR #2516 Fix utilities include paths and meta.yaml header paths
- PR #2517 Fix device memory leak in to_dlpack tensor deleter
- PR #2431 Fix local build generated file ownerships
- PR #2511 Added import of orc, refactored exception handlers to not squash fatal exceptions
- PR #2527 Fix index and column input handling in dask_cudf read_parquet
- PR #2466 Fix `dataframe.query` returning null rows erroneously
- PR #2548 Orc reader: fix non-deterministic data decoding at chunk boundaries
- PR #2557 fix cudautils import in string.py
- PR #2521 Fix casting datetimes from/to the same resolution
- PR #2545 Fix MultiIndexes with datetime levels
- PR #2560 Remove duplicate `dlpack` definition in conda recipe
- PR #2567 Fix ColumnVector.fromScalar issues while dealing with null scalars
- PR #2565 Orc reader: fix incorrect data decoding of int64 data types
- PR #2577 Fix search benchmark compilation error by adding necessary header
- PR #2604 Fix a bug in copying.pyx:_normalize_types that upcasted int32 to int64


# cuDF 0.8.0 (27 June 2019)

## New Features

- PR #1524 Add GPU-accelerated JSON Lines parser with limited feature set
- PR #1569 Add support for Json objects to the JSON Lines reader
- PR #1622 Add Series.loc
- PR #1654 Add cudf::apply_boolean_mask: faster replacement for gdf_apply_stencil
- PR #1487 cython gather/scatter
- PR #1310 Implemented the slice/split functionality.
- PR #1630 Add Python layer to the GPU-accelerated JSON reader
- PR #1745 Add rounding of numeric columns via Numba
- PR #1772 JSON reader: add support for BytesIO and StringIO input
- PR #1527 Support GDF_BOOL8 in readers and writers
- PR #1819 Logical operators (AND, OR, NOT) for libcudf and cuDF
- PR #1813 ORC Reader: Add support for stripe selection
- PR #1828 JSON Reader: add suport for bool8 columns
- PR #1833 Add column iterator with/without nulls
- PR #1665 Add the point-in-polygon GIS function
- PR #1863 Series and Dataframe methods for all and any
- PR #1908 cudf::copy_range and cudf::fill for copying/assigning an index or range to a constant
- PR #1921 Add additional formats for typecasting to/from strings
- PR #1807 Add Series.dropna()
- PR #1987 Allow user defined functions in the form of ptx code to be passed to binops
- PR #1948 Add operator functions like `Series.add()` to DataFrame and Series
- PR #1954 Add skip test argument to GPU build script
- PR #2018 Add bindings for new groupby C++ API
- PR #1984 Add rolling window operations Series.rolling() and DataFrame.rolling()
- PR #1542 Python method and bindings for to_csv
- PR #1995 Add Java API
- PR #1998 Add google benchmark to cudf
- PR #1845 Add cudf::drop_duplicates, DataFrame.drop_duplicates
- PR #1652 Added `Series.where()` feature
- PR #2074 Java Aggregates, logical ops, and better RMM support
- PR #2140 Add a `cudf::transform` function
- PR #2068 Concatenation of different typed columns

## Improvements

- PR #1538 Replacing LesserRTTI with inequality_comparator
- PR #1703 C++: Added non-aggregating `insert` to `concurrent_unordered_map` with specializations to store pairs with a single atomicCAS when possible.
- PR #1422 C++: Added a RAII wrapper for CUDA streams
- PR #1701 Added `unique` method for stringColumns
- PR #1713 Add documentation for Dask-XGBoost
- PR #1666 CSV Reader: Improve performance for files with large number of columns
- PR #1725 Enable the ability to use a single column groupby as its own index
- PR #1759 Add an example showing simultaneous rolling averages to `apply_grouped` documentation
- PR #1746 C++: Remove unused code: `windowed_ops.cu`, `sorting.cu`, `hash_ops.cu`
- PR #1748 C++: Add `bool` nullability flag to `device_table` row operators
- PR #1764 Improve Numerical column: `mean_var` and `mean`
- PR #1767 Speed up Python unit tests
- PR #1770 Added build.sh script, updated CI scripts and documentation
- PR #1739 ORC Reader: Add more pytest coverage
- PR #1696 Added null support in `Series.replace()`.
- PR #1390 Added some basic utility functions for `gdf_column`'s
- PR #1791 Added general column comparison code for testing
- PR #1795 Add printing of git submodule info to `print_env.sh`
- PR #1796 Removing old sort based group by code and gdf_filter
- PR #1811 Added funtions for copying/allocating `cudf::table`s
- PR #1838 Improve columnops.column_empty so that it returns typed columns instead of a generic Column
- PR #1890 Add utils.get_dummies- a pandas-like wrapper around one_hot-encoding
- PR #1823 CSV Reader: default the column type to string for empty dataframes
- PR #1827 Create bindings for scalar-vector binops, and update one_hot_encoding to use them
- PR #1817 Operators now support different sized dataframes as long as they don't share different sized columns
- PR #1855 Transition replace_nulls to new C++ API and update corresponding Cython/Python code
- PR #1858 Add `std::initializer_list` constructor to `column_wrapper`
- PR #1846 C++ type-erased gdf_equal_columns test util; fix gdf_equal_columns logic error
- PR #1390 Added some basic utility functions for `gdf_column`s
- PR #1391 Tidy up bit-resolution-operation and bitmask class code
- PR #1882 Add iloc functionality to MultiIndex dataframes
- PR #1884 Rolling windows: general enhancements and better coverage for unit tests
- PR #1886 support GDF_STRING_CATEGORY columns in apply_boolean_mask, drop_nulls and other libcudf functions
- PR #1896 Improve performance of groupby with levels specified in dask-cudf
- PR #1915 Improve iloc performance for non-contiguous row selection
- PR #1859 Convert read_json into a C++ API
- PR #1919 Rename libcudf namespace gdf to namespace cudf
- PR #1850 Support left_on and right_on for DataFrame merge operator
- PR #1930 Specialize constructor for `cudf::bool8` to cast argument to `bool`
- PR #1938 Add default constructor for `column_wrapper`
- PR #1930 Specialize constructor for `cudf::bool8` to cast argument to `bool`
- PR #1952 consolidate libcudf public API headers in include/cudf
- PR #1949 Improved selection with boolmask using libcudf `apply_boolean_mask`
- PR #1956 Add support for nulls in `query()`
- PR #1973 Update `std::tuple` to `std::pair` in top-most libcudf APIs and C++ transition guide
- PR #1981 Convert read_csv into a C++ API
- PR #1868 ORC Reader: Support row index for speed up on small/medium datasets
- PR #1964 Added support for list-like types in Series.str.cat
- PR #2005 Use HTML5 details tag in bug report issue template
- PR #2003 Removed few redundant unit-tests from test_string.py::test_string_cat
- PR #1944 Groupby design improvements
- PR #2017 Convert `read_orc()` into a C++ API
- PR #2011 Convert `read_parquet()` into a C++ API
- PR #1756 Add documentation "10 Minutes to cuDF and dask_cuDF"
- PR #2034 Adding support for string columns concatenation using "add" binary operator
- PR #2042 Replace old "10 Minutes" guide with new guide for docs build process
- PR #2036 Make library of common test utils to speed up tests compilation
- PR #2022 Facilitating get_dummies to be a high level api too
- PR #2050 Namespace IO readers and add back free-form `read_xxx` functions
- PR #2104 Add a functional ``sort=`` keyword argument to groupby
- PR #2108 Add `find_and_replace` for StringColumn for replacing single values
- PR #1803 cuDF/CuPy interoperability documentation

## Bug Fixes

- PR #1465 Fix for test_orc.py and test_sparse_df.py test failures
- PR #1583 Fix underlying issue in `as_index()` that was causing `Series.quantile()` to fail
- PR #1680 Add errors= keyword to drop() to fix cudf-dask bug
- PR #1651 Fix `query` function on empty dataframe
- PR #1616 Fix CategoricalColumn to access categories by index instead of iteration
- PR #1660 Fix bug in `loc` when indexing with a column name (a string)
- PR #1683 ORC reader: fix timestamp conversion to UTC
- PR #1613 Improve CategoricalColumn.fillna(-1) performance
- PR #1642 Fix failure of CSV_TEST gdf_csv_test.SkiprowsNrows on multiuser systems
- PR #1709 Fix handling of `datetime64[ms]` in `dataframe.select_dtypes`
- PR #1704 CSV Reader: Add support for the plus sign in number fields
- PR #1687 CSV reader: return an empty dataframe for zero size input
- PR #1757 Concatenating columns with null columns
- PR #1755 Add col_level keyword argument to melt
- PR #1758 Fix df.set_index() when setting index from an empty column
- PR #1749 ORC reader: fix long strings of NULL values resulting in incorrect data
- PR #1742 Parquet Reader: Fix index column name to match PANDAS compat
- PR #1782 Update libcudf doc version
- PR #1783 Update conda dependencies
- PR #1786 Maintain the original series name in series.unique output
- PR #1760 CSV Reader: fix segfault when dtype list only includes columns from usecols list
- PR #1831 build.sh: Assuming python is in PATH instead of using PYTHON env var
- PR #1839 Raise an error instead of segfaulting when transposing a DataFrame with StringColumns
- PR #1840 Retain index correctly during merge left_on right_on
- PR #1825 cuDF: Multiaggregation Groupby Failures
- PR #1789 CSV Reader: Fix missing support for specifying `int8` and `int16` dtypes
- PR #1857 Cython Bindings: Handle `bool` columns while calling `column_view_from_NDArrays`
- PR #1849 Allow DataFrame support methods to pass arguments to the methods
- PR #1847 Fixed #1375 by moving the nvstring check into the wrapper function
- PR #1864 Fixing cudf reduction for POWER platform
- PR #1869 Parquet reader: fix Dask timestamps not matching with Pandas (convert to milliseconds)
- PR #1876 add dtype=bool for `any`, `all` to treat integer column correctly
- PR #1875 CSV reader: take NaN values into account in dtype detection
- PR #1873 Add column dtype checking for the all/any methods
- PR #1902 Bug with string iteration in _apply_basic_agg
- PR #1887 Fix for initialization issue in pq_read_arg,orc_read_arg
- PR #1867 JSON reader: add support for null/empty fields, including the 'null' literal
- PR #1891 Fix bug #1750 in string column comparison
- PR #1909 Support of `to_pandas()` of boolean series with null values
- PR #1923 Use prefix removal when two aggs are called on a SeriesGroupBy
- PR #1914 Zero initialize gdf_column local variables
- PR #1959 Add support for comparing boolean Series to scalar
- PR #1966 Ignore index fix in series append
- PR #1967 Compute index __sizeof__ only once for DataFrame __sizeof__
- PR #1977 Support CUDA installation in default system directories
- PR #1982 Fixes incorrect index name after join operation
- PR #1985 Implement `GDF_PYMOD`, a special modulo that follows python's sign rules
- PR #1991 Parquet reader: fix decoding of NULLs
- PR #1990 Fixes a rendering bug in the `apply_grouped` documentation
- PR #1978 Fix for values being filled in an empty dataframe
- PR #2001 Correctly create MultiColumn from Pandas MultiColumn
- PR #2006 Handle empty dataframe groupby construction for dask
- PR #1965 Parquet Reader: Fix duplicate index column when it's already in `use_cols`
- PR #2033 Add pip to conda environment files to fix warning
- PR #2028 CSV Reader: Fix reading of uncompressed files without a recognized file extension
- PR #2073 Fix an issue when gathering columns with NVCategory and nulls
- PR #2053 cudf::apply_boolean_mask return empty column for empty boolean mask
- PR #2066 exclude `IteratorTest.mean_var_output` test from debug build
- PR #2069 Fix JNI code to use read_csv and read_parquet APIs
- PR #2071 Fix bug with unfound transitive dependencies for GTests in Ubuntu 18.04
- PR #2089 Configure Sphinx to render params correctly
- PR #2091 Fix another bug with unfound transitive dependencies for `cudftestutils` in Ubuntu 18.04
- PR #2115 Just apply `--disable-new-dtags` instead of trying to define all the transitive dependencies
- PR #2106 Fix errors in JitCache tests caused by sharing of device memory between processes
- PR #2120 Fix errors in JitCache tests caused by running multiple threads on the same data
- PR #2102 Fix memory leak in groupby
- PR #2113 fixed typo in to_csv code example


# cudf 0.7.2 (16 May 2019)

## New Features

- PR #1735 Added overload for atomicAdd on int64. Streamlined implementation of custom atomic overloads.
- PR #1741 Add MultiIndex concatenation

## Bug Fixes

- PR #1718 Fix issue with SeriesGroupBy MultiIndex in dask-cudf
- PR #1734 Python: fix performance regression for groupby count() aggregations
- PR #1768 Cython: fix handling read only schema buffers in gpuarrow reader


# cudf 0.7.1 (11 May 2019)

## New Features

- PR #1702 Lazy load MultiIndex to return groupby performance to near optimal.

## Bug Fixes

- PR #1708 Fix handling of `datetime64[ms]` in `dataframe.select_dtypes`


# cuDF 0.7.0 (10 May 2019)

## New Features

- PR #982 Implement gdf_group_by_without_aggregations and gdf_unique_indices functions
- PR #1142 Add `GDF_BOOL` column type
- PR #1194 Implement overloads for CUDA atomic operations
- PR #1292 Implemented Bitwise binary ops AND, OR, XOR (&, |, ^)
- PR #1235 Add GPU-accelerated Parquet Reader
- PR #1335 Added local_dict arg in `DataFrame.query()`.
- PR #1282 Add Series and DataFrame.describe()
- PR #1356 Rolling windows
- PR #1381 Add DataFrame._get_numeric_data
- PR #1388 Add CODEOWNERS file to auto-request reviews based on where changes are made
- PR #1396 Add DataFrame.drop method
- PR #1413 Add DataFrame.melt method
- PR #1412 Add DataFrame.pop()
- PR #1419 Initial CSV writer function
- PR #1441 Add Series level cumulative ops (cumsum, cummin, cummax, cumprod)
- PR #1420 Add script to build and test on a local gpuCI image
- PR #1440 Add DatetimeColumn.min(), DatetimeColumn.max()
- PR #1455 Add Series.Shift via Numba kernel
- PR #1441 Add Series level cumulative ops (cumsum, cummin, cummax, cumprod)
- PR #1461 Add Python coverage test to gpu build
- PR #1445 Parquet Reader: Add selective reading of rows and row group
- PR #1532 Parquet Reader: Add support for INT96 timestamps
- PR #1516 Add Series and DataFrame.ndim
- PR #1556 Add libcudf C++ transition guide
- PR #1466 Add GPU-accelerated ORC Reader
- PR #1565 Add build script for nightly doc builds
- PR #1508 Add Series isna, isnull, and notna
- PR #1456 Add Series.diff() via Numba kernel
- PR #1588 Add Index `astype` typecasting
- PR #1301 MultiIndex support
- PR #1599 Level keyword supported in groupby
- PR #929 Add support operations to dataframe
- PR #1609 Groupby accept list of Series
- PR #1658 Support `group_keys=True` keyword in groupby method

## Improvements

- PR #1531 Refactor closures as private functions in gpuarrow
- PR #1404 Parquet reader page data decoding speedup
- PR #1076 Use `type_dispatcher` in join, quantiles, filter, segmented sort, radix sort and hash_groupby
- PR #1202 Simplify README.md
- PR #1149 CSV Reader: Change convertStrToValue() functions to `__device__` only
- PR #1238 Improve performance of the CUDA trie used in the CSV reader
- PR #1245 Use file cache for JIT kernels
- PR #1278 Update CONTRIBUTING for new conda environment yml naming conventions
- PR #1163 Refactored UnaryOps. Reduced API to two functions: `gdf_unary_math` and `gdf_cast`. Added `abs`, `-`, and `~` ops. Changed bindings to Cython
- PR #1284 Update docs version
- PR #1287 add exclude argument to cudf.select_dtype function
- PR #1286 Refactor some of the CSV Reader kernels into generic utility functions
- PR #1291 fillna in `Series.to_gpu_array()` and `Series.to_array()` can accept the scalar too now.
- PR #1005 generic `reduction` and `scan` support
- PR #1349 Replace modernGPU sort join with thrust.
- PR #1363 Add a dataframe.mean(...) that raises NotImplementedError to satisfy `dask.dataframe.utils.is_dataframe_like`
- PR #1319 CSV Reader: Use column wrapper for gdf_column output alloc/dealloc
- PR #1376 Change series quantile default to linear
- PR #1399 Replace CFFI bindings for NVTX functions with Cython bindings
- PR #1389 Refactored `set_null_count()`
- PR #1386 Added macros `GDF_TRY()`, `CUDF_TRY()` and `ASSERT_CUDF_SUCCEEDED()`
- PR #1435 Rework CMake and conda recipes to depend on installed libraries
- PR #1391 Tidy up bit-resolution-operation and bitmask class code
- PR #1439 Add cmake variable to enable compiling CUDA code with -lineinfo
- PR #1462 Add ability to read parquet files from arrow::io::RandomAccessFile
- PR #1453 Convert CSV Reader CFFI to Cython
- PR #1479 Convert Parquet Reader CFFI to Cython
- PR #1397 Add a utility function for producing an overflow-safe kernel launch grid configuration
- PR #1382 Add GPU parsing of nested brackets to cuIO parsing utilities
- PR #1481 Add cudf::table constructor to allocate a set of `gdf_column`s
- PR #1484 Convert GroupBy CFFI to Cython
- PR #1463 Allow and default melt keyword argument var_name to be None
- PR #1486 Parquet Reader: Use device_buffer rather than device_ptr
- PR #1525 Add cudatoolkit conda dependency
- PR #1520 Renamed `src/dataframe` to `src/table` and moved `table.hpp`. Made `types.hpp` to be type declarations only.
- PR #1492 Convert transpose CFFI to Cython
- PR #1495 Convert binary and unary ops CFFI to Cython
- PR #1503 Convert sorting and hashing ops CFFI to Cython
- PR #1522 Use latest release version in update-version CI script
- PR #1533 Remove stale join CFFI, fix memory leaks in join Cython
- PR #1521 Added `row_bitmask` to compute bitmask for rows of a table. Merged `valids_ops.cu` and `bitmask_ops.cu`
- PR #1553 Overload `hash_row` to avoid using intial hash values. Updated `gdf_hash` to select between overloads
- PR #1585 Updated `cudf::table` to maintain own copy of wrapped `gdf_column*`s
- PR #1559 Add `except +` to all Cython function definitions to catch C++ exceptions properly
- PR #1617 `has_nulls` and `column_dtypes` for `cudf::table`
- PR #1590 Remove CFFI from the build / install process entirely
- PR #1536 Convert gpuarrow CFFI to Cython
- PR #1655 Add `Column._pointer` as a way to access underlying `gdf_column*` of a `Column`
- PR #1655 Update readme conda install instructions for cudf version 0.6 and 0.7


## Bug Fixes

- PR #1233 Fix dtypes issue while adding the column to `str` dataframe.
- PR #1254 CSV Reader: fix data type detection for floating-point numbers in scientific notation
- PR #1289 Fix looping over each value instead of each category in concatenation
- PR #1293 Fix Inaccurate error message in join.pyx
- PR #1308 Add atomicCAS overload for `int8_t`, `int16_t`
- PR #1317 Fix catch polymorphic exception by reference in ipc.cu
- PR #1325 Fix dtype of null bitmasks to int8
- PR #1326 Update build documentation to use -DCMAKE_CXX11_ABI=ON
- PR #1334 Add "na_position" argument to CategoricalColumn sort_by_values
- PR #1321 Fix out of bounds warning when checking Bzip2 header
- PR #1359 Add atomicAnd/Or/Xor for integers
- PR #1354 Fix `fillna()` behaviour when replacing values with different dtypes
- PR #1347 Fixed core dump issue while passing dict_dtypes without column names in `cudf.read_csv()`
- PR #1379 Fixed build failure caused due to error: 'col_dtype' may be used uninitialized
- PR #1392 Update cudf Dockerfile and package_versions.sh
- PR #1385 Added INT8 type to `_schema_to_dtype` for use in GpuArrowReader
- PR #1393 Fixed a bug in `gdf_count_nonzero_mask()` for the case of 0 bits to count
- PR #1395 Update CONTRIBUTING to use the environment variable CUDF_HOME
- PR #1416 Fix bug at gdf_quantile_exact and gdf_quantile_appox
- PR #1421 Fix remove creation of series multiple times during `add_column()`
- PR #1405 CSV Reader: Fix memory leaks on read_csv() failure
- PR #1328 Fix CategoricalColumn to_arrow() null mask
- PR #1433 Fix NVStrings/categories includes
- PR #1432 Update NVStrings to 0.7.* to coincide with 0.7 development
- PR #1483 Modify CSV reader to avoid cropping blank quoted characters in non-string fields
- PR #1446 Merge 1275 hotfix from master into branch-0.7
- PR #1447 Fix legacy groupby apply docstring
- PR #1451 Fix hash join estimated result size is not correct
- PR #1454 Fix local build script improperly change directory permissions
- PR #1490 Require Dask 1.1.0+ for `is_dataframe_like` test or skip otherwise.
- PR #1491 Use more specific directories & groups in CODEOWNERS
- PR #1497 Fix Thrust issue on CentOS caused by missing default constructor of host_vector elements
- PR #1498 Add missing include guard to device_atomics.cuh and separated DEVICE_ATOMICS_TEST
- PR #1506 Fix csv-write call to updated NVStrings method
- PR #1510 Added nvstrings `fillna()` function
- PR #1507 Parquet Reader: Default string data to GDF_STRING
- PR #1535 Fix doc issue to ensure correct labelling of cudf.series
- PR #1537 Fix `undefined reference` link error in HashPartitionTest
- PR #1548 Fix ci/local/build.sh README from using an incorrect image example
- PR #1551 CSV Reader: Fix integer column name indexing
- PR #1586 Fix broken `scalar_wrapper::operator==`
- PR #1591 ORC/Parquet Reader: Fix missing import for FileNotFoundError exception
- PR #1573 Parquet Reader: Fix crash due to clash with ORC reader datasource
- PR #1607 Revert change of `column.to_dense_buffer` always return by copy for performance concerns
- PR #1618 ORC reader: fix assert & data output when nrows/skiprows isn't aligned to stripe boundaries
- PR #1631 Fix failure of TYPES_TEST on some gcc-7 based systems.
- PR #1641 CSV Reader: Fix skip_blank_lines behavior with Windows line terminators (\r\n)
- PR #1648 ORC reader: fix non-deterministic output when skiprows is non-zero
- PR #1676 Fix groupby `as_index` behaviour with `MultiIndex`
- PR #1659 Fix bug caused by empty groupbys and multiindex slicing throwing exceptions
- PR #1656 Correct Groupby failure in dask when un-aggregable columns are left in dataframe.
- PR #1689 Fix groupby performance regression
- PR #1694 Add Cython as a runtime dependency since it's required in `setup.py`


# cuDF 0.6.1 (25 Mar 2019)

## Bug Fixes

- PR #1275 Fix CentOS exception in DataFrame.hash_partition from using value "returned" by a void function


# cuDF 0.6.0 (22 Mar 2019)

## New Features

- PR #760 Raise `FileNotFoundError` instead of `GDF_FILE_ERROR` in `read_csv` if the file does not exist
- PR #539 Add Python bindings for replace function
- PR #823 Add Doxygen configuration to enable building HTML documentation for libcudf C/C++ API
- PR #807 CSV Reader: Add byte_range parameter to specify the range in the input file to be read
- PR #857 Add Tail method for Series/DataFrame and update Head method to use iloc
- PR #858 Add series feature hashing support
- PR #871 CSV Reader: Add support for NA values, including user specified strings
- PR #893 Adds PyArrow based parquet readers / writers to Python, fix category dtype handling, fix arrow ingest buffer size issues
- PR #867 CSV Reader: Add support for ignoring blank lines and comment lines
- PR #887 Add Series digitize method
- PR #895 Add Series groupby
- PR #898 Add DataFrame.groupby(level=0) support
- PR #920 Add feather, JSON, HDF5 readers / writers from PyArrow / Pandas
- PR #888 CSV Reader: Add prefix parameter for column names, used when parsing without a header
- PR #913 Add DLPack support: convert between cuDF DataFrame and DLTensor
- PR #939 Add ORC reader from PyArrow
- PR #918 Add Series.groupby(level=0) support
- PR #906 Add binary and comparison ops to DataFrame
- PR #958 Support unary and binary ops on indexes
- PR #964 Add `rename` method to `DataFrame`, `Series`, and `Index`
- PR #985 Add `Series.to_frame` method
- PR #985 Add `drop=` keyword to reset_index method
- PR #994 Remove references to pygdf
- PR #990 Add external series groupby support
- PR #988 Add top-level merge function to cuDF
- PR #992 Add comparison binaryops to DateTime columns
- PR #996 Replace relative path imports with absolute paths in tests
- PR #995 CSV Reader: Add index_col parameter to specify the column name or index to be used as row labels
- PR #1004 Add `from_gpu_matrix` method to DataFrame
- PR #997 Add property index setter
- PR #1007 Replace relative path imports with absolute paths in cudf
- PR #1013 select columns with df.columns
- PR #1016 Rename Series.unique_count() to nunique() to match pandas API
- PR #947 Prefixsum to handle nulls and float types
- PR #1029 Remove rest of relative path imports
- PR #1021 Add filtered selection with assignment for Dataframes
- PR #872 Adding NVCategory support to cudf apis
- PR #1052 Add left/right_index and left/right_on keywords to merge
- PR #1091 Add `indicator=` and `suffixes=` keywords to merge
- PR #1107 Add unsupported keywords to Series.fillna
- PR #1032 Add string support to cuDF python
- PR #1136 Removed `gdf_concat`
- PR #1153 Added function for getting the padded allocation size for valid bitmask
- PR #1148 Add cudf.sqrt for dataframes and Series
- PR #1159 Add Python bindings for libcudf dlpack functions
- PR #1155 Add __array_ufunc__ for DataFrame and Series for sqrt
- PR #1168 to_frame for series accepts a name argument


## Improvements

- PR #1218 Add dask-cudf page to API docs
- PR #892 Add support for heterogeneous types in binary ops with JIT
- PR #730 Improve performance of `gdf_table` constructor
- PR #561 Add Doxygen style comments to Join CUDA functions
- PR #813 unified libcudf API functions by replacing gpu_ with gdf_
- PR #822 Add support for `__cuda_array_interface__` for ingest
- PR #756 Consolidate common helper functions from unordered map and multimap
- PR #753 Improve performance of groupby sum and average, especially for cases with few groups.
- PR #836 Add ingest support for arrow chunked arrays in Column, Series, DataFrame creation
- PR #763 Format doxygen comments for csv_read_arg struct
- PR #532 CSV Reader: Use type dispatcher instead of switch block
- PR #694 Unit test utilities improvements
- PR #878 Add better indexing to Groupby
- PR #554 Add `empty` method and `is_monotonic` attribute to `Index`
- PR #1040 Fixed up Doxygen comment tags
- PR #909 CSV Reader: Avoid host->device->host copy for header row data
- PR #916 Improved unit testing and error checking for `gdf_column_concat`
- PR #941 Replace `numpy` call in `Series.hash_encode` with `numba`
- PR #942 Added increment/decrement operators for wrapper types
- PR #943 Updated `count_nonzero_mask` to return `num_rows` when the mask is null
- PR #952 Added trait to map C++ type to `gdf_dtype`
- PR #966 Updated RMM submodule.
- PR #998 Add IO reader/writer modules to API docs, fix for missing cudf.Series docs
- PR #1017 concatenate along columns for Series and DataFrames
- PR #1002 Support indexing a dataframe with another boolean dataframe
- PR #1018 Better concatenation for Series and Dataframes
- PR #1036 Use Numpydoc style docstrings
- PR #1047 Adding gdf_dtype_extra_info to gdf_column_view_augmented
- PR #1054 Added default ctor to SerialTrieNode to overcome Thrust issue in CentOS7 + CUDA10
- PR #1024 CSV Reader: Add support for hexadecimal integers in integral-type columns
- PR #1033 Update `fillna()` to use libcudf function `gdf_replace_nulls`
- PR #1066 Added inplace assignment for columns and select_dtypes for dataframes
- PR #1026 CSV Reader: Change the meaning and type of the quoting parameter to match Pandas
- PR #1100 Adds `CUDF_EXPECTS` error-checking macro
- PR #1092 Fix select_dtype docstring
- PR #1111 Added cudf::table
- PR #1108 Sorting for datetime columns
- PR #1120 Return a `Series` (not a `Column`) from `Series.cat.set_categories()`
- PR #1128 CSV Reader: The last data row does not need to be line terminated
- PR #1183 Bump Arrow version to 0.12.1
- PR #1208 Default to CXX11_ABI=ON
- PR #1252 Fix NVStrings dependencies for cuda 9.2 and 10.0
- PR #2037 Optimize the existing `gather` and `scatter` routines in `libcudf`

## Bug Fixes

- PR #821 Fix flake8 issues revealed by flake8 update
- PR #808 Resolved renamed `d_columns_valids` variable name
- PR #820 CSV Reader: fix the issue where reader adds additional rows when file uses 
 as a line terminator
- PR #780 CSV Reader: Fix scientific notation parsing and null values for empty quotes
- PR #815 CSV Reader: Fix data parsing when tabs are present in the input CSV file
- PR #850 Fix bug where left joins where the left df has 0 rows causes a crash
- PR #861 Fix memory leak by preserving the boolean mask index
- PR #875 Handle unnamed indexes in to/from arrow functions
- PR #877 Fix ingest of 1 row arrow tables in from arrow function
- PR #876 Added missing `<type_traits>` include
- PR #889 Deleted test_rmm.py which has now moved to RMM repo
- PR #866 Merge v0.5.1 numpy ABI hotfix into 0.6
- PR #917 value_counts return int type on empty columns
- PR #611 Renamed `gdf_reduce_optimal_output_size()` -> `gdf_reduction_get_intermediate_output_size()`
- PR #923 fix index for negative slicing for cudf dataframe and series
- PR #927 CSV Reader: Fix category GDF_CATEGORY hashes not being computed properly
- PR #921 CSV Reader: Fix parsing errors with delim_whitespace, quotations in the header row, unnamed columns
- PR #933 Fix handling objects of all nulls in series creation
- PR #940 CSV Reader: Fix an issue where the last data row is missing when using byte_range
- PR #945 CSV Reader: Fix incorrect datetime64 when milliseconds or space separator are used
- PR #959 Groupby: Problem with column name lookup
- PR #950 Converting dataframe/recarry with non-contiguous arrays
- PR #963 CSV Reader: Fix another issue with missing data rows when using byte_range
- PR #999 Fix 0 sized kernel launches and empty sort_index exception
- PR #993 Fix dtype in selecting 0 rows from objects
- PR #1009 Fix performance regression in `to_pandas` method on DataFrame
- PR #1008 Remove custom dask communication approach
- PR #1001 CSV Reader: Fix a memory access error when reading a large (>2GB) file with date columns
- PR #1019 Binary Ops: Fix error when one input column has null mask but other doesn't
- PR #1014 CSV Reader: Fix false positives in bool value detection
- PR #1034 CSV Reader: Fix parsing floating point precision and leading zero exponents
- PR #1044 CSV Reader: Fix a segfault when byte range aligns with a page
- PR #1058 Added support for `DataFrame.loc[scalar]`
- PR #1060 Fix column creation with all valid nan values
- PR #1073 CSV Reader: Fix an issue where a column name includes the return character
- PR #1090 Updating Doxygen Comments
- PR #1080 Fix dtypes returned from loc / iloc because of lists
- PR #1102 CSV Reader: Minor fixes and memory usage improvements
- PR #1174: Fix release script typo
- PR #1137 Add prebuild script for CI
- PR #1118 Enhanced the `DataFrame.from_records()` feature
- PR #1129 Fix join performance with index parameter from using numpy array
- PR #1145 Issue with .agg call on multi-column dataframes
- PR #908 Some testing code cleanup
- PR #1167 Fix issue with null_count not being set after inplace fillna()
- PR #1184 Fix iloc performance regression
- PR #1185 Support left_on/right_on and also on=str in merge
- PR #1200 Fix allocating bitmasks with numba instead of rmm in allocate_mask function
- PR #1213 Fix bug with csv reader requesting subset of columns using wrong datatype
- PR #1223 gpuCI: Fix label on rapidsai channel on gpu build scripts
- PR #1242 Add explicit Thrust exec policy to fix NVCATEGORY_TEST segfault on some platforms
- PR #1246 Fix categorical tests that failed due to bad implicit type conversion
- PR #1255 Fix overwriting conda package main label uploads
- PR #1259 Add dlpack includes to pip build


# cuDF 0.5.1 (05 Feb 2019)

## Bug Fixes

- PR #842 Avoid using numpy via cimport to prevent ABI issues in Cython compilation


# cuDF 0.5.0 (28 Jan 2019)

## New Features

- PR #722 Add bzip2 decompression support to `read_csv()`
- PR #693 add ZLIB-based GZIP/ZIP support to `read_csv_strings()`
- PR #411 added null support to gdf_order_by (new API) and cudf_table::sort
- PR #525 Added GitHub Issue templates for bugs, documentation, new features, and questions
- PR #501 CSV Reader: Add support for user-specified decimal point and thousands separator to read_csv_strings()
- PR #455 CSV Reader: Add support for user-specified decimal point and thousands separator to read_csv()
- PR #439 add `DataFrame.drop` method similar to pandas
- PR #356 add `DataFrame.transpose` method and `DataFrame.T` property similar to pandas
- PR #505 CSV Reader: Add support for user-specified boolean values
- PR #350 Implemented Series replace function
- PR #490 Added print_env.sh script to gather relevant environment details when reporting cuDF issues
- PR #474 add ZLIB-based GZIP/ZIP support to `read_csv()`
- PR #547 Added melt similar to `pandas.melt()`
- PR #491 Add CI test script to check for updates to CHANGELOG.md in PRs
- PR #550 Add CI test script to check for style issues in PRs
- PR #558 Add CI scripts for cpu-based conda and gpu-based test builds
- PR #524 Add Boolean Indexing
- PR #564 Update python `sort_values` method to use updated libcudf `gdf_order_by` API
- PR #509 CSV Reader: Input CSV file can now be passed in as a text or a binary buffer
- PR #607 Add `__iter__` and iteritems to DataFrame class
- PR #643 added a new api gdf_replace_nulls that allows a user to replace nulls in a column

## Improvements

- PR #426 Removed sort-based groupby and refactored existing groupby APIs. Also improves C++/CUDA compile time.
- PR #461 Add `CUDF_HOME` variable in README.md to replace relative pathing.
- PR #472 RMM: Created centralized rmm::device_vector alias and rmm::exec_policy
- PR #500 Improved the concurrent hash map class to support partitioned (multi-pass) hash table building.
- PR #454 Improve CSV reader docs and examples
- PR #465 Added templated C++ API for RMM to avoid explicit cast to `void**`
- PR #513 `.gitignore` tweaks
- PR #521 Add `assert_eq` function for testing
- PR #502 Simplify Dockerfile for local dev, eliminate old conda/pip envs
- PR #549 Adds `-rdynamic` compiler flag to nvcc for Debug builds
- PR #472 RMM: Created centralized rmm::device_vector alias and rmm::exec_policy
- PR #577 Added external C++ API for scatter/gather functions
- PR #500 Improved the concurrent hash map class to support partitioned (multi-pass) hash table building
- PR #583 Updated `gdf_size_type` to `int`
- PR #500 Improved the concurrent hash map class to support partitioned (multi-pass) hash table building
- PR #617 Added .dockerignore file. Prevents adding stale cmake cache files to the docker container
- PR #658 Reduced `JOIN_TEST` time by isolating overflow test of hash table size computation
- PR #664 Added Debuging instructions to README
- PR #651 Remove noqa marks in `__init__.py` files
- PR #671 CSV Reader: uncompressed buffer input can be parsed without explicitly specifying compression as None
- PR #684 Make RMM a submodule
- PR #718 Ensure sum, product, min, max methods pandas compatibility on empty datasets
- PR #720 Refactored Index classes to make them more Pandas-like, added CategoricalIndex
- PR #749 Improve to_arrow and from_arrow Pandas compatibility
- PR #766 Remove TravisCI references, remove unused variables from CMake, fix ARROW_VERSION in Cmake
- PR #773 Add build-args back to Dockerfile and handle dependencies based on environment yml file
- PR #781 Move thirdparty submodules to root and symlink in /cpp
- PR #843 Fix broken cudf/python API examples, add new methods to the API index

## Bug Fixes

- PR #569 CSV Reader: Fix days being off-by-one when parsing some dates
- PR #531 CSV Reader: Fix incorrect parsing of quoted numbers
- PR #465 Added templated C++ API for RMM to avoid explicit cast to `void**`
- PR #473 Added missing <random> include
- PR #478 CSV Reader: Add api support for auto column detection, header, mangle_dupe_cols, usecols
- PR #495 Updated README to correct where cffi pytest should be executed
- PR #501 Fix the intermittent segfault caused by the `thousands` and `compression` parameters in the csv reader
- PR #502 Simplify Dockerfile for local dev, eliminate old conda/pip envs
- PR #512 fix bug for `on` parameter in `DataFrame.merge` to allow for None or single column name
- PR #511 Updated python/cudf/bindings/join.pyx to fix cudf merge printing out dtypes
- PR #513 `.gitignore` tweaks
- PR #521 Add `assert_eq` function for testing
- PR #537 Fix CMAKE_CUDA_STANDARD_REQURIED typo in CMakeLists.txt
- PR #447 Fix silent failure in initializing DataFrame from generator
- PR #545 Temporarily disable csv reader thousands test to prevent segfault (test re-enabled in PR #501)
- PR #559 Fix Assertion error while using `applymap` to change the output dtype
- PR #575 Update `print_env.sh` script to better handle missing commands
- PR #612 Prevent an exception from occuring with true division on integer series.
- PR #630 Fix deprecation warning for `pd.core.common.is_categorical_dtype`
- PR #622 Fix Series.append() behaviour when appending values with different numeric dtype
- PR #603 Fix error while creating an empty column using None.
- PR #673 Fix array of strings not being caught in from_pandas
- PR #644 Fix return type and column support of dataframe.quantile()
- PR #634 Fix create `DataFrame.from_pandas()` with numeric column names
- PR #654 Add resolution check for GDF_TIMESTAMP in Join
- PR #648 Enforce one-to-one copy required when using `numba>=0.42.0`
- PR #645 Fix cmake build type handling not setting debug options when CMAKE_BUILD_TYPE=="Debug"
- PR #669 Fix GIL deadlock when launching multiple python threads that make Cython calls
- PR #665 Reworked the hash map to add a way to report the destination partition for a key
- PR #670 CMAKE: Fix env include path taking precedence over libcudf source headers
- PR #674 Check for gdf supported column types
- PR #677 Fix 'gdf_csv_test_Dates' gtest failure due to missing nrows parameter
- PR #604 Fix the parsing errors while reading a csv file using `sep` instead of `delimiter`.
- PR #686 Fix converting nulls to NaT values when converting Series to Pandas/Numpy
- PR #689 CSV Reader: Fix behavior with skiprows+header to match pandas implementation
- PR #691 Fixes Join on empty input DFs
- PR #706 CSV Reader: Fix broken dtype inference when whitespace is in data
- PR #717 CSV reader: fix behavior when parsing a csv file with no data rows
- PR #724 CSV Reader: fix build issue due to parameter type mismatch in a std::max call
- PR #734 Prevents reading undefined memory in gpu_expand_mask_bits numba kernel
- PR #747 CSV Reader: fix an issue where CUDA allocations fail with some large input files
- PR #750 Fix race condition for handling NVStrings in CMake
- PR #719 Fix merge column ordering
- PR #770 Fix issue where RMM submodule pointed to wrong branch and pin other to correct branches
- PR #778 Fix hard coded ABI off setting
- PR #784 Update RMM submodule commit-ish and pip paths
- PR #794 Update `rmm::exec_policy` usage to fix segmentation faults when used as temprory allocator.
- PR #800 Point git submodules to branches of forks instead of exact commits


# cuDF 0.4.0 (05 Dec 2018)

## New Features

- PR #398 add pandas-compatible `DataFrame.shape()` and `Series.shape()`
- PR #394 New documentation feature "10 Minutes to cuDF"
- PR #361 CSV Reader: Add support for strings with delimiters

## Improvements

 - PR #436 Improvements for type_dispatcher and wrapper structs
 - PR #429 Add CHANGELOG.md (this file)
 - PR #266 use faster CUDA-accelerated DataFrame column/Series concatenation.
 - PR #379 new C++ `type_dispatcher` reduces code complexity in supporting many data types.
 - PR #349 Improve performance for creating columns from memoryview objects
 - PR #445 Update reductions to use type_dispatcher. Adds integer types support to sum_of_squares.
 - PR #448 Improve installation instructions in README.md
 - PR #456 Change default CMake build to Release, and added option for disabling compilation of tests

## Bug Fixes

 - PR #444 Fix csv_test CUDA too many resources requested fail.
 - PR #396 added missing output buffer in validity tests for groupbys.
 - PR #408 Dockerfile updates for source reorganization
 - PR #437 Add cffi to Dockerfile conda env, fixes "cannot import name 'librmm'"
 - PR #417 Fix `map_test` failure with CUDA 10
 - PR #414 Fix CMake installation include file paths
 - PR #418 Properly cast string dtypes to programmatic dtypes when instantiating columns
 - PR #427 Fix and tests for Concatenation illegal memory access with nulls


# cuDF 0.3.0 (23 Nov 2018)

## New Features

 - PR #336 CSV Reader string support

## Improvements

 - PR #354 source code refactored for better organization. CMake build system overhaul. Beginning of transition to Cython bindings.
 - PR #290 Add support for typecasting to/from datetime dtype
 - PR #323 Add handling pyarrow boolean arrays in input/out, add tests
 - PR #325 GDF_VALIDITY_UNSUPPORTED now returned for algorithms that don't support non-empty valid bitmasks
 - PR #381 Faster InputTooLarge Join test completes in ms rather than minutes.
 - PR #373 .gitignore improvements
 - PR #367 Doc cleanup & examples for DataFrame methods
 - PR #333 Add Rapids Memory Manager documentation
 - PR #321 Rapids Memory Manager adds file/line location logging and convenience macros
 - PR #334 Implement DataFrame `__copy__` and `__deepcopy__`
 - PR #271 Add NVTX ranges to pygdf
 - PR #311 Document system requirements for conda install

## Bug Fixes

 - PR #337 Retain index on `scale()` function
 - PR #344 Fix test failure due to PyArrow 0.11 Boolean handling
 - PR #364 Remove noexcept from managed_allocator;  CMakeLists fix for NVstrings
 - PR #357 Fix bug that made all series be considered booleans for indexing
 - PR #351 replace conda env configuration for developers
 - PRs #346 #360 Fix CSV reading of negative numbers
 - PR #342 Fix CMake to use conda-installed nvstrings
 - PR #341 Preserve categorical dtype after groupby aggregations
 - PR #315 ReadTheDocs build update to fix missing libcuda.so
 - PR #320 FIX out-of-bounds access error in reductions.cu
 - PR #319 Fix out-of-bounds memory access in libcudf count_valid_bits
 - PR #303 Fix printing empty dataframe


# cuDF 0.2.0 and cuDF 0.1.0

These were initial releases of cuDF based on previously separate pyGDF and libGDF libraries.<|MERGE_RESOLUTION|>--- conflicted
+++ resolved
@@ -20,11 +20,8 @@
 - PR #4645 Add Alias for `kurtosis` as `kurt`
 - PR #4668 Add Java bindings for log2/log10 unary ops and log_base binary op
 - PR #4616 Enable different RMM allocation modes in unit tests
-<<<<<<< HEAD
 - PR #4700 Expose events and more stream functionality in java
-=======
 - PR #4691 Fix compiler argument syntax for ccache
->>>>>>> b9549b06
 
 ## Bug Fixes
 
