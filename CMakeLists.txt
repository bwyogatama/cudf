#=============================================================================
# Copyright 2018 BlazingDB, Inc.
#     Copyright 2018 Percy Camilo Triveño Aucahuasi <percy@blazingdb.com>
#
# Licensed under the Apache License, Version 2.0 (the "License");
# you may not use this file except in compliance with the License.
# You may obtain a copy of the License at
#
#     http://www.apache.org/licenses/LICENSE-2.0
#
# Unless required by applicable law or agreed to in writing, software
# distributed under the License is distributed on an "AS IS" BASIS,
# WITHOUT WARRANTIES OR CONDITIONS OF ANY KIND, either express or implied.
# See the License for the specific language governing permissions and
# limitations under the License.
#=============================================================================

# Usage:
#    $ mkdir build       # create directory for out-of-source build
#    $ cd build          # enter the build directory
#    $ cmake ..          # configure build system
#    $ make              # make libgdf
#    $ make pytest       # trigger test
#    $ make pytest-ci    # trigger test with jUnit.xml output
#    $ make install      # install libgdf

PROJECT(libgdf)

cmake_minimum_required(VERSION 2.8)  # not sure about version required

set(CMAKE_CXX_STANDARD 11)
message(STATUS "Using C++ standard: c++${CMAKE_CXX_STANDARD}")

set(CMAKE_MODULE_PATH "${CMAKE_CURRENT_SOURCE_DIR}/cmake/Modules/" ${CMAKE_MODULE_PATH})
message(STATUS "CMAKE_MODULE_PATH:" "${CMAKE_MODULE_PATH}")

# Include CMake modules
include(FeatureSummary)
include(CheckIncludeFiles)
include(CheckLibraryExists)
include(CTest)

# Include custom modules (see cmake directory)
include(ConfigureGoogleTest)
include(ConfigureArrow)

find_package(CUDA)
set_package_properties(
    CUDA PROPERTIES TYPE REQUIRED
    PURPOSE "NVIDIA CUDA® parallel computing platform and programming model."
    URL "https://developer.nvidia.com/cuda-zone")

if(CUDA_FOUND)
    message(STATUS "CUDA ${CUDA_VERSION} found in ${CUDA_TOOLKIT_ROOT_DIR}")

    set(CUDA_NVCC_FLAGS ${CUDA_NVCC_FLAGS};-std=c++11;--expt-extended-lambda)
    message(STATUS "CUDA_NVCC_FLAGS: ${CUDA_NVCC_FLAGS}")
else()
    message(FATAL_ERROR "CUDA not found, please check your settings.")
endif()

# Locate the Apache Arrow package (Requires that you use ConfigureArrow module)
message(STATUS "ARROW_ROOT: " ${ARROW_ROOT})
find_package(Arrow REQUIRED)
set_package_properties(Arrow PROPERTIES TYPE REQUIRED
    PURPOSE "Apache Arrow is a cross-language development platform for in-memory data."
    URL "https://github.com/apache/arrow")

if (ARROW_FOUND)
    message(STATUS "Apache Arrow found in ${ARROW_ROOT}")
else()
    message(FATAL_ERROR "Apache Arrow not found, please check your settings.")
endif()

include_directories(
    "${CMAKE_CURRENT_SOURCE_DIR}/include"
    "${CMAKE_CURRENT_SOURCE_DIR}/thirdparty/cub"
    "${CMAKE_CURRENT_SOURCE_DIR}/thirdparty/moderngpu/src"
    "${CUDA_INCLUDE_DIRS}"
    "${ARROW_INCLUDEDIR}"
)

IF(CUDA_VERSION_MAJOR GREATER 7)
    set(CUDA_NVCC_FLAGS ${CUDA_NVCC_FLAGS};-gencode;arch=compute_60,code=sm_60)
ENDIF(CUDA_VERSION_MAJOR GREATER 7)

IF(CUDA_VERSION_MAJOR GREATER 8)
    set(CUDA_NVCC_FLAGS ${CUDA_NVCC_FLAGS};-gencode;arch=compute_70,code=sm_70)
ENDIF(CUDA_VERSION_MAJOR GREATER 8)

IF(CMAKE_BUILD_TYPE MATCHES DEBUG)
    set(CUDA_NVCC_FLAGS ${CUDA_NVCC_FLAGS};-g;-G)
ENDIF(CMAKE_BUILD_TYPE MATCHES DEBUG)

# switch between hash-join and sort-join
option(HASH_JOIN "hash-based join" ON)
if(HASH_JOIN)
  message("-- Using the hash-based join implementation")
  set(CUDA_NVCC_FLAGS  ${CUDA_NVCC_FLAGS};-DHASH_JOIN)
endif()

# switch between cudaMalloc and cudaMallocManaged for hash tables
option(HT_LEGACY_ALLOCATOR "legacy allocator for hash tables" ON)
if(HT_LEGACY_ALLOCATOR)
  message("-- Using the legacy allocator for hash tables")
  set(CUDA_NVCC_FLAGS  ${CUDA_NVCC_FLAGS};-DHT_LEGACY_ALLOCATOR)
endif()


cuda_add_library(gdf SHARED
    src/binaryops.cu
    src/bitmaskops.cu
    src/column.cpp
<<<<<<< HEAD
    src/context.cpp
=======
    src/cudautils.cu
    src/datetimeops.cu
>>>>>>> 724bace6
    src/errorhandling.cpp
    src/filterops.cu
    src/hashing.cu
    src/hashops.cu
    src/ipc.cu
    src/joining.cu
    src/reductions.cu
    src/scan.cu
    src/segmented_sorting.cu
    src/sorting.cu
    src/sqls_ops.cu
    src/streamcompactionops.cu
    src/unaryops.cu
    #src/windowedops.cu
)

if (ARROW_NUMERIC_VERSION EQUAL 900)
  # arrow-0.9 requires boost_regex
  target_link_libraries(gdf arrow boost_regex)
else()
  target_link_libraries(gdf arrow)
endif()

# Command to symlink files into the build directory
add_custom_command(  # link the include directory
    OUTPUT include
    COMMAND ${CMAKE_COMMAND} -E create_symlink ${CMAKE_CURRENT_SOURCE_DIR}/include include
    DEPENDS ${CMAKE_CURRENT_SOURCE_DIR}/include)

add_custom_command(  # link the python directory
    OUTPUT libgdf_cffi setup.py tests
    COMMAND ${CMAKE_COMMAND} -E create_symlink ${CMAKE_CURRENT_SOURCE_DIR}/python/libgdf_cffi libgdf_cffi
    COMMAND ${CMAKE_COMMAND} -E create_symlink ${CMAKE_CURRENT_SOURCE_DIR}/python/tests tests
    COMMAND ${CMAKE_COMMAND} -E create_symlink ${CMAKE_CURRENT_SOURCE_DIR}/python/setup.py setup.py)

add_custom_command(  # trigger cffi to build the wrapper
    OUTPUT libgdf_cffi/libgdf_cffi.py
    COMMAND python setup.py build_ext --inplace
    DEPENDS setup.py libgdf_cffi include)

add_custom_target(   # target to link the python files and trigger cffi
    copy_python
    DEPENDS libgdf_cffi/libgdf_cffi.py)

# The test target
add_custom_target(pytest DEPENDS copy_python)
add_custom_command(TARGET pytest POST_BUILD
                   COMMAND ${CMAKE_COMMAND} -E env LD_LIBRARY_PATH=${LD_LIBRARY_PATH}:${CMAKE_BINARY_DIR} py.test -v
                   WORKING_DIRECTORY --cache-clear tests)

# The test CI target with junit.xml output
add_custom_target(pytest-ci DEPENDS copy_python)
add_custom_command(TARGET pytest POST_BUILD
                   COMMAND ${CMAKE_COMMAND} -E env LD_LIBRARY_PATH=${LD_LIBRARY_PATH}:${CMAKE_BINARY_DIR} py.test -v
                   WORKING_DIRECTORY --cache-clear --junitxml=junit.xml tests)

# The install target
install(TARGETS gdf LIBRARY DESTINATION lib)
install(DIRECTORY include/gdf DESTINATION include)

# Configure the C++ tests
find_package(GTest QUIET)
set_package_properties(GTest PROPERTIES TYPE OPTIONAL
    PURPOSE "Google C++ Testing Framework (Google Test)."
    URL "https://github.com/google/googletest")

if(GTEST_FOUND)
    message(STATUS "Google C++ Testing Framework (Google Test) found in ${GTEST_ROOT}")
    include_directories(${GTEST_INCLUDE_DIRS})
    add_subdirectory(${CMAKE_CURRENT_SOURCE_DIR}/src/tests)
else()
    message(AUTHOR_WARNING "Google C++ Testing Framework (Google Test) not found: automated tests are disabled.")
endif()

# Print the project summary
feature_summary(WHAT ALL INCLUDE_QUIET_PACKAGES FATAL_ON_MISSING_REQUIRED_PACKAGES)<|MERGE_RESOLUTION|>--- conflicted
+++ resolved
@@ -111,12 +111,9 @@
     src/binaryops.cu
     src/bitmaskops.cu
     src/column.cpp
-<<<<<<< HEAD
     src/context.cpp
-=======
     src/cudautils.cu
     src/datetimeops.cu
->>>>>>> 724bace6
     src/errorhandling.cpp
     src/filterops.cu
     src/hashing.cu
