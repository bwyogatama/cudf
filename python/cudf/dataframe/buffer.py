--- conflicted
+++ resolved
@@ -132,16 +132,11 @@
             buf = Buffer(sliced)
             buf.dtype = self.dtype  # for np.datetime64 support
             return buf
-<<<<<<< HEAD
         elif isinstance(arg, (int, np.integer)):
             arg = utils.normalize_index(int(arg), self.size)
-=======
-        elif isinstance(arg, int):
-            arg = utils.normalize_index(arg, self.size)
             item = self.mem[arg]
             if isinstance(item, str):
                 return item
->>>>>>> 9f972419
             # the dtype argument is necessary for datetime64 support
             # because currently we can't pass datetime64 types into
             # cuda dev arrays, so the type of the cuda dev array is
