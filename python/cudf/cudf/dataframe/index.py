# Copyright (c) 2018, NVIDIA CORPORATION.

from __future__ import division, print_function

import pickle
from copy import copy, deepcopy

import numpy as np
import pandas as pd

import nvstrings
from librmm_cffi import librmm as rmm

import cudf
from cudf.dataframe import columnops
from cudf.dataframe.buffer import Buffer
from cudf.dataframe.categorical import CategoricalColumn
from cudf.dataframe.column import Column
from cudf.dataframe.datetime import DatetimeColumn
from cudf.dataframe.numerical import NumericalColumn
from cudf.dataframe.string import StringColumn
from cudf.utils import cudautils, ioutils, utils
from cudf.utils.dtypes import is_categorical_dtype


class Index(object):
    """The root interface for all Series indexes.
    """

    def serialize(self):
        """Serialize into pickle format suitable for file storage or network
        transmission.
        """
        header = {}
        header["dtype"] = pickle.dumps(self.dtype)
        header["type"] = pickle.dumps(type(self))
        frames = [pickle.dumps(self)]
        header["frame_count"] = 1
        return header, frames

    @classmethod
    def deserialize(cls, header, frames):
        """Convert from pickle format into Index
        """

        payload = b"".join(frames[: header["frame_count"]])
        return pickle.loads(payload)

    def take(self, indices):
        """Gather only the specific subset of indices

        Parameters
        ---
        indices: An array-like that maps to values contained in this Index.
        """
        return self[indices]

    def argsort(self, ascending=True):
        indices = self.as_column().argsort(ascending=ascending)
        indices.name = self.name
        return indices

    @property
    def values(self):
        return np.asarray([i for i in self.as_column()])

    def to_pandas(self):
        return pd.Index(self.as_column().to_pandas(), name=self.name)

    def to_arrow(self):
        return self.as_column().to_arrow()

    @ioutils.doc_to_dlpack()
    def to_dlpack(self):
        """{docstring}"""
        import cudf.io.dlpack as dlpack

        return dlpack.to_dlpack(self)

    @property
    def gpu_values(self):
        return self.as_column().to_gpu_array()

    def min(self):
        return self.as_column().min()

    def max(self):
        return self.as_column().max()

    def sum(self):
        return self.as_column().sum()

    def find_segments(self):
        """Return the beginning index for segments

        Returns
        -------
        result : NumericalColumn
        """
        segments, _ = self._find_segments()
        return segments

    def _find_segments(self):
        seg, markers = cudautils.find_segments(self.gpu_values)
        return NumericalColumn(data=Buffer(seg), dtype=seg.dtype), markers

    @classmethod
    def _concat(cls, objs):
        data = Column._concat([o.as_column() for o in objs])
        return as_index(data)

    def _apply_op(self, fn, other=None):
        from cudf.dataframe.series import Series

        idx_series = Series(self, name=self.name)
        op = getattr(idx_series, fn)
        if other is not None:
            return as_index(op(other))
        else:
            return as_index(op())

    def __add__(self, other):
        return self._apply_op("__add__", other)

    def __radd__(self, other):
        return self._apply_op("__radd__", other)

    def __sub__(self, other):
        return self._apply_op("__sub__", other)

    def __rsub__(self, other):
        return self._apply_op("__rsub__", other)

    def __mul__(self, other):
        return self._apply_op("__mul__", other)

    def __rmul__(self, other):
        return self._apply_op("__rmul__", other)

    def __mod__(self, other):
        return self._apply_op("__mod__", other)

    def __rmod__(self, other):
        return self._apply_op("__rmod__", other)

    def __pow__(self, other):
        return self._apply_op("__pow__", other)

    def __floordiv__(self, other):
        return self._apply_op("__floordiv__", other)

    def __rfloordiv__(self, other):
        return self._apply_op("__rfloordiv__", other)

    def __truediv__(self, other):
        return self._apply_op("__truediv__", other)

    def __rtruediv__(self, other):
        return self._apply_op("__rtruediv__", other)

    __div__ = __truediv__

    def __and__(self, other):
        return self._apply_op("__and__", other)

    def __or__(self, other):
        return self._apply_op("__or__", other)

    def __xor__(self, other):
        return self._apply_op("__xor__", other)

    def __eq__(self, other):
        return self._apply_op("__eq__", other)

    def __ne__(self, other):
        return self._apply_op("__ne__", other)

    def __lt__(self, other):
        return self._apply_op("__lt__", other)

    def __le__(self, other):
        return self._apply_op("__le__", other)

    def __gt__(self, other):
        return self._apply_op("__gt__", other)

    def __ge__(self, other):
        return self._apply_op("__ge__", other)

    def equals(self, other):
        if self is other:
            return True
        if len(self) != len(other):
            return False
        elif len(self) == 1:
            val = self[0] == other[0]
            # when self is multiindex we need to checkall
            if isinstance(val, np.ndarray):
                return val.all()
            return bool(val)
        else:
            result = self == other
            if isinstance(result, bool):
                return result
            else:
                return result._values.all()

    def join(self, other, method, how="left", return_indexers=False):
        column_join_res = self.as_column().join(
            other.as_column(),
            how=how,
            return_indexers=return_indexers,
            method=method,
        )
        if return_indexers:
            joined_col, indexers = column_join_res
            joined_index = as_index(joined_col)
            return joined_index, indexers
        else:
            return column_join_res

    def rename(self, name):
        """
        Alter Index name.

        Defaults to returning new index.

        Parameters
        ----------
        name : label
            Name(s) to set.

        Returns
        -------
        Index

        Difference from pandas:
          * Not supporting: inplace
        """
        out = self.copy(deep=False)
        out.name = name

        return out.copy(deep=True)

    def astype(self, dtype):
        """Convert to the given ``dtype``.

        Returns
        -------
        If the dtype changed, a new ``Index`` is returned by casting each
        values to the given dtype.
        If the dtype is not changed, ``self`` is returned.
        """
        if dtype == self.dtype:
            return self

        return as_index(self._values.astype(dtype), name=self.name)

    def to_array(self, fillna=None):
        """Get a dense numpy array for the data.

        Parameters
        ----------
        fillna : str or None
            Defaults to None, which will skip null values.
            If it equals "pandas", null values are filled with NaNs.
            Non integral dtype is promoted to np.float64.

        Notes
        -----

        if ``fillna`` is ``None``, null values are skipped.  Therefore, the
        output size could be smaller.
        """
        return self._values.to_array(fillna=fillna)

    def to_series(self):
        from cudf.dataframe.series import Series

        return Series(self._values)

    @property
    @property
    def is_unique(self):
        raise (NotImplementedError)

    @property
    def is_monotonic(self):
        return self.is_monotonic_increasing

    @property
    def is_monotonic_increasing(self):
        raise (NotImplementedError)

    @property
    def is_monotonic_decreasing(self):
        raise (NotImplementedError)

    def get_slice_bound(self, label, side, kind):
        raise (NotImplementedError)

    def __array_function__(self, func, types, args, kwargs):
        from cudf.dataframe.series import Series

        # check if the function is implemented for the current type
        cudf_index_module = type(self)
        for submodule in func.__module__.split(".")[1:]:
            # point cudf_index_module to the correct submodule
            if hasattr(cudf_index_module, submodule):
                cudf_index_module = getattr(cudf_index_module, submodule)
            else:
                return NotImplemented

        fname = func.__name__

        handled_types = [Index, Series]

        # check if  we don't handle any of the types (including sub-class)
        for t in types:
            if not any(
                issubclass(t, handled_type) for handled_type in handled_types
            ):
                return NotImplemented

        if hasattr(cudf_index_module, fname):
            cudf_func = getattr(cudf_index_module, fname)
            # Handle case if cudf_func is same as numpy function
            if cudf_func is func:
                return NotImplemented
            else:
                return cudf_func(*args, **kwargs)

        else:
            return NotImplemented

    def isin(self, values):
        return self.to_series().isin(values)


class RangeIndex(Index):
    """An iterable integer index defined by a starting value and ending value.
    Can be sliced and indexed arbitrarily without allocating memory for the
    complete structure.

    Properties
    ---
    _start: The first value
    _stop: The last value
    name: Name of the index
    """

    def __init__(self, start, stop=None, name=None):
        """RangeIndex(size), RangeIndex(start, stop)

        Parameters
        ----------
        start, stop: int
        name: string
        """
        if isinstance(start, range):
            therange = start
            start = therange.start
            stop = therange.stop
        if stop is None:
            start, stop = 0, start
        self._start = int(start)
        self._stop = int(stop)
        self.name = name

    def copy(self, deep=True):
        if deep:
            result = deepcopy(self)
        else:
            result = copy(self)
        result.name = self.name
        return result

    def __repr__(self):
        return (
            "{}(start={}, stop={}".format(
                self.__class__.__name__, self._start, self._stop
            )
            + (
                ", name='{}'".format(str(self.name))
                if self.name is not None
                else ""
            )
            + ")"
        )

    def __len__(self):
        return max(0, self._stop - self._start)

    def __getitem__(self, index):
        from numbers import Number

        if isinstance(index, slice):
            start, stop, step = index.indices(len(self))
            sln = (stop - start) // step
            sln = max(0, sln)
            start += self._start
            stop += self._start
            if sln == 0:
                return RangeIndex(0)
            else:
                return index_from_range(start, stop, step)

        elif isinstance(index, Number):
            index = utils.normalize_index(index, len(self))
            index += self._start
            return index
        elif isinstance(index, (list, np.ndarray)):
            index = np.array(index)
            index = rmm.to_device(index)

        else:
            if pd.api.types.is_scalar(index):
                index = utils.min_signed_type(index)(index)
            index = columnops.as_column(index).data.mem

        return as_index(self.as_column()[index], name=self.name)

    def __eq__(self, other):
        return super(type(self), self).__eq__(other)

    def equals(self, other):
        if self is other:
            return True
        if len(self) != len(other):
            return False
        if isinstance(other, cudf.dataframe.index.RangeIndex):
            return self._start == other._start and self._stop == other._stop
        else:
            return (self == other)._values.all()

    @property
    def dtype(self):
        return np.dtype(np.int64)

    @property
    def _values(self):
        return self.as_column()

    @property
    def is_contiguous(self):
        return True

    @property
    def size(self):
        return max(0, self._stop - self._start)

    def find_label_range(self, first, last):
        # clip first to range
        if first is None or first < self._start:
            begin = self._start
        elif first < self._stop:
            begin = first
        else:
            begin = self._stop
        # clip last to range
        if last is None:
            end = self._stop
        elif last < self._start:
            end = begin
        elif last < self._stop:
            end = last + 1
        else:
            end = self._stop
        # shift to index
        return begin - self._start, end - self._start

    def as_column(self):
        if len(self) > 0:
            vals = cudautils.arange(self._start, self._stop, dtype=self.dtype)
        else:
            vals = rmm.device_array(0, dtype=self.dtype)
        return NumericalColumn(
            data=Buffer(vals), dtype=vals.dtype, name=self.name
        )

    def to_gpu_array(self):
        return self.as_column().to_gpu_array()

    def to_pandas(self):
        return pd.RangeIndex(
            start=self._start,
            stop=self._stop,
            dtype=self.dtype,
            name=self.name,
        )

    @property
    def is_unique(self):
        return True

    @property
    def is_monotonic_increasing(self):
        return self._start <= self._stop

    @property
    def is_monotonic_decreasing(self):
        return self._start >= self._stop

    def get_slice_bound(self, label, side, kind):
        # TODO: Range-specific implementation here
        raise (NotImplementedError)


def index_from_range(start, stop=None, step=None):
    vals = cudautils.arange(start, stop, step, dtype=np.int64)
    return as_index(vals)


class GenericIndex(Index):
    """An array of orderable values that represent the indices of another Column

    Attributes
    ---
    _values: A Column object
    name: A string
    """

    def __init__(self, values, **kwargs):
        """
        Parameters
        ----------
        values : Column
            The Column of values for this index
        name : str optional
            The name of the Index. If not provided, the Index adopts the value
            Column's name. Otherwise if this name is different from the value
            Column's, the values Column will be cloned to adopt this name.
        """
        from cudf.dataframe.series import Series

        kwargs = _setdefault_name(values, kwargs)

        # normalize the input
        if isinstance(values, Series):
            values = values._column
        elif isinstance(values, columnops.TypedColumnBase):
            values = values
        else:
            if isinstance(values, (list, tuple)):
                if len(values) == 0:
                    values = np.asarray([], dtype="int64")
                else:
                    values = np.asarray(values)
            values = columnops.as_column(values)
            assert isinstance(values, (NumericalColumn, StringColumn))

        self._values = values
        self.name = kwargs.get("name")

        assert isinstance(values, columnops.TypedColumnBase), type(values)

    def copy(self, deep=True):
        if deep:
            result = deepcopy(self)
        else:
            result = copy(self)
        result._values = self._values.copy(deep)
        result.name = self.name
        return result

    def __sizeof__(self):
        return self._values.__sizeof__()

    def __reduce__(self):
        return self.__class__, tuple([self._values])

    def __len__(self):
        return len(self._values)

    def __repr__(self):
        vals = [self._values[i] for i in range(min(len(self), 10))]
        return (
            "{}({}, dtype={}".format(
                self.__class__.__name__, vals, self._values.dtype
            )
            + (
                ", name='{}'".format(self.name)
                if self.name is not None
                else ""
            )
            + ")"
        )

    def __getitem__(self, index):
        res = self.as_column()[index]
        if not isinstance(index, int):
            res = as_index(res)
            return res
        else:
            return res

    def as_column(self):
        """Convert the index as a Series.
        """
        col = self._values
        col.name = self.name
        return col

    @property
    def name(self):
        return self._values.name

    @name.setter
    def name(self, name):
        if name != self._values.name:
            # ensure we don't modify somebody else's Column name
            self._values = self._values.replace(name=name)

    @property
    def names(self):
        return [self._values.name]

    @property
    def dtype(self):
        return self._values.dtype

    def find_label_range(self, first, last):
        """Find range that starts with *first* and ends with *last*,
        inclusively.

        Returns
        -------
        begin, end : 2-tuple of int
            The starting index and the ending index.
            The *last* value occurs at ``end - 1`` position.
        """
        col = self._values
        begin, end = None, None
        if first is not None:
            begin = col.find_first_value(first)
        if last is not None:
            end = col.find_last_value(last)
            end += 1
        return begin, end

    def searchsorted(self, value, side="left"):
        """Find indices where elements should be inserted to maintain order

        Parameters
        ----------
        value : Column
            Column of values to search for
        side : str {‘left’, ‘right’} optional
            If ‘left’, the index of the first suitable location found is given.
            If ‘right’, return the last such index

        Returns
        -------
        An index series of insertion points with the same shape as value
        """
        from cudf.dataframe.series import Series

        idx_series = Series(self, name=self.name)
        result = idx_series.searchsorted(value, side)
        return as_index(result)

    @property
    def is_unique(self):
        return self._values.is_unique

    @property
    def is_monotonic(self):
        return self._values.is_monotonic

    @property
    def is_monotonic_increasing(self):
        return self._values.is_monotonic_increasing

    @property
    def is_monotonic_decreasing(self):
        return self._values.is_monotonic_decreasing

    def get_slice_bound(self, label, side, kind):
        return self._values.get_slice_bound(label, side, kind)


class DatetimeIndex(GenericIndex):
    # TODO this constructor should take a timezone or something to be
    # consistent with pandas
    def __init__(self, values, **kwargs):
        # we should be more strict on what we accept here but
        # we'd have to go and figure out all the semantics around
        # pandas dtindex creation first which.  For now
        # just make sure we handle np.datetime64 arrays
        # and then just dispatch upstream
        kwargs = _setdefault_name(values, kwargs)
        if isinstance(values, np.ndarray) and values.dtype.kind == "M":
            values = DatetimeColumn.from_numpy(values)
        elif isinstance(values, pd.DatetimeIndex):
            values = DatetimeColumn.from_numpy(values.values)
        elif isinstance(values, (list, tuple)):
            values = DatetimeColumn.from_numpy(
                np.array(values, dtype="<M8[ms]")
            )
        super(DatetimeIndex, self).__init__(values, **kwargs)
        assert self._values.null_count == 0

    @property
    def year(self):
        return self.get_dt_field("year")

    @property
    def month(self):
        return self.get_dt_field("month")

    @property
    def day(self):
        return self.get_dt_field("day")

    @property
    def hour(self):
        return self.get_dt_field("hour")

    @property
    def minute(self):
        return self.get_dt_field("minute")

    @property
    def second(self):
        return self.get_dt_field("second")

    def to_pandas(self):
        nanos = self.as_column().astype("datetime64[ns]")
        return pd.DatetimeIndex(nanos.to_pandas(), name=self.name)

    def get_dt_field(self, field):
        out_column = self._values.get_dt_field(field)
        # columnops.column_empty_like always returns a Column object
        # but we need a NumericalColumn for GenericIndex..
        # how should this be handled?
        out_column = NumericalColumn(
            data=out_column.data,
            mask=out_column.mask,
            null_count=out_column.null_count,
            dtype=out_column.dtype,
            name=self.name,
        )
        return as_index(out_column)


class CategoricalIndex(GenericIndex):
    """An categorical of orderable values that represent the indices of another
    Column

    Attributes
    ---
    _values: A CategoricalColumn object
    name: A string
    """

    def __init__(self, values, **kwargs):
        kwargs = _setdefault_name(values, kwargs)
        if isinstance(values, CategoricalColumn):
            values = values
        elif isinstance(values, pd.Series) and (
            is_categorical_dtype(values.dtype)
        ):
            values = CategoricalColumn(
                data=Buffer(values.cat.codes.values),
                categories=values.cat.categories,
                ordered=values.cat.ordered,
            )
        elif isinstance(values, (pd.Categorical, pd.CategoricalIndex)):
            values = CategoricalColumn(
                data=Buffer(values.codes),
                categories=values.categories,
                ordered=values.ordered,
            )
        elif isinstance(values, (list, tuple)):
            values = columnops.as_column(
                pd.Categorical(values, categories=values)
            )
        super(CategoricalIndex, self).__init__(values, **kwargs)
        assert self._values.null_count == 0

    @property
    def codes(self):
        return self._values.cat().codes

    @property
    def categories(self):
        return self._values.cat().categories


class StringIndex(GenericIndex):
    """String defined indices into another Column

    Attributes
    ---
    _values: A StringColumn object or NDArray of strings
    name: A string
    """

    def __init__(self, values, **kwargs):
        kwargs = _setdefault_name(values, kwargs)
        if isinstance(values, StringColumn):
            values = values.copy()
        elif isinstance(values, StringIndex):
            values = values._values.copy()
        else:
            values = columnops.build_column(
                nvstrings.to_device(values), dtype="object"
            )
        super(StringIndex, self).__init__(values, **kwargs)
        assert self._values.null_count == 0

    def to_pandas(self):
        return pd.Index(self.values, name=self.name, dtype="object")

    def take(self, indices):
        return self._values[indices]

    def __repr__(self):
        return (
            "{}({}, dtype='object'".format(
                self.__class__.__name__, self._values.to_array()
            )
            + (
                ", name='{}'".format(self.name)
                if self.name is not None
                else ""
            )
            + ")"
        )


def as_index(arbitrary, **kwargs):
    """Create an Index from an arbitrary object

    Currently supported inputs are:

    * ``Column``
    * ``Buffer``
    * ``Series``
    * ``Index``
    * numba device array
    * numpy array
    * pyarrow array
    * pandas.Categorical

    Returns
    -------
    result : subclass of Index
        - CategoricalIndex for Categorical input.
        - DatetimeIndex for Datetime input.
        - GenericIndex for all other inputs.
    """

    kwargs = _setdefault_name(arbitrary, kwargs)

    if isinstance(arbitrary, Index):
        return arbitrary.rename(**kwargs)
    elif isinstance(arbitrary, NumericalColumn):
        return GenericIndex(arbitrary, **kwargs)
    elif isinstance(arbitrary, StringColumn):
        return StringIndex(arbitrary, **kwargs)
    elif isinstance(arbitrary, DatetimeColumn):
        return DatetimeIndex(arbitrary, **kwargs)
    elif isinstance(arbitrary, CategoricalColumn):
        return CategoricalIndex(arbitrary, **kwargs)
    elif isinstance(arbitrary, cudf.Series):
        return as_index(arbitrary._column, **kwargs)
    elif isinstance(arbitrary, pd.RangeIndex):
        return RangeIndex(
            start=arbitrary._start, stop=arbitrary._stop, **kwargs
        )
    else:
<<<<<<< HEAD
        return as_index(columnops.as_column(arbitrary), **kwargs)


def _setdefault_name(values, kwargs):
    if "name" not in kwargs:
        if not hasattr(values, "name"):
            kwargs.setdefault("name", None)
        else:
            kwargs.setdefault("name", values.name)
    return kwargs


register_distributed_serializer(RangeIndex)
register_distributed_serializer(GenericIndex)
register_distributed_serializer(DatetimeIndex)
register_distributed_serializer(CategoricalIndex)
=======
        return as_index(columnops.as_column(arbitrary), name=name)
>>>>>>> d45a1450
<|MERGE_RESOLUTION|>--- conflicted
+++ resolved
@@ -870,7 +870,6 @@
             start=arbitrary._start, stop=arbitrary._stop, **kwargs
         )
     else:
-<<<<<<< HEAD
         return as_index(columnops.as_column(arbitrary), **kwargs)
 
 
@@ -880,13 +879,4 @@
             kwargs.setdefault("name", None)
         else:
             kwargs.setdefault("name", values.name)
-    return kwargs
-
-
-register_distributed_serializer(RangeIndex)
-register_distributed_serializer(GenericIndex)
-register_distributed_serializer(DatetimeIndex)
-register_distributed_serializer(CategoricalIndex)
-=======
-        return as_index(columnops.as_column(arbitrary), name=name)
->>>>>>> d45a1450
+    return kwargs