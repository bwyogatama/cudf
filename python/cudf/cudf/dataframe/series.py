--- conflicted
+++ resolved
@@ -389,27 +389,7 @@
     def take(self, indices, ignore_index=False):
         """Return Series by taking values from the corresponding *indices*.
         """
-<<<<<<< HEAD
-        if len(indices) == 0:
-            return self._copy_construct(
-                data=self.data[:0], index=self.index[:0]
-            )
-
-        indices = columnops.as_column(indices).data.mem
-
-        if self.dtype == np.dtype("object"):
-            return self[indices]
-
-        col = cpp_copying.apply_gather(self._column, indices)
-
-        if self._column.mask:
-            mask = self._get_mask_as_series().take(indices).as_mask()
-            mask = Buffer(mask)
-        else:
-            mask = None
-=======
         result = self[indices]
->>>>>>> 549415e3
         if ignore_index:
             index = RangeIndex(len(result))
             return result._copy_construct(index=index)
@@ -1405,12 +1385,7 @@
             Copy of ``self`` cast to the given dtype. Returns
             ``self`` if ``dtype`` is the same as ``self.dtype``.
         """
-<<<<<<< HEAD
         if pd.api.types.is_dtype_equal(dtype, self.dtype):
-=======
-
-        if utils.dtype_equals(dtype, self.dtype):
->>>>>>> 549415e3
             return self
 
         return self._copy_construct(data=self._column.astype(dtype, **kwargs))
