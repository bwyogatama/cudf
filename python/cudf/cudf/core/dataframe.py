# Copyright (c) 2018-2019, NVIDIA CORPORATION.

from __future__ import division, print_function

import inspect
import itertools
import logging
import numbers
import pickle
import uuid
import warnings
from collections import OrderedDict
from collections.abc import Mapping, Sequence
from types import GeneratorType

<<<<<<< HEAD
import cupy as cp
=======
import cupy
>>>>>>> b758d4ef
import numpy as np
import pandas as pd
import pyarrow as pa
from pandas.api.types import is_dict_like

import rmm

import cudf
import cudf._lib as libcudf
from cudf.core import column
from cudf.core._sort import get_sorted_inds
from cudf.core.column import CategoricalColumn, StringColumn
from cudf.core.index import Index, RangeIndex, as_index
from cudf.core.indexing import _DataFrameIlocIndexer, _DataFrameLocIndexer
from cudf.core.series import Series
from cudf.core.window import Rolling
from cudf.utils import applyutils, cudautils, ioutils, queryutils, utils
from cudf.utils.docutils import copy_docstring
from cudf.utils.dtypes import (
    cudf_dtype_from_pydata_dtype,
    is_categorical_dtype,
    is_datetime_dtype,
    is_list_like,
    is_scalar,
)


def _unique_name(existing_names, suffix="_unique_name"):
    ret = suffix
    i = 1
    while ret in existing_names:
        ret = "%s_%d" % (suffix, i)
        i += 1
    return ret


def _reverse_op(fn):
    return {
        "add": "radd",
        "radd": "add",
        "sub": "rsub",
        "rsub": "sub",
        "mul": "rmul",
        "rmul": "mul",
        "mod": "rmod",
        "rmod": "mod",
        "pow": "rpow",
        "rpow": "pow",
        "floordiv": "rfloordiv",
        "rfloordiv": "floordiv",
        "truediv": "rtruediv",
        "rtruediv": "truediv",
        "__add__": "__radd__",
        "__radd__": "__add__",
        "__sub__": "__rsub__",
        "__rsub__": "__sub__",
        "__mul__": "__rmul__",
        "__rmul__": "__mul__",
        "__mod__": "__rmod__",
        "__rmod__": "__mod__",
        "__pow__": "__rpow__",
        "__rpow__": "__pow__",
        "__floordiv__": "__rfloordiv__",
        "__rfloordiv__": "__floordiv__",
        "__truediv__": "__rtruediv__",
        "__rtruediv__": "__truediv__",
    }[fn]


class DataFrame(object):
    """
    A GPU Dataframe object.

    Parameters
    ----------
    data : data-type to coerce. Infers date format if to date.

    Examples
    --------

    Build dataframe with `__setitem__`:

    >>> import cudf
    >>> df = cudf.DataFrame()
    >>> df['key'] = [0, 1, 2, 3, 4]
    >>> df['val'] = [float(i + 10) for i in range(5)]  # insert column
    >>> print(df)
       key   val
    0    0  10.0
    1    1  11.0
    2    2  12.0
    3    3  13.0
    4    4  14.0

    Build DataFrame via dict of columns:

    >>> import cudf
    >>> import numpy as np
    >>> from datetime import datetime, timedelta

    >>> t0 = datetime.strptime('2018-10-07 12:00:00', '%Y-%m-%d %H:%M:%S')
    >>> n = 5
    >>> df = cudf.DataFrame({
    >>>   'id': np.arange(n),
    >>>   'datetimes', np.array([(t0+ timedelta(seconds=x)) for x in range(n)])
    >>> })
    >>> df
        id                datetimes
    0    0  2018-10-07T12:00:00.000
    1    1  2018-10-07T12:00:01.000
    2    2  2018-10-07T12:00:02.000
    3    3  2018-10-07T12:00:03.000
    4    4  2018-10-07T12:00:04.000

    Build DataFrame via list of rows as tuples:

    >>> import cudf
    >>> df = cudf.DataFrame([
        (5, "cats", "jump", np.nan),
        (2, "dogs", "dig", 7.5),
        (3, "cows", "moo", -2.1, "occasionally"),
    ])
    >>> df
    0     1     2     3             4
    0  5  cats  jump  null          None
    1  2  dogs   dig   7.5          None
    2  3  cows   moo  -2.1  occasionally

    Convert from a Pandas DataFrame:

    >>> import pandas as pd
    >>> import cudf
    >>> pdf = pd.DataFrame({'a': [0, 1, 2, 3],'b': [0.1, 0.2, None, 0.3]})
    >>> df = cudf.from_pandas(pdf)
    >>> df
      a b
    0 0 0.1
    1 1 0.2
    2 2 nan
    3 3 0.3
    """

    def __init__(self, data=None, index=None, columns=None, dtype=None):
        keys = index
        if index is None:
            index = RangeIndex(start=0)
        self._index = as_index(index)
        self._size = len(index)
        self._cols = OrderedDict()
        # has initializer?

        if data is not None:
            if is_list_like(data) and len(data) > 0:

                if isinstance(data[0], tuple):
                    index = self._index = RangeIndex(start=0, stop=len(data))
                    data = enumerate(itertools.zip_longest(*data))

                elif not isinstance(data[0], list):
                    # a nested list is something pandas supports and
                    # we don't support list-like values in a record yet
                    self._add_rows(data, index, keys)
                    return

            if isinstance(data, dict):
                data = data.items()

            for i, (col_name, series) in enumerate(data):
                self.insert(i, col_name, series, forceindex=index is not None)

        self._add_empty_columns(columns, index)
        for col in self._cols:
            self._cols[col]._index = self._index

        # allows Pandas-like __setattr__ functionality: `df.x = column`, etc.
        self._allow_setattr_to_setitem = True

        if dtype:
            self._cols = self.astype(dtype)._cols

    @property
    def _constructor(self):
        return DataFrame

    @property
    def _constructor_sliced(self):
        return Series

    @property
    def _constructor_expanddim(self):
        raise NotImplementedError(
            "_constructor_expanddim not supported for DataFrames!"
        )

    def _add_rows(self, data, index, keys):
        if keys is None:
            data = {i: element for i, element in enumerate(data)}.items()
        else:
            data = dict(zip(keys, data)).items()
            self._index = as_index(RangeIndex(start=0))
            self._size = len(RangeIndex(start=0))
        for i, (col_name, series) in enumerate(data):
            self.insert(i, col_name, series, forceindex=index is not None)
        transposed = self.T
        self._cols = OrderedDict()
        self._size = transposed._size
        self._index = as_index(transposed.index)
        for i, col_name in enumerate(transposed.columns):
            self.insert(
                i,
                col_name,
                transposed._cols[col_name],
                forceindex=index is not None,
            )

    def _add_empty_columns(self, columns, index):
        if columns is not None:
            for col_name in columns:
                if col_name not in self._cols:
                    self.insert(
                        len(self._cols),
                        col_name,
                        column.column_empty(
                            self._size, dtype="object", masked=True
                        ),
                        forceindex=index is not None,
                    )

    def serialize(self):
        header = {}
        frames = []
        header["type"] = pickle.dumps(type(self))
        header["index"], index_frames = self._index.serialize()
        header["index_frame_count"] = len(index_frames)
        frames.extend(index_frames)

        # Use the column directly to avoid duplicating the index
        header["column_names"] = tuple(self._cols.keys())
        column_header, column_frames = column.serialize_columns(self._columns)
        header["columns"] = column_header
        frames.extend(column_frames)

        return header, frames

    @classmethod
    def deserialize(cls, header, frames):
        # Reconstruct the index
        index_frames = frames[: header["index_frame_count"]]

        idx_typ = pickle.loads(header["index"]["type"])
        index = idx_typ.deserialize(header["index"], index_frames)

        # Reconstruct the columns
        column_frames = frames[header["index_frame_count"] :]

        column_names = header["column_names"]
        columns = column.deserialize_columns(header["columns"], column_frames)

        return cls(dict(zip(column_names, columns)), index=index)

    @property
    def dtypes(self):
        """Return the dtypes in this object."""
        return pd.Series(
            [x.dtype for x in self._cols.values()], index=self._cols.keys()
        )

    @property
    def shape(self):
        """Returns a tuple representing the dimensionality of the DataFrame.
        """
        return len(self._index), len(self._cols)

    @property
    def ndim(self):
        """Dimension of the data. DataFrame ndim is always 2.
        """
        return 2

    def __dir__(self):
        o = set(dir(type(self)))
        o.update(self.__dict__)
        o.update(
            c for c in self.columns if isinstance(c, str) and c.isidentifier()
        )
        return list(o)

    def __setattr__(self, key, col):
        if getattr(self, "_allow_setattr_to_setitem", False):
            # if an attribute already exists, set it.
            try:
                object.__getattribute__(self, key)
                object.__setattr__(self, key, col)
                return
            except AttributeError:
                pass

            # if a column already exists, set it.
            try:
                self[key]  # __getitem__ to verify key exists
                self[key] = col
                return
            except KeyError:
                pass

            warnings.warn(
                "Columns may not be added to a DataFrame using a new "
                + "attribute name. A new attribute will be created: '%s'"
                % key,
                UserWarning,
            )

        object.__setattr__(self, key, col)

    def __getattr__(self, key):
        if key != "_cols" and key in self._cols:
            return self[key]

        raise AttributeError("'DataFrame' object has no attribute %r" % key)

    def __getitem__(self, arg):
        """
        If *arg* is a ``str`` or ``int`` type, return the column Series.
        If *arg* is a ``slice``, return a new DataFrame with all columns
        sliced to the specified range.
        If *arg* is an ``array`` containing column names, return a new
        DataFrame with the corresponding columns.
        If *arg* is a ``dtype.bool array``, return the rows marked True

        Examples
        --------
        >>> df = DataFrame([('a', list(range(20))),
        ...                 ('b', list(range(20))),
        ...                 ('c', list(range(20)))])
        >>> print(df[:4])    # get first 4 rows of all columns
           a  b  c
        0  0  0  0
        1  1  1  1
        2  2  2  2
        3  3  3  3
        >>> print(df[-5:])  # get last 5 rows of all columns
            a   b   c
        15  15  15  15
        16  16  16  16
        17  17  17  17
        18  18  18  18
        19  19  19  19
        >>> print(df[['a', 'c']]) # get columns a and c
           a  c
        0  0  0
        1  1  1
        2  2  2
        3  3  3
        4  4  4
        5  5  5
        6  6  6
        7  7  7
        8  8  8
        9  9  9
        >>> print(df[[True, False, True, False]]) # mask the entire dataframe,
        # returning the rows specified in the boolean mask
        """
        if isinstance(
            self.columns, cudf.core.multiindex.MultiIndex
        ) and isinstance(arg, tuple):
            return self.columns._get_column_major(self, arg)
        if is_scalar(arg) or isinstance(arg, tuple):
            s = self._cols[arg]
            s.name = arg
            return s
        elif isinstance(arg, slice):
            df = DataFrame()
            for k, col in self._cols.items():
                df[k] = col[arg]
            return df
        elif isinstance(
            arg, (list, np.ndarray, pd.Series, Series, Index, pd.Index)
        ):
            mask = arg
            if isinstance(mask, list):
                mask = np.array(mask)
            df = DataFrame()
            if mask.dtype == "bool":
                # New df-wide index
                index = as_index(self.index.as_column()[mask])
                for col in self._cols:
                    df[col] = Series(self._cols[col][arg], index=index)
                df = df.set_index(index)
            else:
                if len(arg) == 0:
                    df._size = len(self.index)
                    df._index = self.index
                    return df
                for col in arg:
                    df[col] = self[col]
            return df
        elif isinstance(arg, DataFrame):
            return self.mask(arg)
        else:
            msg = "__getitem__ on type {!r} is not supported"
            raise TypeError(msg.format(type(arg)))

    def mask(self, other):
        df = self.copy()
        for col in self.columns:
            if col in other.columns:
                if other[col].null_count != 0:
                    raise ValueError("Column must have no nulls.")

                boolbits = cudautils.compact_mask_bytes(other[col].data.mem)
            else:
                boolbits = cudautils.make_empty_mask(len(self[col]))
            df[col]._column = df[col]._column.set_mask(boolbits)
        return df

    def __setitem__(self, name, col):
        """Add/set column by *name or DataFrame*
        """
        if isinstance(name, DataFrame):
            for col_name in self._cols:
                mask = name[col_name]
                self._cols[col_name][mask] = col

        elif name in self._cols:
            self._cols[name] = self._prepare_series_for_add(col)
        else:
            self.insert(len(self._cols), name, col)

    def __delitem__(self, name):
        """
        Drop the given column by *name*.
        """
        self._drop_column(name)

    def __sizeof__(self):
        columns = sum(col._column.__sizeof__() for col in self._cols.values())
        index = self._index.__sizeof__()
        return columns + index

    def __len__(self):
        """
        Returns the number of rows
        """
        return self._size

    def __array_ufunc__(self, ufunc, method, *inputs, **kwargs):
        import cudf

        if method == "__call__" and hasattr(cudf, ufunc.__name__):
            func = getattr(cudf, ufunc.__name__)
            return func(self)
        else:
            return NotImplemented

    def __array_function__(self, func, types, args, kwargs):

        cudf_df_module = DataFrame
        cudf_series_module = Series

        for submodule in func.__module__.split(".")[1:]:
            # point cudf to the correct submodule
            if hasattr(cudf_df_module, submodule):
                cudf_df_module = getattr(cudf_df_module, submodule)
            else:
                return NotImplemented

        fname = func.__name__

        handled_types = [cudf_df_module, cudf_series_module]

        for t in types:
            if t not in handled_types:
                return NotImplemented

        if hasattr(cudf_df_module, fname):
            cudf_func = getattr(cudf_df_module, fname)
            # Handle case if cudf_func is same as numpy function
            if cudf_func is func:
                return NotImplemented
            else:
                return cudf_func(*args, **kwargs)
        else:
            return NotImplemented

    @property
    def empty(self):
        return not len(self)

    @property
    def values(self):

        return cupy.asarray(self.as_gpu_matrix())

    def _get_numeric_data(self):
        """ Return a dataframe with only numeric data types """
        columns = [
            c
            for c, dt in self.dtypes.items()
            if dt != object and not is_categorical_dtype(dt)
        ]
        return self[columns]

    def assign(self, **kwargs):
        """
        Assign columns to DataFrame from keyword arguments.

        Examples
        --------
        >>> import cudf
        >>> df = cudf.DataFrame()
        >>> df = df.assign(a=[0, 1, 2], b=[3, 4, 5])
        >>> print(df)
           a  b
        0  0  3
        1  1  4
        2  2  5
        """
        new = self.copy()
        for k, v in kwargs.items():
            new[k] = v
        return new

    def head(self, n=5):
        """
        Returns the first n rows as a new DataFrame

        Examples
        --------
        >>> import cudf
        >>> df = cudf.DataFrame()
        >>> df['key'] = [0, 1, 2, 3, 4]
        >>> df['val'] = [float(i + 10) for i in range(5)]  # insert column
        >>> print(df.head(2))
           key   val
        0    0  10.0
        1    1  11.0
        """
        return self.iloc[:n]

    def tail(self, n=5):
        """
        Returns the last n rows as a new DataFrame

        Examples
        --------
        >>> import cudf
        >>> df = cudf.DataFrame()
        >>> df['key'] = [0, 1, 2, 3, 4]
        >>> df['val'] = [float(i + 10) for i in range(5)]  # insert column
        >>> print(df.tail(2))
           key   val
        3    3  13.0
        4    4  14.0

        """
        if n == 0:
            return self.iloc[0:0]

        return self.iloc[-n:]

    def to_string(self):
        """
        Convert to string

        cuDF uses Pandas internals for efficient string formatting.
        Set formatting options using pandas string formatting options and
        cuDF objects will print identically to Pandas objects.

        cuDF supports `null/None` as a value in any column type, which
        is transparently supported during this output process.

        Examples
        --------
        >>> import cudf
        >>> df = cudf.DataFrame()
        >>> df['key'] = [0, 1, 2]
        >>> df['val'] = [float(i + 10) for i in range(3)]
        >>> df.to_string()
        '   key   val\\n0    0  10.0\\n1    1  11.0\\n2    2  12.0'
        """
        return self.__repr__()

    def __str__(self):
        return self.to_string()

    def astype(self, dtype, errors="raise", **kwargs):
        return self._apply_support_method(
            "astype", dtype=dtype, errors=errors, **kwargs
        )

    def get_renderable_dataframe(self):
        nrows = np.max([pd.options.display.max_rows, 1])
        if pd.options.display.max_rows == 0:
            nrows = len(self)
        ncols = (
            pd.options.display.max_columns
            if pd.options.display.max_columns
            else 15
        )
        if len(self) <= nrows or len(self.columns) <= ncols:
            output = self.copy(deep=False)
        else:
            uppercols = len(self.columns) - ncols - 1
            upper_left = self.head(nrows).iloc[:, :ncols]
            upper_right = self.head(nrows).iloc[:, uppercols:]
            lower_left = self.tail(nrows).iloc[:, :ncols]
            lower_right = self.tail(nrows).iloc[:, uppercols:]
            output = cudf.concat(
                [
                    cudf.concat([upper_left, upper_right], axis=1),
                    cudf.concat([lower_left, lower_right], axis=1),
                ]
            )
        temp_mi_columns = output.columns
        for col in output._cols:
            if (
                self._cols[col].null_count > 0
                and not self._cols[col].dtype == "O"
                and not is_datetime_dtype(self._cols[col].dtype)
            ):
                output[col] = (
                    output._cols[col].astype("str").str.fillna("null")
                )
            else:
                output[col] = output._cols[col]
        if isinstance(self.columns, cudf.MultiIndex):
            output.columns = temp_mi_columns
        return output

    def __repr__(self):
        output = self.get_renderable_dataframe()
        # the below is permissible: null in a datetime to_pandas() becomes
        # NaT, which is then replaced with null in this processing step.
        # It is not possible to have a mix of nulls and NaTs in datetime
        # columns because we do not support NaT - pyarrow as_column
        # preprocessing converts NaT input values from numpy or pandas into
        # null.
        output = output.to_pandas().__repr__().replace(" NaT", "null")
        lines = output.split("\n")
        if lines[-1].startswith("["):
            lines = lines[:-1]
            lines.append(
                "[%d rows x %d columns]" % (len(self), len(self.columns))
            )
        return "\n".join(lines)

    def _repr_html_(self):
        lines = (
            self.get_renderable_dataframe()
            .to_pandas()
            ._repr_html_()
            .split("\n")
        )
        if lines[-2].startswith("<p>"):
            lines = lines[:-2]
            lines.append(
                "<p>%d rows × %d columns</p>" % (len(self), len(self.columns))
            )
            lines.append("</div>")
        return "\n".join(lines)

    def _repr_latex_(self):
        return self.get_renderable_dataframe().to_pandas()._repr_latex_()

    # unary, binary, rbinary, orderedcompare, unorderedcompare
    def _apply_op(self, fn, other=None, fill_value=None):
        result = DataFrame()
        result.set_index(self.index)

        def op(lhs, rhs):
            if fill_value is None:
                return getattr(lhs, fn)(rhs)
            else:
                return getattr(lhs, fn)(rhs, fill_value)

        if other is None:
            for col in self._cols:
                result[col] = getattr(self._cols[col], fn)()
            return result
        elif isinstance(other, Sequence):
            for k, col in enumerate(self._cols):
                result[col] = getattr(self._cols[col], fn)(other[k])
        elif isinstance(other, DataFrame):

            lhs, rhs = _align_indices(self, other)

            max_num_rows = max(lhs.shape[0], rhs.shape[0])

            def fallback(col, fn):
                if fill_value is None:
                    return Series.from_masked_array(
                        data=rmm.device_array(max_num_rows, dtype="float64"),
                        mask=cudautils.make_empty_mask(max_num_rows),
                    ).set_index(col.index)
                else:
                    return getattr(col, fn)(fill_value)

            for col in lhs._cols:
                if col not in rhs._cols:
                    result[col] = fallback(lhs._cols[col], fn)
            for col in rhs._cols:
                if col in lhs._cols:
                    result[col] = op(lhs._cols[col], rhs._cols[col])
                else:
                    result[col] = fallback(rhs._cols[col], _reverse_op(fn))
        elif isinstance(other, Series):
            raise NotImplementedError(
                "Series to DataFrame arithmetic not supported "
                "until strings can be used as indices. Try converting your"
                " Series into a DataFrame first."
            )
        elif isinstance(other, numbers.Number):
            for col in self._cols:
                result[col] = op(self._cols[col], other)
        else:
            raise NotImplementedError(
                "DataFrame operations with " + str(type(other)) + " not "
                "supported at this time."
            )
        return result

    def add(self, other, fill_value=None):
        return self._apply_op("add", other, fill_value)

    def __add__(self, other):
        return self._apply_op("__add__", other)

    def radd(self, other, fill_value=None):
        return self._apply_op("radd", other, fill_value)

    def __radd__(self, other):
        return self._apply_op("__radd__", other)

    def sub(self, other, fill_value=None):
        return self._apply_op("sub", other, fill_value)

    def __sub__(self, other):
        return self._apply_op("__sub__", other)

    def rsub(self, other, fill_value=None):
        return self._apply_op("rsub", other, fill_value)

    def __rsub__(self, other):
        return self._apply_op("__rsub__", other)

    def mul(self, other, fill_value=None):
        return self._apply_op("mul", other, fill_value)

    def __mul__(self, other):
        return self._apply_op("__mul__", other)

    def rmul(self, other, fill_value=None):
        return self._apply_op("rmul", other, fill_value)

    def __rmul__(self, other):
        return self._apply_op("__rmul__", other)

    def mod(self, other, fill_value=None):
        return self._apply_op("mod", other, fill_value)

    def __mod__(self, other):
        return self._apply_op("__mod__", other)

    def rmod(self, other, fill_value=None):
        return self._apply_op("rmod", other, fill_value)

    def __rmod__(self, other):
        return self._apply_op("__rmod__", other)

    def pow(self, other, fill_value=None):
        return self._apply_op("pow", other, fill_value)

    def __pow__(self, other):
        return self._apply_op("__pow__", other)

    def rpow(self, other, fill_value=None):
        return self._apply_op("rpow", other, fill_value)

    def __rpow__(self, other):
        return self._apply_op("__pow__", other)

    def floordiv(self, other, fill_value=None):
        return self._apply_op("floordiv", other, fill_value)

    def __floordiv__(self, other):
        return self._apply_op("__floordiv__", other)

    def rfloordiv(self, other, fill_value=None):
        return self._apply_op("rfloordiv", other, fill_value)

    def __rfloordiv__(self, other):
        return self._apply_op("__rfloordiv__", other)

    def truediv(self, other, fill_value=None):
        return self._apply_op("truediv", other, fill_value)

    def __truediv__(self, other):
        return self._apply_op("__truediv__", other)

    def rtruediv(self, other, fill_value=None):
        return self._apply_op("rtruediv", other, fill_value)

    def __rtruediv__(self, other):
        return self._apply_op("__rtruediv__", other)

    __div__ = __truediv__

    def __and__(self, other):
        return self._apply_op("__and__", other)

    def __or__(self, other):
        return self._apply_op("__or__", other)

    def __xor__(self, other):
        return self._apply_op("__xor__", other)

    def __eq__(self, other):
        return self._apply_op("__eq__", other)

    def __ne__(self, other):
        return self._apply_op("__ne__", other)

    def __lt__(self, other):
        return self._apply_op("__lt__", other)

    def __le__(self, other):
        return self._apply_op("__le__", other)

    def __gt__(self, other):
        return self._apply_op("__gt__", other)

    def __ge__(self, other):
        return self._apply_op("__ge__", other)

    def __invert__(self):
        return self._apply_op("__invert__")

    def __neg__(self):
        return self._apply_op("__neg__")

    def __abs__(self):
        return self._apply_op("__abs__")

    def __iter__(self):
        return iter(self.columns)

    def equals(self, other):
        for col in self.columns:
            if col not in other.columns:
                return False
            if not self[col].equals(other[col]):
                return False
        if not self.index.equals(other.index):
            return False
        return True

    def sin(self):
        return self._apply_op("sin")

    def cos(self):
        return self._apply_op("cos")

    def tan(self):
        return self._apply_op("tan")

    def asin(self):
        return self._apply_op("asin")

    def acos(self):
        return self._apply_op("acos")

    def atan(self):
        return self._apply_op("atan")

    def exp(self):
        return self._apply_op("exp")

    def log(self):
        return self._apply_op("log")

    def sqrt(self):
        return self._apply_op("sqrt")

    def iteritems(self):
        """ Iterate over column names and series pairs """
        for k in self:
            yield (k, self[k])

    @property
    def loc(self):
        """
        Selecting rows and columns by label or boolean mask.

        Examples
        --------

        DataFrame with string index.

        >>> print(df)
           a  b
        a  0  5
        b  1  6
        c  2  7
        d  3  8
        e  4  9

        Select a single row by label.

        >>> print(df.loc['a'])
        a    0
        b    5
        Name: a, dtype: int64

        Select multiple rows and a single column.

        >>> print(df.loc[['a', 'c', 'e'], 'b'])
        a    5
        c    7
        e    9
        Name: b, dtype: int64

        Selection by boolean mask.

        >>> print(df.loc[df.a > 2])
           a  b
        d  3  8
        e  4  9

        Setting values using loc.

        >>> df.loc[['a', 'c', 'e'], 'a'] = 0
        >>> print(df)
           a  b
        a  0  5
        b  1  6
        c  0  7
        d  3  8
        e  0  9

        See also
        --------
        DataFrame.iloc
        """
        return _DataFrameLocIndexer(self)

    @property
    def iloc(self):
        """
        Selecting rows and column by position.

        Examples
        --------
        >>> df = DataFrame([('a', list(range(20))),
        ...                 ('b', list(range(20))),
        ...                 ('c', list(range(20)))])

        Select a single row using an integer index.

        >>> print(df.iloc[1])
        a    1
        b    1
        c    1

        Select multiple rows using a list of integers.

        >>> print(df.iloc[[0, 2, 9, 18]])
              a    b    c
         0    0    0    0
         2    2    2    2
         9    9    9    9
        18   18   18   18

        Select rows using a slice.

        >>> print(df.iloc[3:10:2])
             a    b    c
        3    3    3    3
        5    5    5    5
        7    7    7    7
        9    9    9    9

        Select both rows and columns.

        >>> print(df.iloc[[1, 3, 5, 7], 2])
        1    1
        3    3
        5    5
        7    7
        Name: c, dtype: int64

        Setting values in a column using iloc.

        >>> df.iloc[:4] = 0
        >>> print(df)
           a  b  c
        0  0  0  0
        1  0  0  0
        2  0  0  0
        3  0  0  0
        4  4  4  4
        5  5  5  5
        6  6  6  6
        7  7  7  7
        8  8  8  8
        9  9  9  9
        [10 more rows]

        See also
        --------
        DataFrame.loc
        """
        return _DataFrameIlocIndexer(self)

    def iat(self):
        """
        Alias for ``DataFrame.iloc``; provided for compatibility with Pandas.
        """
        return self.iloc

    def at(self):
        """
        Alias for ``DataFrame.loc``; provided for compatibility with Pandas.
        """
        return self.loc

    @property
    def columns(self):
        """Returns a tuple of columns
        """
        if hasattr(self, "multi_cols"):
            return self.multi_cols
        else:
            return pd.Index(self._cols)

    @columns.setter
    def columns(self, columns):
        if isinstance(columns, Index):
            if len(columns) != len(self.columns):
                msg = (
                    f"Length mismatch: Expected axis has %d elements, "
                    "new values have %d elements"
                    % (len(self.columns), len(columns))
                )
                raise ValueError(msg)
            """
            new_names = []
            for idx, name in enumerate(columns):
                new_names.append(name)
            self._rename_columns(new_names)
            """
            self.multi_cols = columns
        else:
            if hasattr(self, "multi_cols"):
                delattr(self, "multi_cols")
            self._rename_columns(columns)

    @property
    def _columns(self):
        """
        Return a list of Column objects backing this dataframe
        """
        return [sr._column for sr in self._cols.values()]

    def _rename_columns(self, new_names):
        old_cols = list(self._cols.keys())
        l_old_cols = len(old_cols)
        l_new_cols = len(new_names)
        if l_new_cols != l_old_cols:
            msg = (
                f"Length of new column names: {l_new_cols} does not "
                "match length of previous column names: {l_old_cols}"
            )
            raise ValueError(msg)

        mapper = dict(zip(old_cols, new_names))
        self.rename(mapper=mapper, inplace=True)

    @property
    def index(self):
        """Returns the index of the DataFrame
        """
        return self._index

    @index.setter
    def index(self, _index):
        if isinstance(_index, cudf.core.multiindex.MultiIndex):
            if len(_index) != len(self):
                msg = (
                    f"Length mismatch: Expected axis has "
                    "%d elements, new values "
                    "have %d elements" % (len(self), len(_index))
                )
                raise ValueError(msg)
            self._index = _index
            for k in self.columns:
                self[k]._index = _index
            return

        new_length = len(_index)
        old_length = len(self._index)

        if new_length != old_length:
            msg = (
                f"Length mismatch: Expected axis has "
                "%d elements, new values "
                "have %d elements" % (old_length, new_length)
            )
            raise ValueError(msg)

        # try to build an index from generic _index
        idx = as_index(_index)
        self._index = idx
        for k in self.columns:
            self[k]._index = idx

    def reindex(
        self, labels=None, axis=0, index=None, columns=None, copy=True
    ):
        """Return a new DataFrame whose axes conform to a new index

        ``DataFrame.reindex`` supports two calling conventions
        * ``(index=index_labels, columns=column_names)``
        * ``(labels, axis={0 or 'index', 1 or 'columns'})``

        Parameters
        ----------
        labels : Index, Series-convertible, optional, default None
        axis : {0 or 'index', 1 or 'columns'}, optional, default 0
        index : Index, Series-convertible, optional, default None
            Shorthand for ``df.reindex(labels=index_labels, axis=0)``
        columns : array-like, optional, default None
            Shorthand for ``df.reindex(labels=column_names, axis=1)``
        copy : boolean, optional, default True

        Returns
        -------
        A DataFrame whose axes conform to the new index(es)

        Examples
        --------
        >>> import cudf
        >>> df = cudf.DataFrame()
        >>> df['key'] = [0, 1, 2, 3, 4]
        >>> df['val'] = [float(i + 10) for i in range(5)]
        >>> df_new = df.reindex(index=[0, 3, 4, 5],
                                columns=['key', 'val', 'sum'])
        >>> print(df)
           key   val
        0    0  10.0
        1    1  11.0
        2    2  12.0
        3    3  13.0
        4    4  14.0
        >>> print(df_new)
           key   val  sum
        0    0  10.0  NaN
        3    3  13.0  NaN
        4    4  14.0  NaN
        5   -1   NaN  NaN
        """

        if labels is None and index is None and columns is None:
            return self.copy(deep=copy)

        df = self
        cols = columns
        original_cols = df._cols
        dtypes = OrderedDict(df.dtypes)
        idx = labels if index is None and axis in (0, "index") else index
        cols = labels if cols is None and axis in (1, "columns") else cols
        df = df if cols is None else df[list(set(df.columns) & set(cols))]

        if idx is not None:
            idx = idx if isinstance(idx, Index) else as_index(idx)
            if df.index.dtype != idx.dtype:
                cols = cols if cols is not None else list(df.columns)
                df = DataFrame()
            else:
                df = DataFrame(None, idx).join(df, how="left", sort=True)
                # double-argsort to map back from sorted to unsorted positions
                df = df.take(idx.argsort(True).argsort(True).data.mem)

        idx = idx if idx is not None else df.index
        names = cols if cols is not None else list(df.columns)

        length = len(idx)
        cols = OrderedDict()

        for name in names:
            if name in df:
                cols[name] = df[name].copy(deep=copy)
            else:
                dtype = dtypes.get(name, np.float64)
                col = original_cols.get(name, Series(dtype=dtype))._column
                col = column.column_empty_like(
                    col, dtype=dtype, masked=True, newsize=length
                )
                cols[name] = Series(data=col, index=idx)

        return DataFrame(cols, idx)

    def set_index(self, index, drop=True):
        """Return a new DataFrame with a new index

        Parameters
        ----------
        index : Index, Series-convertible, str, or list of str
            Index : the new index.
            Series-convertible : values for the new index.
            str : name of column to be used as series
            list of str : name of columns to be converted to a MultiIndex
        drop : boolean
            whether to drop corresponding column for str index argument
        """
        # When index is a list of column names
        if isinstance(index, list):
            if len(index) > 1:
                df = self.copy(deep=False)
                if drop:
                    df = df.drop(columns=index)
                return df.set_index(
                    cudf.MultiIndex.from_frame(self[index], names=index)
                )
            index = index[0]  # List contains single item

        # When index is a column name
        if isinstance(index, str):
            df = self.copy(deep=False)
            if drop:
                df._drop_column(index)
            return df.set_index(self[index])
        # Otherwise
        else:
            index = index if isinstance(index, Index) else as_index(index)
            df = DataFrame()
            df._index = index
            for k, c in self._cols.items():
                df[k] = c.set_index(index)
            return df

    def reset_index(self, drop=False, inplace=False):
        out = DataFrame()
        if not drop:
            if isinstance(self.index, cudf.core.multiindex.MultiIndex):
                framed = self.index.to_frame()
                for c in framed.columns:
                    out[c] = framed[c]
            else:
                name = "index"
                if self.index.name is not None:
                    name = self.index.name
                out[name] = self.index
            for c in self.columns:
                out[c] = self[c]
        else:
            out = self
        if inplace is True:
            for column_name in set(out.columns) - set(self.columns):
                self[column_name] = out[column_name]
                self._cols.move_to_end(column_name, last=False)
            self._index = RangeIndex(len(self))
        else:
            return out.set_index(RangeIndex(len(self)))

    def take(self, positions, ignore_index=False):
        out = DataFrame()
        if self._cols:
            for i, col_name in enumerate(self._cols.keys()):
                out[col_name] = self[col_name][positions]
        if ignore_index:
            out.index = RangeIndex(len(out))
        else:
            out._index = self.index.take(positions)
        return out

    def _take_columns(self, positions):
        positions = Series(positions)
        column_names = list(self._cols.keys())
        column_values = list(self._cols.values())
        result = DataFrame()
        for idx in range(len(positions)):
            result[column_names[positions[idx]]] = column_values[
                positions[idx]
            ]
        result._index = self._index
        return result

    def copy(self, deep=True):
        """
        Returns a copy of this dataframe

        Parameters
        ----------
        deep: bool
           Make a full copy of Series columns and Index at the GPU level, or
           create a new allocation with references.
        """
        from cudf import MultiIndex

        df = DataFrame()
        df._size = self._size
        if deep:
            df._index = self._index.copy(deep)
            for k in self._cols:
                df._cols[k] = self._cols[k].copy(deep)
        else:
            df._index = self._index
            for k in self._cols:
                df._cols[k] = self._cols[k]
        if isinstance(self.columns, MultiIndex):
            df.columns = self.columns.copy(deep)
        return df

    def __copy__(self):
        return self.copy(deep=True)

    def __deepcopy__(self, memo={}):
        """
        Parameters
        ----------
        memo, default None
            Standard signature. Unused
        """
        if memo is None:
            memo = {}
        return self.copy(deep=True)

    def _sanitize_columns(self, series):
        """Sanitize pre-appended
           col values
        """

        if (is_list_like(series)) or (isinstance(series, Series)):
            """
            This case should handle following three scenarios:

            1. when series is not a series and list-like.
            Reason we will have to guard this with not Series check
            is because we are converting non-scalars to cudf Series.

            2. When series is scalar and of type list.

            3. When series is a cudf Series
            """
            series = Series(series)
        else:
            # Case when series is just a non-list
            return

        if len(self) == 0 and len(self.columns) > 0 and len(series) > 0:
            ind = series.index
            dtype = np.float64
            if self[next(iter(self._cols))].dtype == np.dtype("object"):
                dtype = np.dtype("object")
            arr = rmm.device_array(shape=len(ind), dtype=dtype)
            size = utils.calc_chunk_size(arr.size, utils.mask_bitsize)
            mask = cudautils.zeros(size, dtype=utils.mask_dtype)
            val = Series.from_masked_array(arr, mask, null_count=len(ind))
            for name in self._cols:
                self._cols[name] = val
            self._index = series.index
            self._size = len(series)

    def _sanitize_values(self, series, SCALAR):
        """Sanitize col values before
           being added
        """
        if SCALAR:
            if hasattr(series, "dtype") and np.issubdtype(
                series.dtype, np.datetime64
            ):
                series = series.astype("datetime64[ms]")
            col = series

        if (is_list_like(series)) or (isinstance(series, Series)):
            """
            This case should handle following three scenarios:

            1. when series is not a series and list-like.
            Reason we will have to guard this with not Series check
            is because we are converting non-scalars to cudf Series.

            2. When series is scalar and of type list.

            3. When series is a cudf Series
            """
            series = Series(series)
        else:
            # Case when series is just a non-list
            series = Series(series)
            if (
                (len(self.index) == 0)
                and (series.index > 0)
                and len(self.columns) == 0
            ):
                # When self has 0 columns and series has values
                # we can safely go ahead and assign.
                return series
            elif (
                (len(self.index) == 0)
                and (series.index > 0)
                and len(self.columns) > 0
            ):
                # When self has 1 or more columns and series has values
                # we cannot assign a non-list, hence returning empty series.
                return Series(dtype=series.dtype)

        index = self._index
        sind = series.index
        if len(self) > 0 and len(series) == 1 and SCALAR:
            if series.dtype == np.dtype("object"):
                gather_map = cudautils.zeros(len(index), "int32")
                return series[gather_map]
            else:
                arr = rmm.device_array(shape=len(index), dtype=series.dtype)
                cudautils.gpu_fill_value.forall(arr.size)(arr, col)
                return Series(arr)
        elif len(self) > 0 and len(sind) != len(index):
            raise ValueError("Length of values does not match index length")
        return series

    def _prepare_series_for_add(self, col, forceindex=False, name=None):
        """Prepare a series to be added to the DataFrame.

        Parameters
        ----------
        col : Series, array-like
            Values to be added.

        Returns
        -------
        The prepared Series object.
        """
        # Check if the input is scalar before converting to a series
        # This won't handle 0 dimensional arrays which should be okay
        SCALAR = np.isscalar(col)
        if (not SCALAR) and (name is None) and hasattr(col, "name"):
            name = col.name
        series = Series(col, name=name) if not SCALAR else col
        self._sanitize_columns(series)
        series = self._sanitize_values(series, SCALAR)

        empty_index = len(self._index) == 0

        if not self._cols:
            self._size = len(series)

        if forceindex or empty_index or self.index is series.index:
            if empty_index:
                self._index = series.index
            return series
        else:
            return series.set_index(self._index)

    def insert(self, loc, column, value, forceindex=False):
        """ Add a column to DataFrame at the index specified by loc.

        Parameters
        ----------
        loc : int
            location to insert by index, cannot be greater then num columns + 1
        column : number or string
            name or label of column to be inserted
        value : Series or array-like
        """
        num_cols = len(self._cols)
        if column in self._cols:
            raise NameError("duplicated column name {!r}".format(column))

        if loc < 0:
            loc = num_cols + loc + 1

        if not (0 <= loc <= num_cols):
            raise ValueError(
                "insert location must be within range {}, {}".format(
                    -(num_cols + 1) * (num_cols > 0), num_cols * (num_cols > 0)
                )
            )
        self._cols[column] = self._prepare_series_for_add(
            value, forceindex=forceindex, name=column
        )
        keys = list(self._cols.keys())
        for i, col in enumerate(keys):
            if num_cols > i >= loc:
                self._cols.move_to_end(col)

    def add_column(self, name, data, forceindex=False):
        """Add a column

        Parameters
        ----------
        name : str
            Name of column to be added.
        data : Series, array-like
            Values to be added.
        """

        warnings.warn(
            "`add_column` will be removed in the future. Use `.insert`",
            DeprecationWarning,
        )

        if name in self._cols:
            raise NameError("duplicated column name {!r}".format(name))

        if isinstance(data, GeneratorType):
            data = Series(data)
        self._cols[name] = self._prepare_series_for_add(
            data, forceindex=forceindex, name=name
        )

    def drop(self, labels=None, axis=None, columns=None, errors="raise"):
        """Drop column(s)

        Parameters
        ----------
        labels : str or sequence of strings
            Name of column(s) to be dropped.
        axis : {0 or 'index', 1 or 'columns'}, default 0
            Only axis=1 is currently supported.
        columns: array of column names, the same as using labels and axis=1
        errors : {'ignore', 'raise'}, default 'raise'
            This parameter is currently ignored.

        Returns
        -------
        A dataframe without dropped column(s)

        Examples
        --------
        >>> import cudf
        >>> df = cudf.DataFrame()
        >>> df['key'] = [0, 1, 2, 3, 4]
        >>> df['val'] = [float(i + 10) for i in range(5)]
        >>> df_new = df.drop('val')
        >>> print(df)
           key   val
        0    0  10.0
        1    1  11.0
        2    2  12.0
        3    3  13.0
        4    4  14.0
        >>> print(df_new)
           key
        0    0
        1    1
        2    2
        3    3
        4    4
        """
        if axis == 0 and labels is not None:
            raise NotImplementedError("Can only drop columns, not rows")
        if errors != "raise":
            raise NotImplementedError("errors= keyword not implemented")
        if labels is None and columns is None:
            raise ValueError(
                "Need to specify at least one of 'labels' or 'columns'"
            )
        if labels is not None and columns is not None:
            raise ValueError("Cannot specify both 'labels' and 'columns'")

        if labels is not None:
            target = labels
        else:
            target = columns

        columns = (
            [target]
            if isinstance(target, (str, numbers.Number))
            else list(target)
        )
        outdf = self.copy()
        for c in columns:
            outdf._drop_column(c)
        return outdf

    def drop_column(self, name):
        """Drop a column by *name*
        """
        warnings.warn(
            "The drop_column method is deprecated. "
            "Use the drop method instead.",
            DeprecationWarning,
        )
        self._drop_column(name)

    def _drop_column(self, name):
        """Drop a column by *name*
        """
        if name not in self._cols:
            raise NameError("column {!r} does not exist".format(name))
        del self._cols[name]

    def drop_duplicates(self, subset=None, keep="first", inplace=False):
        """
        Return DataFrame with duplicate rows removed, optionally only
        considering certain subset of columns.
        """
        in_cols = [series._column for series in self._cols.values()]
        if subset is None:
            subset = self._cols
        elif (
            not np.iterable(subset)
            or isinstance(subset, str)
            or isinstance(subset, tuple)
            and subset in self.columns
        ):
            subset = (subset,)
        diff = set(subset) - set(self._cols)
        if len(diff) != 0:
            raise KeyError("columns {!r} do not exist".format(diff))
        subset_cols = [
            series._column
            for name, series in self._cols.items()
            if name in subset
        ]
        in_index = self.index
        if isinstance(in_index, cudf.core.multiindex.MultiIndex):
            in_index = RangeIndex(len(in_index), name=in_index.name)
        out_cols, new_index = libcudf.stream_compaction.drop_duplicates(
            [in_index.as_column()], in_cols, subset_cols, keep
        )
        new_index = as_index(new_index)
        if isinstance(self.index, cudf.core.multiindex.MultiIndex):
            new_index = self.index.take(new_index)
        if inplace:
            self._index = new_index
            self._size = len(new_index)
            for k, new_col in zip(self._cols, out_cols):
                self[k] = Series(new_col, new_index)
        else:
            outdf = DataFrame()
            for k, new_col in zip(self._cols, out_cols):
                outdf[k] = new_col
            outdf = outdf.set_index(new_index)
            return outdf

    def dropna(self, axis=0, how="any", subset=None, thresh=None):
        """
        Drops rows (or columns) containing nulls from a Column.

        Parameters
        ----------
        axis : {0, 1}, optional
            Whether to drop rows (axis=0, default) or columns (axis=1)
            containing nulls.
        how : {"any", "all"}, optional
            Specifies how to decide whether to drop a row (or column).
            any (default) drops rows (or columns) containing at least
            one null value. all drops only rows (or columns) containing
            *all* null values.
        subset : list, optional
            List of columns to consider when dropping rows (all columns
            are considered by default). Alternatively, when dropping
            columns, subset is a list of rows to consider.
        thresh: int, optional
            If specified, then drops every row (or column) containing
            less than `thresh` non-null values


        Returns
        -------
        Copy of the DataFrame with rows/columns containing nulls dropped.
        """
        if axis == 0:
            return self._drop_na_rows(how=how, subset=subset, thresh=thresh)
        else:
            return self._drop_na_columns(how=how, subset=subset, thresh=thresh)

    def _drop_na_rows(self, how="any", subset=None, thresh=None):
        """
        Drop rows containing nulls.
        """
        data_cols = self._columns

        index_cols = []
        if isinstance(self.index, cudf.MultiIndex):
            index_cols.extend(self.index._source_data._columns)
        else:
            index_cols.append(self.index.as_column())

        input_cols = index_cols + data_cols

        if subset is not None:
            subset = self._columns_view(subset)._columns
        else:
            subset = self._columns

        if len(subset) == 0:
            return self

        result_cols = libcudf.stream_compaction.drop_nulls(
            input_cols, how=how, subset=subset, thresh=thresh
        )

        result_index_cols, result_data_cols = (
            result_cols[: len(index_cols)],
            result_cols[len(index_cols) :],
        )

        if isinstance(self.index, cudf.MultiIndex):
            result_index = cudf.MultiIndex.from_frame(
                DataFrame._from_columns(result_index_cols),
                names=self.index.names,
            )
        else:
            result_index = cudf.core.index.as_index(result_index_cols[0])

        df = DataFrame._from_columns(
            result_data_cols, index=result_index, columns=self.columns
        )
        return df

    def _drop_na_columns(self, how="any", subset=None, thresh=None):
        """
        Drop columns containing nulls
        """
        out_cols = []

        if subset is None:
            df = self
        else:
            df = self.take(subset)

        if thresh is None:
            if how == "all":
                thresh = 1
            else:
                thresh = len(df)

        for col in self.columns:
            if (len(df[col]) - df[col].null_count) < thresh:
                continue
            out_cols.append(col)

        return self[out_cols]

    def pop(self, item):
        """Return a column and drop it from the DataFrame.
        """
        popped = self[item]
        del self[item]
        return popped

    def rename(self, mapper=None, columns=None, copy=True, inplace=False):
        """
        Alter column labels.

        Function / dict values must be unique (1-to-1). Labels not contained in
        a dict / Series will be left as-is. Extra labels listed don’t throw an
        error.

        Parameters
        ----------
        mapper, columns : dict-like or function, optional
            dict-like or functions transformations to apply to
            the column axis' values.
        copy : boolean, default True
            Also copy underlying data
        inplace: boolean, default False
            Return new DataFrame.  If True, assign columns without copy

        Returns
        -------
        DataFrame

        Notes
        -----
        Difference from pandas:
          * Support axis='columns' only.
          * Not supporting: index, level

        Rename will not overwite column names. If a list with duplicates it
        passed, column names will be postfixed.
        """
        # Pandas defaults to using columns over mapper
        if columns:
            mapper = columns

        out = DataFrame()
        out = out.set_index(self.index)
        if isinstance(mapper, Mapping):
            postfix = 1
            # It is possible for DataFrames with a MultiIndex columns object
            # to have columns with the same name. The followig use of
            # _cols.items and ("cudf_"... allows the use of rename in this case
            for key, col in self._cols.items():
                if key in mapper:
                    if mapper[key] in out.columns:
                        out_column = mapper[key] + ("cudf_" + str(postfix),)
                        postfix += 1
                    else:
                        out_column = mapper[key]
                    out[out_column] = col
                else:
                    out[key] = col
        elif callable(mapper):
            for col in self.columns:
                out[mapper(col)] = self[col]

        if inplace:
            self._cols = out._cols
        else:
            return out.copy(deep=copy)

    def nans_to_nulls(self):
        """
        Convert nans (if any) to nulls.
        """
        df = self.copy()
        for col in df.columns:
            df[col] = df[col].nans_to_nulls()
        return df

    @classmethod
    def _concat(cls, objs, axis=0, ignore_index=False):

        libcudf.nvtx.nvtx_range_push("CUDF_CONCAT", "orange")

        if ignore_index:
            index = RangeIndex(sum(map(len, objs)))
        elif isinstance(objs[0].index, cudf.core.multiindex.MultiIndex):
            index = cudf.core.multiindex.MultiIndex._concat(
                [o.index for o in objs]
            )
        else:
            index = Index._concat([o.index for o in objs])

        # Currently we only support sort = False
        # Change below when we want to support sort = True
        # below functions as an ordered set
        all_columns_ls = [col for o in objs for col in o.columns]
        unique_columns_ordered_ls = OrderedDict.fromkeys(all_columns_ls).keys()

        # Concatenate cudf.series for all columns

        data = {
            c: Series._concat(
                [
                    o[c]
                    if c in o.columns
                    else utils.get_null_series(size=len(o), dtype=np.bool)
                    for o in objs
                ],
                index=index,
            )
            for c in unique_columns_ordered_ls
        }

        out = cls(data)
        out._index = index
        libcudf.nvtx.nvtx_range_pop()
        return out

    def as_gpu_matrix(self, columns=None, order="F"):
        """Convert to a matrix in device memory.

        Parameters
        ----------
        columns : sequence of str
            List of a column names to be extracted.  The order is preserved.
            If None is specified, all columns are used.
        order : 'F' or 'C'
            Optional argument to determine whether to return a column major
            (Fortran) matrix or a row major (C) matrix.

        Returns
        -------
        A (nrow x ncol) numpy ndarray in "F" order.
        """
        if columns is None:
            columns = self.columns

        cols = [self._cols[k] for k in columns]
        ncol = len(cols)
        nrow = len(self)
        if ncol < 1:
            raise ValueError("require at least 1 column")
        if nrow < 1:
            raise ValueError("require at least 1 row")
        if any(
            (is_categorical_dtype(c) or np.issubdtype(c, np.dtype("object")))
            for c in cols
        ):
            raise TypeError("non-numeric data not yet supported")
        dtype = np.find_common_type(cols, [])
        for k, c in self._cols.items():
            if c.null_count > 0:
                errmsg = (
                    "column {!r} has null values. "
                    "hint: use .fillna() to replace null values"
                )
                raise ValueError(errmsg.format(k))

        if order == "F":
            matrix = rmm.device_array(
                shape=(nrow, ncol), dtype=dtype, order=order
            )
            for colidx, inpcol in enumerate(cols):
                dense = inpcol.astype(dtype).to_gpu_array(fillna="pandas")
                matrix[:, colidx].copy_to_device(dense)
        elif order == "C":
            matrix = cudautils.row_matrix(cols, nrow, ncol, dtype)
        else:
            errmsg = (
                "order parameter should be 'C' for row major or 'F' for"
                "column major GPU matrix"
            )
            raise ValueError(errmsg.format(k))
        return matrix

    def as_matrix(self, columns=None):
        """Convert to a matrix in host memory.

        Parameters
        ----------
        columns : sequence of str
            List of a column names to be extracted.  The order is preserved.
            If None is specified, all columns are used.

        Returns
        -------
        A (nrow x ncol) numpy ndarray in "F" order.
        """
        return self.as_gpu_matrix(columns=columns).copy_to_host()

    def one_hot_encoding(
        self, column, prefix, cats, prefix_sep="_", dtype="float64"
    ):
        """
        Expand a column with one-hot-encoding.

        Parameters
        ----------

        column : str
            the source column with binary encoding for the data.
        prefix : str
            the new column name prefix.
        cats : sequence of ints
            the sequence of categories as integers.
        prefix_sep : str
            the separator between the prefix and the category.
        dtype :
            the dtype for the outputs; defaults to float64.

        Returns
        -------

        a new dataframe with new columns append for each category.

        Examples
        --------
        >>> import pandas as pd
        >>> import cudf
        >>> pet_owner = [1, 2, 3, 4, 5]
        >>> pet_type = ['fish', 'dog', 'fish', 'bird', 'fish']
        >>> df = pd.DataFrame({'pet_owner': pet_owner, 'pet_type': pet_type})
        >>> df.pet_type = df.pet_type.astype('category')

        Create a column with numerically encoded category values

        >>> df['pet_codes'] = df.pet_type.cat.codes
        >>> gdf = cudf.from_pandas(df)

        Create the list of category codes to use in the encoding

        >>> codes = gdf.pet_codes.unique()
        >>> gdf.one_hot_encoding('pet_codes', 'pet_dummy', codes).head()
          pet_owner  pet_type  pet_codes  pet_dummy_0  pet_dummy_1  pet_dummy_2
        0         1      fish          2          0.0          0.0          1.0
        1         2       dog          1          0.0          1.0          0.0
        2         3      fish          2          0.0          0.0          1.0
        3         4      bird          0          1.0          0.0          0.0
        4         5      fish          2          0.0          0.0          1.0
        """
        if hasattr(cats, "to_pandas"):
            cats = cats.to_pandas()
        else:
            cats = pd.Series(cats)

        newnames = [prefix_sep.join([prefix, str(cat)]) for cat in cats]
        newcols = self[column].one_hot_encoding(cats=cats, dtype=dtype)
        outdf = self.copy()
        for name, col in zip(newnames, newcols):
            outdf.insert(len(outdf._cols), name, col)
        return outdf

    def label_encoding(
        self, column, prefix, cats, prefix_sep="_", dtype=None, na_sentinel=-1
    ):
        """Encode labels in a column with label encoding.

        Parameters
        ----------
        column : str
            the source column with binary encoding for the data.
        prefix : str
            the new column name prefix.
        cats : sequence of ints
            the sequence of categories as integers.
        prefix_sep : str
            the separator between the prefix and the category.
        dtype :
            the dtype for the outputs; see Series.label_encoding
        na_sentinel : number
            Value to indicate missing category.
        Returns
        -------
        a new dataframe with a new column append for the coded values.
        """

        newname = prefix_sep.join([prefix, "labels"])
        newcol = self[column].label_encoding(
            cats=cats, dtype=dtype, na_sentinel=na_sentinel
        )
        outdf = self.copy()
        outdf.insert(len(outdf._cols), newname, newcol)

        return outdf

    def argsort(self, ascending=True, na_position="last"):
        cols = [series._column for series in self._cols.values()]
        return get_sorted_inds(
            cols, ascending=ascending, na_position=na_position
        )

    def sort_index(self, ascending=True):
        """Sort by the index
        """
        return self.take(self.index.argsort(ascending=ascending))

    def sort_values(self, by, ascending=True, na_position="last"):
        """

        Sort by the values row-wise.

        Parameters
        ----------
        by : str or list of str
            Name or list of names to sort by.
        ascending : bool or list of bool, default True
            Sort ascending vs. descending. Specify list for multiple sort
            orders. If this is a list of bools, must match the length of the
            by.
        na_position : {‘first’, ‘last’}, default ‘last’
            'first' puts nulls at the beginning, 'last' puts nulls at the end
        Returns
        -------
        sorted_obj : cuDF DataFrame

        Notes
        -----
        Difference from pandas:
          * Support axis='index' only.
          * Not supporting: inplace, kind

        Examples
        --------
        >>> import cudf
        >>> a = ('a', [0, 1, 2])
        >>> b = ('b', [-3, 2, 0])
        >>> df = cudf.DataFrame([a, b])
        >>> print(df.sort_values('b'))
           a  b
        0  0 -3
        2  2  0
        1  1  2
        """
        # argsort the `by` column
        return self.take(
            self[by].argsort(ascending=ascending, na_position=na_position)
        )

    def nlargest(self, n, columns, keep="first"):
        """Get the rows of the DataFrame sorted by the n largest value of *columns*

        Notes
        -----
        Difference from pandas:
        * Only a single column is supported in *columns*
        """
        return self._n_largest_or_smallest("nlargest", n, columns, keep)

    def nsmallest(self, n, columns, keep="first"):
        """Get the rows of the DataFrame sorted by the n smallest value of *columns*

        Difference from pandas:
        * Only a single column is supported in *columns*
        """
        return self._n_largest_or_smallest("nsmallest", n, columns, keep)

    def _n_largest_or_smallest(self, method, n, columns, keep):
        # Get column to operate on
        if not isinstance(columns, str):
            [column] = columns
        else:
            column = columns
        if not (0 <= n <= len(self)):
            raise ValueError("n out-of-bound")
        col = self[column].reset_index(drop=True)
        # Operate
        sorted_series = getattr(col, method)(n=n, keep=keep)
        df = DataFrame()
        new_positions = sorted_series.index.gpu_values
        for k in self.columns:
            if k == column:
                df[k] = sorted_series
            else:
                df[k] = self[k].reset_index(drop=True).take(new_positions)
        return df.set_index(self.index.take(new_positions))

    def transpose(self):
        """Transpose index and columns.

        Returns
        -------
        a new (ncol x nrow) dataframe. self is (nrow x ncol)

        Notes
        -----
        Difference from pandas:
        Not supporting *copy* because default and only behaviour is copy=True
        """
        # Never transpose a MultiIndex - remove the existing columns and
        # replace with a RangeIndex. Afterward, reassign.
        temp_columns = self.columns.copy(deep=False)
        self.columns = pd.Index(range(len(self.columns)))
        result = libcudf.transpose.transpose(self)
        self.columns = temp_columns
        result = result.rename(dict(zip(result.columns, self.index)))
        result = result.set_index(temp_columns)
        if isinstance(self.index, cudf.core.multiindex.MultiIndex):
            result.columns = self.index
        return result

    @property
    def T(self):
        return self.transpose()

    def melt(self, **kwargs):
        """Unpivots a DataFrame from wide format to long format,
        optionally leaving identifier variables set.

        Parameters
        ----------
        frame : DataFrame
        id_vars : tuple, list, or ndarray, optional
            Column(s) to use as identifier variables.
            default: None
        value_vars : tuple, list, or ndarray, optional
            Column(s) to unpivot.
            default: all columns that are not set as `id_vars`.
        var_name : scalar
            Name to use for the `variable` column.
            default: frame.columns.name or 'variable'
        value_name : str
            Name to use for the `value` column.
            default: 'value'

        Returns
        -------
        out : DataFrame
            Melted result
        """
        from cudf.core.reshape import melt

        return melt(self, **kwargs)

    def merge(
        self,
        right,
        on=None,
        how="inner",
        left_on=None,
        right_on=None,
        left_index=False,
        right_index=False,
        sort=False,
        lsuffix=None,
        rsuffix=None,
        type="",
        method="hash",
        indicator=False,
        suffixes=("_x", "_y"),
    ):
        """Merge GPU DataFrame objects by performing a database-style join
        operation by columns or indexes.

        Parameters
        ----------
        right : DataFrame
        on : label or list; defaults to None
            Column or index level names to join on. These must be found in
            both DataFrames.

            If on is None and not merging on indexes then
            this defaults to the intersection of the columns
            in both DataFrames.
        how : {‘left’, ‘outer’, ‘inner’}, default ‘inner’
            Type of merge to be performed.

            - left : use only keys from left frame, similar to a SQL left
              outer join; preserve key order.
            - right : not supported.
            - outer : use union of keys from both frames, similar to a SQL
              full outer join; sort keys lexicographically.
            - inner: use intersection of keys from both frames, similar to
              a SQL inner join; preserve the order of the left keys.
        left_on : label or list, or array-like
            Column or index level names to join on in the left DataFrame.
            Can also be an array or list of arrays of the length of the
            left DataFrame. These arrays are treated as if they are columns.
        right_on : label or list, or array-like
            Column or index level names to join on in the right DataFrame.
            Can also be an array or list of arrays of the length of the
            right DataFrame. These arrays are treated as if they are columns.
        left_index : bool, default False
            Use the index from the left DataFrame as the join key(s).
        right_index : bool, default False
            Use the index from the right DataFrame as the join key.
        sort : bool, default False
            Sort the join keys lexicographically in the result DataFrame.
            If False, the order of the join keys depends on the join type
            (see the `how` keyword).
        suffixes: Tuple[str, str], defaults to ('_x', '_y')
            Suffixes applied to overlapping column names on the left and right
            sides
        method : {‘hash’, ‘sort’}, default ‘hash’
            The implementation method to be used for the operation.

        Returns
        -------
        merged : DataFrame

        Examples
        --------
        >>> import cudf
        >>> df_a = cudf.DataFrame()
        >>> df_a['key'] = [0, 1, 2, 3, 4]
        >>> df_a['vals_a'] = [float(i + 10) for i in range(5)]
        >>> df_b = cudf.DataFrame()
        >>> df_b['key'] = [1, 2, 4]
        >>> df_b['vals_b'] = [float(i+10) for i in range(3)]
        >>> df_merged = df_a.merge(df_b, on=['key'], how='left')
        >>> df_merged.sort_values('key')  # doctest: +SKIP
           key  vals_a  vals_b
        3    0    10.0
        0    1    11.0    10.0
        1    2    12.0    11.0
        4    3    13.0
        2    4    14.0    12.0
        """
        import nvstrings

        libcudf.nvtx.nvtx_range_push("CUDF_JOIN", "blue")
        if indicator:
            raise NotImplementedError(
                "Only indicator=False is currently supported"
            )

        if lsuffix or rsuffix:
            raise ValueError(
                "The lsuffix and rsuffix keywords have been replaced with the "
                "``suffixes=`` keyword.  "
                "Please provide the following instead: \n\n"
                "    suffixes=('%s', '%s')"
                % (lsuffix or "_x", rsuffix or "_y")
            )
        else:
            lsuffix, rsuffix = suffixes

        if type != "":
            warnings.warn(
                'type="' + type + '" parameter is deprecated.'
                'Use method="' + type + '" instead.',
                DeprecationWarning,
            )
            method = type
        if how not in ["left", "inner", "outer"]:
            raise NotImplementedError(
                "{!r} merge not supported yet".format(how)
            )

        # Making sure that the "on" arguments are list of column names
        if on:
            on = [on] if isinstance(on, str) else list(on)
        if left_on:
            left_on = [left_on] if isinstance(left_on, str) else list(left_on)
        if right_on:
            right_on = (
                [right_on] if isinstance(right_on, str) else list(right_on)
            )

        lhs = self.copy(deep=False)
        rhs = right.copy(deep=False)

        same_named_columns = set(lhs.columns) & set(rhs.columns)

        # Since GDF doesn't take indexes, we insert indexes as regular columns.
        # In order to do that we need some unique column names
        result_index_name = _unique_name(
            itertools.chain(lhs.columns, rhs.columns), suffix="_result_index"
        )
        merge_index_name = _unique_name(
            itertools.chain(lhs.columns, rhs.columns), suffix="_merge_index"
        )

        # Let's find the columns to do the merge on.
        if left_index and right_index:
            lhs[merge_index_name] = lhs.index
            rhs[merge_index_name] = rhs.index
            left_on = right_on = [merge_index_name]
        elif on:
            if left_on or right_on:
                raise ValueError(
                    'Can only pass argument "on" OR "left_on" '
                    'and "right_on", not a combination of both.'
                )
            left_on = right_on = on
        elif left_index and right_on:
            if len(right_on) != 1:  # TODO: support multi-index
                raise ValueError("right_on should be a single column")
            lhs[merge_index_name] = lhs.index
            left_on = [merge_index_name]
            rhs[result_index_name] = rhs.index
        elif right_index and left_on:
            if len(left_on) != 1:  # TODO: support multi-index
                raise ValueError("left_on should be a single column")
            rhs[merge_index_name] = rhs.index
            right_on = [merge_index_name]
            lhs[result_index_name] = lhs.index
        elif not (left_on or right_on):
            left_on = right_on = list(same_named_columns)
            if len(left_on) == 0:
                raise ValueError("No common columns to perform merge on")
        else:
            if len(right_on) != len(left_on):
                raise ValueError(
                    "right_on and left_on must have same " "number of columns"
                )

        # Fix column names by appending `suffixes`
        for name in same_named_columns:
            if not (
                name in left_on
                and name in right_on
                and (left_on.index(name) == right_on.index(name))
            ):
                if not (lsuffix or rsuffix):
                    raise ValueError(
                        "there are overlapping columns but "
                        "lsuffix and rsuffix are not defined"
                    )
                else:
                    lhs.rename({name: "%s%s" % (name, lsuffix)}, inplace=True)
                    rhs.rename({name: "%s%s" % (name, rsuffix)}, inplace=True)
                    if name in left_on:
                        left_on[left_on.index(name)] = "%s%s" % (name, lsuffix)
                    if name in right_on:
                        right_on[right_on.index(name)] = "%s%s" % (
                            name,
                            rsuffix,
                        )

        # We save the original categories for the reconstruction of the
        # final data frame
        categorical_dtypes = {}
        col_with_categories = {}
        for name, col in itertools.chain(lhs._cols.items(), rhs._cols.items()):
            if is_categorical_dtype(col):
                categorical_dtypes[name] = col.dtype
                col_with_categories[name] = col.cat.categories

        # Save the order of the original column names for preservation later
        org_names = list(itertools.chain(lhs._cols.keys(), rhs._cols.keys()))

        # Compute merge
        gdf_result = libcudf.join.join(
            lhs._cols, rhs._cols, left_on, right_on, how, method
        )

        # Let's sort the columns of the GDF result. NB: Pandas doc says
        # that it sorts when how='outer' but this is NOT the case.
        result = []
        if sort:
            # Pandas lexicographically sort is NOT a sort of all columns.
            # Instead, it sorts columns in lhs, then in "on", and then rhs.
            left_of_on = []
            for name in lhs._cols.keys():
                if name not in left_on:
                    for i in range(len(gdf_result)):
                        if gdf_result[i][1] == name:
                            left_of_on.append(gdf_result.pop(i))
                            break
            in_on = []
            for name in itertools.chain(lhs._cols.keys(), rhs._cols.keys()):
                if name in left_on or name in right_on:
                    for i in range(len(gdf_result)):
                        if gdf_result[i][1] == name:
                            in_on.append(gdf_result.pop(i))
                            break
            right_of_on = []
            for name in rhs._cols.keys():
                if name not in right_on:
                    for i in range(len(gdf_result)):
                        if gdf_result[i][1] == name:
                            right_of_on.append(gdf_result.pop(i))
                            break
            result = (
                sorted(left_of_on, key=lambda x: str(x[1]))
                + sorted(in_on, key=lambda x: str(x[1]))
                + sorted(right_of_on, key=lambda x: str(x[1]))
            )
        else:
            for org_name in org_names:
                for i in range(len(gdf_result)):
                    if gdf_result[i][1] == org_name:
                        result.append(gdf_result.pop(i))
                        break
            assert len(gdf_result) == 0

        # Build a new data frame based on the merged columns from GDF
        df = DataFrame()
        for col, name in result:
            if isinstance(col, nvstrings.nvstrings):
                df[name] = col
            else:
                df[name] = column.build_column(
                    col.data,
                    dtype=categorical_dtypes.get(name, col.dtype),
                    mask=col.mask,
                    categories=col_with_categories.get(name, None),
                )

        # Let's make the "index as column" back into an index
        if left_index and right_index:
            df.index = df[merge_index_name]
            df.index.name = lhs.index.name
        elif result_index_name in df.columns:
            df.index = df[result_index_name]
            if left_index:
                df.index.name = rhs.index.name
            elif right_index:
                df.index.name = lhs.index.name

        # Remove all of the "index as column" columns
        if merge_index_name in df.columns:
            df._drop_column(merge_index_name)
        if result_index_name in df.columns:
            df._drop_column(result_index_name)

        libcudf.nvtx.nvtx_range_pop()

        return df

    def join(
        self,
        other,
        on=None,
        how="left",
        lsuffix="",
        rsuffix="",
        sort=False,
        type="",
        method="hash",
    ):
        """Join columns with other DataFrame on index or on a key column.

        Parameters
        ----------
        other : DataFrame
        how : str
            Only accepts "left", "right", "inner", "outer"
        lsuffix, rsuffix : str
            The suffices to add to the left (*lsuffix*) and right (*rsuffix*)
            column names when avoiding conflicts.
        sort : bool
            Set to True to ensure sorted ordering.

        Returns
        -------
        joined : DataFrame

        Notes
        -----
        Difference from pandas:

        - *other* must be a single DataFrame for now.
        - *on* is not supported yet due to lack of multi-index support.
        """

        libcudf.nvtx.nvtx_range_push("CUDF_JOIN", "blue")

        # Outer joins still use the old implementation
        if type != "":
            warnings.warn(
                'type="' + type + '" parameter is deprecated.'
                'Use method="' + type + '" instead.',
                DeprecationWarning,
            )
            method = type

        if how not in ["left", "right", "inner", "outer"]:
            raise NotImplementedError("unsupported {!r} join".format(how))

        if how == "right":
            # libgdf doesn't support right join directly, we will swap the
            # dfs and use left join
            return other.join(
                self,
                other,
                how="left",
                lsuffix=rsuffix,
                rsuffix=lsuffix,
                sort=sort,
                method="hash",
            )

        same_names = set(self.columns) & set(other.columns)
        if same_names and not (lsuffix or rsuffix):
            raise ValueError(
                "there are overlapping columns but "
                "lsuffix and rsuffix are not defined"
            )

        lhs = DataFrame()
        rhs = DataFrame()

        idx_col_names = []
        if isinstance(self.index, cudf.core.multiindex.MultiIndex):
            if not isinstance(other.index, cudf.core.multiindex.MultiIndex):
                raise TypeError(
                    "Left index is MultiIndex, but right index is "
                    + type(other.index)
                )

            index_frame_l = self.index.copy().to_frame(index=False)
            index_frame_r = other.index.copy().to_frame(index=False)

            if (index_frame_l.columns != index_frame_r.columns).any():
                raise ValueError(
                    "Left and Right indice-column names must match."
                )

            for name in index_frame_l.columns:
                idx_col_name = str(uuid.uuid4())
                idx_col_names.append(idx_col_name)

                lhs[idx_col_name] = index_frame_l[name].set_index(self.index)
                rhs[idx_col_name] = index_frame_r[name].set_index(other.index)

        else:
            idx_col_names.append(str(uuid.uuid4()))
            lhs[idx_col_names[0]] = Series(self.index.as_column()).set_index(
                self.index
            )
            rhs[idx_col_names[0]] = Series(other.index.as_column()).set_index(
                other.index
            )

        for name in self.columns:
            lhs[name] = self[name]

        for name in other.columns:
            rhs[name] = other[name]

        lhs = lhs.reset_index(drop=True)
        rhs = rhs.reset_index(drop=True)

        cat_join = []
        for name in idx_col_names:
            if is_categorical_dtype(lhs[name]):

                lcats = lhs[name].cat.categories
                rcats = rhs[name].cat.categories

                def _set_categories(col, cats):
                    return col.cat._set_categories(
                        cats, is_unique=True
                    ).fillna(-1)

                if how == "left":
                    cats = lcats
                    rhs[name] = _set_categories(rhs[name], cats)
                elif how == "right":
                    cats = rcats
                    lhs[name] = _set_categories(lhs[name], cats)
                elif how in ["inner", "outer"]:
                    cats = column.as_column(lcats).append(rcats)
                    cats = Series(cats).drop_duplicates()._column

                    lhs[name] = _set_categories(lhs[name], cats)
                    lhs[name] = lhs[name]._column.as_numerical

                    rhs[name] = _set_categories(rhs[name], cats)
                    rhs[name] = rhs[name]._column.as_numerical

                cat_join.append((name, cats))

        if lsuffix == "":
            lsuffix = "l"
        if rsuffix == "":
            rsuffix = "r"

        df = lhs.merge(
            rhs,
            on=idx_col_names,
            how=how,
            suffixes=(lsuffix, rsuffix),
            method=method,
        )

        for name, cats in cat_join:
            df[name] = CategoricalColumn(
                data=df[name].data, categories=cats, ordered=False
            )

        if sort and len(df):
            df = df.sort_values(idx_col_names)

        df = df.set_index(idx_col_names)
        # change index to None to better reflect pandas behavior
        df.index.name = None

        if len(idx_col_names) > 1:
            df.index._source_data.columns = index_frame_l.columns
            df.index.names = index_frame_l.columns

        return df

    def groupby(
        self,
        by=None,
        sort=True,
        as_index=True,
        method="hash",
        level=None,
        group_keys=True,
        dropna=True,
    ):
        """Groupby

        Parameters
        ----------
        by : list-of-str or str
            Column name(s) to form that groups by.
        sort : bool, default True
            Force sorting group keys.
        as_index : bool, default True
            Indicates whether the grouped by columns become the index
            of the returned DataFrame
        method : str, optional
            A string indicating the method to use to perform the group by.
            Valid values are "hash" or "cudf".
            "cudf" method may be deprecated in the future, but is currently
            the only method supporting group UDFs via the `apply` function.
        dropna : bool, optional
            If True (default), drop null keys.
            If False, perform grouping by keys containing null(s).

        Returns
        -------
        The groupby object

        Notes
        -----
        No empty rows are returned.  (For categorical keys, pandas returns
        rows for all categories even if they are no corresponding values.)
        """
        if group_keys is not True:
            raise NotImplementedError(
                "The group_keys keyword is not yet implemented"
            )
        if by is None and level is None:
            raise TypeError(
                "groupby() requires either by or level to be" "specified."
            )
        if method == "cudf":
            from cudf.core.groupby.legacy_groupby import Groupby

            if as_index:
                warnings.warn(
                    "as_index==True not supported due to the lack of "
                    "multi-index with legacy groupby function. Use hash "
                    "method for multi-index"
                )
            result = Groupby(self, by=by)
            return result
        else:
            from cudf.core.groupby.groupby import DataFrameGroupBy

            # The corresponding pop() is in
            # DataFrameGroupBy._apply_aggregation()
            libcudf.nvtx.nvtx_range_push("CUDF_GROUPBY", "purple")

            result = DataFrameGroupBy(
                self,
                by=by,
                method=method,
                as_index=as_index,
                sort=sort,
                level=level,
                dropna=dropna,
            )
            return result

    @copy_docstring(Rolling)
    def rolling(
        self, window, min_periods=None, center=False, axis=0, win_type=None
    ):
        return Rolling(
            self,
            window,
            min_periods=min_periods,
            center=center,
            axis=axis,
            win_type=win_type,
        )

    def query(self, expr, local_dict={}):
        """
        Query with a boolean expression using Numba to compile a GPU kernel.

        See pandas.DataFrame.query.

        Parameters
        ----------

        expr : str
            A boolean expression. Names in expression refer to columns.

            Names starting with `@` refer to Python variables.

            An output value will be `null` if any of the input values are
            `null` regardless of expression.

        local_dict : dict
            Containing the local variable to be used in query.

        Returns
        -------

        filtered :  DataFrame

        Examples
        --------
        >>> import cudf
        >>> a = ('a', [1, 2, 2])
        >>> b = ('b', [3, 4, 5])
        >>> df = cudf.DataFrame([a, b])
        >>> expr = "(a == 2 and b == 4) or (b == 3)"
        >>> print(df.query(expr))
           a  b
        0  1  3
        1  2  4

        DateTime conditionals:

        >>> import numpy as np
        >>> import datetime
        >>> df = cudf.DataFrame()
        >>> data = np.array(['2018-10-07', '2018-10-08'], dtype='datetime64')
        >>> df['datetimes'] = data
        >>> search_date = datetime.datetime.strptime('2018-10-08', '%Y-%m-%d')
        >>> print(df.query('datetimes==@search_date'))
                        datetimes
        1 2018-10-08T00:00:00.000

        Using local_dict:

        >>> import numpy as np
        >>> import datetime
        >>> df = cudf.DataFrame()
        >>> data = np.array(['2018-10-07', '2018-10-08'], dtype='datetime64')
        >>> df['datetimes'] = data
        >>> search_date2 = datetime.datetime.strptime('2018-10-08', '%Y-%m-%d')
        >>> print(df.query('datetimes==@search_date',
        >>>         local_dict={'search_date':search_date2}))
                        datetimes
        1 2018-10-08T00:00:00.000
        """
        if self.empty:
            return self.copy()

        if not isinstance(local_dict, dict):
            raise TypeError(
                "local_dict type: expected dict but found {!r}".format(
                    type(local_dict)
                )
            )

        libcudf.nvtx.nvtx_range_push("CUDF_QUERY", "purple")
        # Get calling environment
        callframe = inspect.currentframe().f_back
        callenv = {
            "locals": callframe.f_locals,
            "globals": callframe.f_globals,
            "local_dict": local_dict,
        }
        # Run query
        boolmask = queryutils.query_execute(self, expr, callenv)

        selected = Series(boolmask)
        newdf = DataFrame()
        for col in self.columns:
            newseries = self[col][selected]
            newdf[col] = newseries
        result = newdf
        libcudf.nvtx.nvtx_range_pop()
        return result

    @applyutils.doc_apply()
    def apply_rows(
        self,
        func,
        incols,
        outcols,
        kwargs,
        pessimistic_nulls=True,
        cache_key=None,
    ):
        """
        Apply a row-wise user defined function.

        Parameters
        ----------
        {params}

        Examples
        --------
        The user function should loop over the columns and set the output for
        each row. Loop execution order is arbitrary, so each iteration of
        the loop **MUST** be independent of each other.

        When ``func`` is invoked, the array args corresponding to the
        input/output are strided so as to improve GPU parallelism.
        The loop in the function resembles serial code, but executes
        concurrently in multiple threads.

        >>> import cudf
        >>> import numpy as np
        >>> df = cudf.DataFrame()
        >>> nelem = 3
        >>> df['in1'] = np.arange(nelem)
        >>> df['in2'] = np.arange(nelem)
        >>> df['in3'] = np.arange(nelem)

        Define input columns for the kernel

        >>> in1 = df['in1']
        >>> in2 = df['in2']
        >>> in3 = df['in3']
        >>> def kernel(in1, in2, in3, out1, out2, kwarg1, kwarg2):
        ...     for i, (x, y, z) in enumerate(zip(in1, in2, in3)):
        ...         out1[i] = kwarg2 * x - kwarg1 * y
        ...         out2[i] = y - kwarg1 * z

        Call ``.apply_rows`` with the name of the input columns, the name and
        dtype of the output columns, and, optionally, a dict of extra
        arguments.

        >>> df.apply_rows(kernel,
        ...               incols=['in1', 'in2', 'in3'],
        ...               outcols=dict(out1=np.float64, out2=np.float64),
        ...               kwargs=dict(kwarg1=3, kwarg2=4))
           in1  in2  in3 out1 out2
        0    0    0    0  0.0  0.0
        1    1    1    1  1.0 -2.0
        2    2    2    2  2.0 -4.0
        """
        return applyutils.apply_rows(
            self,
            func,
            incols,
            outcols,
            kwargs,
            pessimistic_nulls,
            cache_key=cache_key,
        )

    @applyutils.doc_applychunks()
    def apply_chunks(
        self,
        func,
        incols,
        outcols,
        kwargs={},
        pessimistic_nulls=True,
        chunks=None,
        blkct=None,
        tpb=None,
    ):
        """
        Transform user-specified chunks using the user-provided function.

        Parameters
        ----------
        {params}
        {params_chunks}

        Examples
        --------

        For ``tpb > 1``, ``func`` is executed by ``tpb`` number of threads
        concurrently.  To access the thread id and count,
        use ``numba.cuda.threadIdx.x`` and ``numba.cuda.blockDim.x``,
        respectively (See `numba CUDA kernel documentation`_).

        .. _numba CUDA kernel documentation:\
        http://numba.pydata.org/numba-doc/latest/cuda/kernels.html

        In the example below, the *kernel* is invoked concurrently on each
        specified chunk. The *kernel* computes the corresponding output
        for the chunk.

        By looping over the range
        ``range(cuda.threadIdx.x, in1.size, cuda.blockDim.x)``, the *kernel*
        function can be used with any *tpb* in a efficient manner.

        >>> from numba import cuda
        >>> @cuda.jit
        ... def kernel(in1, in2, in3, out1):
        ...      for i in range(cuda.threadIdx.x, in1.size, cuda.blockDim.x):
        ...          x = in1[i]
        ...          y = in2[i]
        ...          z = in3[i]
        ...          out1[i] = x * y + z

        See also
        --------
        DataFrame.apply_rows
        """
        if chunks is None:
            raise ValueError("*chunks* must be defined")
        return applyutils.apply_chunks(
            self,
            func,
            incols,
            outcols,
            kwargs,
            pessimistic_nulls,
            chunks,
            tpb=tpb,
        )

    def hash_columns(self, columns=None):
        """Hash the given *columns* and return a new Series

        Parameters
        ----------
        column : sequence of str; optional
            Sequence of column names. If columns is *None* (unspecified),
            all columns in the frame are used.
        """
        from cudf.core.column import numerical

        if columns is None:
            columns = self.columns

        cols = [self[k]._column for k in columns]
        return Series(numerical.column_hash_values(*cols))

    def partition_by_hash(self, columns, nparts):
        """Partition the dataframe by the hashed value of data in *columns*.

        Parameters
        ----------
        columns : sequence of str
            The names of the columns to be hashed.
            Must have at least one name.
        nparts : int
            Number of output partitions

        Returns
        -------
        partitioned: list of DataFrame
        """
        cols = [col._column for col in self._cols.values()]
        names = list(self._cols.keys())
        key_indices = [names.index(k) for k in columns]
        # Allocate output buffers
        outputs = [col.copy() for col in cols]
        # Call hash_partition
        offsets = libcudf.hash.hash_partition(
            cols, key_indices, nparts, outputs
        )
        # Re-construct output partitions
        outdf = DataFrame()
        for k, col in zip(self._cols, outputs):
            outdf[k] = col
        # Slice into partition
        return [outdf[s:e] for s, e in zip(offsets, offsets[1:] + [None])]

    def replace(self, to_replace, replacement):
        """
        Replace values given in *to_replace* with *replacement*.

        Parameters
        ----------
        to_replace : numeric, str, list-like or dict
            Value(s) to replace.

            * numeric or str:

                - values equal to *to_replace* will be replaced
                  with *replacement*

            * list of numeric or str:

                - If *replacement* is also list-like,
                  *to_replace* and *replacement* must be of same length.

            * dict:

                - Dicts can be used to replace different values in different
                  columns. For example, `{'a': 1, 'z': 2}` specifies that the
                  value 1 in column `a` and the value 2 in column `z` should be
                  replaced with replacement*.
        replacement : numeric, str, list-like, or dict
            Value(s) to replace `to_replace` with. If a dict is provided, then
            its keys must match the keys in *to_replace*, and correponding
            values must be compatible (e.g., if they are lists, then they must
            match in length).

        Returns
        -------
        result : DataFrame
            DataFrame after replacement.
        """
        outdf = self.copy()

        if not is_dict_like(to_replace):
            to_replace = dict.fromkeys(self.columns, to_replace)
        if not is_dict_like(replacement):
            replacement = dict.fromkeys(self.columns, replacement)

        for k in to_replace:
            outdf[k] = self[k].replace(to_replace[k], replacement[k])

        return outdf

    def fillna(self, value, method=None, axis=None, inplace=False, limit=None):
        """Fill null values with ``value``.

        Parameters
        ----------
        value : scalar, Series-like or dict
            Value to use to fill nulls. If Series-like, null values
            are filled with values in corresponding indices.
            A dict can be used to provide different values to fill nulls
            in different columns.

        Returns
        -------
        result : DataFrame
            Copy with nulls filled.

        Examples
        --------
        >>> import cudf
        >>> gdf = cudf.DataFrame({'a': [1, 2, None], 'b': [3, None, 5]})
        >>> gdf.fillna(4).to_pandas()
        a  b
        0  1  3
        1  2  4
        2  4  5
        >>> gdf.fillna({'a': 3, 'b': 4}).to_pandas()
        a  b
        0  1  3
        1  2  4
        2  3  5
        """
        if inplace:
            outdf = {}  # this dict will just hold Nones
        else:
            outdf = self.copy()

        if not is_dict_like(value):
            value = dict.fromkeys(self.columns, value)

        for k in value:
            outdf[k] = self[k].fillna(
                value[k],
                method=method,
                axis=axis,
                inplace=inplace,
                limit=limit,
            )

        if not inplace:
            return outdf

    def describe(self, percentiles=None, include=None, exclude=None):
        """Compute summary statistics of a DataFrame's columns. For numeric
        data, the output includes the minimum, maximum, mean, median,
        standard deviation, and various quantiles. For object data, the output
        includes the count, number of unique values, the most common value, and
        the number of occurrences of the most common value.

        Parameters
        ----------
        percentiles : list-like, optional
            The percentiles used to generate the output summary statistics.
            If None, the default percentiles used are the 25th, 50th and 75th.
            Values should be within the interval [0, 1].

        include: str, list-like, optional
            The dtypes to be included in the output summary statistics. Columns
            of dtypes not included in this list will not be part of the output.
            If include='all', all dtypes are included. Default of None includes
            all numeric columns.

        exclude: str, list-like, optional
            The dtypes to be excluded from the output summary statistics.
            Columns of dtypes included in this list will not be part of the
            output. Default of None excludes no columns.

        Returns
        -------
        output_frame : DataFrame
            Summary statistics of relevant columns in the original dataframe.

        Examples
        --------
        Describing a ``Series`` containing numeric values.

        >>> import cudf
        >>> s = cudf.Series([1, 2, 3, 4, 5, 6, 7, 8, 9, 10])
        >>> print(s.describe())
           stats   values
        0  count     10.0
        1   mean      5.5
        2    std  3.02765
        3    min      1.0
        4    25%      2.5
        5    50%      5.5
        6    75%      7.5
        7    max     10.0

        Describing a ``DataFrame``. By default all numeric fields
        are returned.

        >>> gdf = cudf.DataFrame()
        >>> gdf['a'] = [1,2,3]
        >>> gdf['b'] = [1.0, 2.0, 3.0]
        >>> gdf['c'] = ['x', 'y', 'z']
        >>> gdf['d'] = [1.0, 2.0, 3.0]
        >>> gdf['d'] = gdf['d'].astype('float32')
        >>> print(gdf.describe())
           stats    a    b    d
        0  count  3.0  3.0  3.0
        1   mean  2.0  2.0  2.0
        2    std  1.0  1.0  1.0
        3    min  1.0  1.0  1.0
        4    25%  1.5  1.5  1.5
        5    50%  1.5  1.5  1.5
        6    75%  2.5  2.5  2.5
        7    max  3.0  3.0  3.0

        Using the ``include`` keyword to describe only specific dtypes.

        >>> gdf = cudf.DataFrame()
        >>> gdf['a'] = [1,2,3]
        >>> gdf['b'] = [1.0, 2.0, 3.0]
        >>> gdf['c'] = ['x', 'y', 'z']
        >>> print(gdf.describe(include='int'))
           stats    a
        0  count  3.0
        1   mean  2.0
        2    std  1.0
        3    min  1.0
        4    25%  1.5
        5    50%  1.5
        6    75%  2.5
        7    max  3.0
        """

        def _create_output_frame(data, percentiles=None):
            # hack because we don't support strings in indexes
            return DataFrame(
                {
                    col: data[col].describe(percentiles=percentiles)
                    for col in data.columns
                }
            )

        if not include and not exclude:
            numeric_data = self.select_dtypes(np.number)
            output_frame = _create_output_frame(numeric_data, percentiles)

        elif include == "all":
            if exclude:
                raise ValueError("Cannot exclude when include='all'.")

            included_data = self.select_dtypes(np.number)
            output_frame = _create_output_frame(included_data, percentiles)
            logging.warning(
                "Describe does not yet include StringColumns or "
                "DatetimeColumns."
            )

        else:
            if not include:
                include = np.number

            included_data = self.select_dtypes(
                include=include, exclude=exclude
            )
            if included_data.empty:
                raise ValueError("No data of included types.")
            output_frame = _create_output_frame(included_data, percentiles)

        return output_frame

    def isnull(self):
        """Identify missing values in a DataFrame.
        """
        return self._apply_support_method("isnull")

    def isna(self):
        """Identify missing values in a DataFrame. Alias for isnull.
        """
        return self.isnull()

    def notna(self):
        """Identify non-missing values in a DataFrame.
        """
        return self._apply_support_method("notna")

    def notnull(self):
        """Identify non-missing values in a DataFrame. Alias for notna.
        """
        return self.notna()

    def to_pandas(self):
        """
        Convert to a Pandas DataFrame.

        Examples
        --------
        >>> import cudf
        >>> a = ('a', [0, 1, 2])
        >>> b = ('b', [-3, 2, 0])
        >>> df = cudf.DataFrame([a, b])
        >>> type(df.to_pandas())
        <class 'pandas.core.frame.DataFrame'>
        """
        index = self.index.to_pandas()
        out = pd.DataFrame(index=index)
        for c, x in self._cols.items():
            out[c] = x.to_pandas(index=index)
        if isinstance(self.columns, Index):
            out.columns = self.columns.to_pandas()
            if isinstance(self.columns, cudf.core.multiindex.MultiIndex):
                if self.columns.names is not None:
                    out.columns.names = self.columns.names
            else:
                out.columns.name = self.columns.name
        return out

    @classmethod
    def from_pandas(cls, dataframe, nan_as_null=True):
        """
        Convert from a Pandas DataFrame.

        Raises
        ------
        TypeError for invalid input type.

        Examples
        --------
        >>> import cudf
        >>> import pandas as pd
        >>> data = [[0,1], [1,2], [3,4]]
        >>> pdf = pd.DataFrame(data, columns=['a', 'b'], dtype=int)
        >>> cudf.from_pandas(pdf)
        <cudf.DataFrame ncols=2 nrows=3 >
        """
        if not isinstance(dataframe, pd.DataFrame):
            raise TypeError("not a pandas.DataFrame")

        df = cls()
        # Set columns
        for colk in dataframe.columns:
            vals = dataframe[colk].values
            # necessary because multi-index can return multiple
            # columns for a single key
            if len(vals.shape) == 1:
                df[colk] = Series(vals, nan_as_null=nan_as_null)
            else:
                vals = vals.T
                if vals.shape[0] == 1:
                    df[colk] = Series(vals.flatten(), nan_as_null=nan_as_null)
                else:
                    # TODO fix multiple column with same name with different
                    # method.
                    if isinstance(colk, tuple):
                        colk = str(colk)
                    for idx in range(len(vals.shape)):
                        df[colk + str(idx)] = Series(
                            vals[idx], nan_as_null=nan_as_null
                        )
        # Set index
        if isinstance(dataframe.index, pd.MultiIndex):
            import cudf

            index = cudf.from_pandas(dataframe.index)
        else:
            index = dataframe.index
        result = df.set_index(index)
        if isinstance(dataframe.columns, pd.MultiIndex):
            import cudf

            result.columns = cudf.from_pandas(dataframe.columns)
        return result

    def to_arrow(self, preserve_index=True):
        """
        Convert to a PyArrow Table.

        Examples
        --------
        >>> import cudf
        >>> a = ('a', [0, 1, 2])
        >>> b = ('b', [-3, 2, 0])
        >>> df = cudf.DataFrame([a, b])
        >>> df.to_arrow()
        pyarrow.Table
        None: int64
        a: int64
        b: int64
        """
        arrays = []
        names = []
        types = []
        index_names = []
        index_columns = []
        index_descriptors = []

        for name, col in self._cols.items():
            names.append(name)
            arrow_col = col.to_arrow()
            arrays.append(arrow_col)
            types.append(arrow_col.type)

        index_name = pa.pandas_compat._index_level_name(self.index, 0, names)
        index_columns.append(self.index)

        # It would be better if we didn't convert this if we didn't have to,
        # but we first need better tooling for cudf --> pyarrow type
        # conversions
        if preserve_index:
            if isinstance(self.index, cudf.core.index.RangeIndex):
                descr = {
                    "kind": "range",
                    "name": self.index.name,
                    "start": self.index._start,
                    "stop": self.index._stop,
                    "step": 1,
                }
            else:
                index_arrow = self.index.to_arrow()
                descr = index_name
                types.append(index_arrow.type)
                arrays.append(index_arrow)
                names.append(index_name)
                index_names.append(index_name)
            index_descriptors.append(descr)

        # We may want to add additional metadata to this in the future, but
        # for now lets just piggyback off of what's done for Pandas
        metadata = pa.pandas_compat.construct_metadata(
            self,
            names,
            index_columns,
            index_descriptors,
            preserve_index,
            types,
        )

        return pa.Table.from_arrays(arrays, names=names, metadata=metadata)

    @classmethod
    def from_arrow(cls, table):
        """Convert from a PyArrow Table.

        Raises
        ------
        TypeError for invalid input type.

        **Notes**

        Does not support automatically setting index column(s) similar to how
        ``to_pandas`` works for PyArrow Tables.

        Examples
        --------
        >>> import pyarrow as pa
        >>> import cudf
        >>> data = [pa.array([1, 2, 3]), pa.array([4, 5, 6])]
        >>> batch = pa.RecordBatch.from_arrays(data, ['f0', 'f1'])
        >>> table = pa.Table.from_batches([batch])
        >>> cudf.DataFrame.from_arrow(table)
        <cudf.DataFrame ncols=2 nrows=3 >
        """

        if not isinstance(table, pa.Table):
            raise TypeError("not a pyarrow.Table")

        index_col = None
        dtypes = None
        if isinstance(table.schema.pandas_metadata, dict):
            metadata = table.schema.pandas_metadata
            index_col = metadata["index_columns"]
            dtypes = {
                col["field_name"]: col["pandas_type"]
                for col in metadata["columns"]
                if "field_name" in col
            }

        df = cls()
        for name, col in zip(table.schema.names, table.columns):
            if dtypes:
                dtype = dtypes[name]
                if dtype == "categorical":
                    dtype = "category"
                elif dtype == "date":
                    dtype = "datetime64[ms]"
            else:
                dtype = None

            df[name] = column.as_column(col, dtype=dtype, name=name)
        if index_col:
            if isinstance(index_col[0], dict):
                assert index_col[0]["kind"] == "range"
                df = df.set_index(
                    RangeIndex(
                        index_col[0]["start"],
                        index_col[0]["stop"],
                        name=index_col[0]["name"],
                    )
                )
            else:
                df = df.set_index(index_col[0])
                new_index_name = pa.pandas_compat._backwards_compatible_index_name(  # noqa: E501
                    df.index.name, df.index.name
                )
                df.index.name = new_index_name
        return df

    def to_records(self, index=True):
        """Convert to a numpy recarray

        Parameters
        ----------
        index : bool
            Whether to include the index in the output.

        Returns
        -------
        numpy recarray
        """
        members = [("index", self.index.dtype)] if index else []
        members += [(col, self[col].dtype) for col in self.columns]
        dtype = np.dtype(members)
        ret = np.recarray(len(self), dtype=dtype)
        if index:
            ret["index"] = self.index.values
        for col in self.columns:
            ret[col] = self[col].to_array()
        return ret

    @classmethod
    def from_records(self, data, index=None, columns=None, nan_as_null=False):
        """Convert from a numpy recarray or structured array.

        Parameters
        ----------
        data : numpy structured dtype or recarray of ndim=2
        index : str
            The name of the index column in *data*.
            If None, the default index is used.
        columns : list of str
            List of column names to include.

        Returns
        -------
        DataFrame
        """
        if data.ndim != 1 and data.ndim != 2:
            raise ValueError(
                "records dimension expected 1 or 2 but found {!r}".format(
                    data.ndim
                )
            )

        num_cols = len(data[0])
        if columns is None and data.dtype.names is None:
            names = [i for i in range(num_cols)]

        elif data.dtype.names is not None:
            names = data.dtype.names

        else:
            if len(columns) != num_cols:
                msg = "columns length expected {!r} but found {!r}"
                raise ValueError(msg.format(num_cols, len(columns)))
            names = columns

        df = DataFrame()
        if data.ndim == 2:
            for i, k in enumerate(names):
                df[k] = Series(data[:, i], nan_as_null=nan_as_null)
        elif data.ndim == 1:
            for k in names:
                df[k] = Series(data[k], nan_as_null=nan_as_null)

        if index is not None:
            indices = data[index]
            return df.set_index(indices.astype(np.int64))
        return df

    @classmethod
    def from_gpu_matrix(
        self, data, index=None, columns=None, nan_as_null=False
    ):
        """Convert from a numba gpu ndarray.

        Parameters
        ----------
        data : numba gpu ndarray
        index : str
            The name of the index column in *data*.
            If None, the default index is used.
        columns : list of str
            List of column names to include.

        Returns
        -------
        DataFrame
        """
        if data.ndim != 2:
            raise ValueError(
                "matrix dimension expected 2 but found {!r}".format(data.ndim)
            )

        if columns is None:
            names = [i for i in range(data.shape[1])]
        else:
            if len(columns) != data.shape[1]:
                msg = "columns length expected {!r} but found {!r}"
                raise ValueError(msg.format(data.shape[1], len(columns)))
            names = columns

        if index is not None and len(index) != data.shape[0]:
            msg = "index length expected {!r} but found {!r}"
            raise ValueError(msg.format(data.shape[0], len(index)))

        df = DataFrame()
        data = data.transpose()  # to mimic the pandas behaviour
        for i, k in enumerate(names):
            df[k] = Series(data[i], nan_as_null=nan_as_null)

        if index is not None:
            indices = data[index]
            return df.set_index(indices.astype(np.int64))

        return df

    def to_gpu_matrix(self):
        """Convert to a numba gpu ndarray



        Returns
        -------
        numba gpu ndarray
        """
        warnings.warn(
            "The to_gpu_matrix method will be deprecated"
            "in the future. use as_gpu_matrix instead.",
            DeprecationWarning,
        )
        return self.as_gpu_matrix()

    def _from_columns(cols, index=None, columns=None):
        """
        Construct a DataFrame from a list of Columns
        """
        df = cudf.DataFrame(dict(zip(range(len(cols)), cols)), index=index)
        if columns is not None:
            df.columns = columns
        return df

    def quantile(
        self,
        q=0.5,
        axis=0,
        numeric_only=True,
        interpolation="linear",
        columns=None,
        exact=True,
    ):
        """
        Return values at the given quantile.

        Parameters
        ----------

        q : float or array-like
            0 <= q <= 1, the quantile(s) to compute
        axis : int
            axis is a NON-FUNCTIONAL parameter
        numeric_only : boolean
            numeric_only is a NON-FUNCTIONAL parameter
        interpolation : {`linear`, `lower`, `higher`, `midpoint`, `nearest`}
            This  parameter specifies the interpolation method to use,
            when the desired quantile lies between two data points i and j.
            Default 'linear'.
        columns : list of str
            List of column names to include.
        exact : boolean
            Whether to use approximate or exact quantile algorithm.

        Returns
        -------

        DataFrame

        """
        if axis not in (0, None):
            raise NotImplementedError("axis is not implemented yet")

        if not numeric_only:
            raise NotImplementedError("numeric_only is not implemented yet")
        if columns is None:
            columns = self.columns

        result = DataFrame()
        for k, col in self._cols.items():
            if k in columns:
                res = col.quantile(
                    q,
                    interpolation=interpolation,
                    exact=exact,
                    quant_index=False,
                )
                if not isinstance(res, numbers.Number) and len(res) == 0:
                    res = column.column_empty_like(
                        q, dtype="float64", masked=True, newsize=len(q)
                    )
                result[k] = res
        if isinstance(q, numbers.Number):
            result = result.fillna(np.nan)
            result = result.iloc[0]
            result.index = as_index(self.columns)
            result.name = q
            return result
        else:
            q = list(map(float, q))
            result.index = q
            return result

    #
    # Stats
    #
    def _prepare_for_rowwise_op(self):
        """Prepare a DataFrame for CuPy-based row-wise operations.
        """
        warnings.warn(
            "Row-wise operations currently only support int, float, "
            "and bool dtypes."
        )

        if any([col.has_null_mask for col in self._columns]):
            msg = (
                "Row-wise operations do not currently support columns with "
                "null values. Consider removing them with .dropna() "
                "or using .fillna()."
            )
            raise ValueError(msg)

        filtered = self.select_dtypes(include=[np.number, np.bool])
        common_dtype = np.find_common_type(filtered.dtypes, [])
        coerced = filtered.astype(common_dtype)
        return coerced

    def count(self, **kwargs):
        return self._apply_support_method("count", **kwargs)

    def min(self, axis=0, **kwargs):
        return self._apply_support_method("min", axis=axis, **kwargs)

    def max(self, axis=0, **kwargs):
        return self._apply_support_method("max", axis=axis, **kwargs)

    def sum(self, axis=0, **kwargs):
        return self._apply_support_method("sum", axis=axis, **kwargs)

    def product(self, axis=0, **kwargs):
        return self._apply_support_method("prod", axis=axis, **kwargs)

    def prod(self, axis=0, **kwargs):
        """Alias for product.
        """
        return self.product(axis=axis, **kwargs)

    def cummin(self, **kwargs):
        return self._apply_support_method("cummin", **kwargs)

    def cummax(self, **kwargs):
        return self._apply_support_method("cummax", **kwargs)

    def cumsum(self, **kwargs):
        return self._apply_support_method("cumsum", **kwargs)

    def cumprod(self, **kwargs):
        return self._apply_support_method("cumprod", **kwargs)

    def mean(self, axis=0, numeric_only=None, **kwargs):
        """Return the mean of the values for the requested axis.
        Parameters
        ----------
        axis : {index (0), columns (1)}
            Axis for the function to be applied on.
        skipna : bool, default True
            Exclude NA/null values when computing the result.
        level : int or level name, default None
            If the axis is a MultiIndex (hierarchical), count along a
            particular level, collapsing into a Series.
        numeric_only : bool, default None
            Include only float, int, boolean columns. If None, will attempt to
            use everything, then use only numeric data. Not implemented for
            Series.
        **kwargs
            Additional keyword arguments to be passed to the function.
        Returns
        -------
        mean : Series or DataFrame (if level specified)
        """
        return self._apply_support_method("mean", axis=axis, **kwargs)

    def std(self, axis=0, ddof=1, **kwargs):
        return self._apply_support_method(
            "std", axis=axis, ddof=ddof, **kwargs
        )

    def var(self, axis=0, ddof=1, **kwargs):
        return self._apply_support_method(
            "var", axis=axis, ddof=ddof, **kwargs
        )

    def kurtosis(self, axis=None, skipna=None, level=None, numeric_only=None):
        if numeric_only not in (None, True):
            msg = "Kurtosis only supports int, float, and bool dtypes."
            raise TypeError(msg)

        self = self.select_dtypes(include=[np.number, np.bool])
        return self._apply_support_method(
            "kurtosis",
            axis=axis,
            skipna=skipna,
            level=level,
            numeric_only=numeric_only,
        )

    def skew(self, axis=None, skipna=None, level=None, numeric_only=None):
        if numeric_only not in (None, True):
            msg = "Skew only supports int, float, and bool dtypes."
            raise TypeError(msg)

        self = self.select_dtypes(include=[np.number, np.bool])
        return self._apply_support_method(
            "skew",
            axis=axis,
            skipna=skipna,
            level=level,
            numeric_only=numeric_only,
        )

    def all(self, bool_only=None, **kwargs):
        if bool_only:
            return self.select_dtypes(include="bool")._apply_support_method(
                "all", **kwargs
            )
        return self._apply_support_method("all", **kwargs)

    def any(self, bool_only=None, **kwargs):
        if bool_only:
            return self.select_dtypes(include="bool")._apply_support_method(
                "any", **kwargs
            )
        return self._apply_support_method("any", **kwargs)

    def _apply_support_method(self, method, axis=0, *args, **kwargs):
        assert axis in (None, 0, 1)

        if axis in (None, 0):
            result = [
                getattr(self[col], method)(*args, **kwargs)
                for col in self._cols.keys()
            ]

            if isinstance(result[0], Series):
                support_result = result
                result = DataFrame()
                for idx, col in enumerate(self._cols.keys()):
                    result[col] = support_result[idx]
            else:
                result = Series(result)
                result = result.set_index(self._cols.keys())
            return result

        elif axis == 1:
            # for dask metadata compatibility
            skipna = kwargs.pop("skipna", None)
            if skipna not in (None, True, 1):
                msg = (
                    "Row-wise operations do not current support skipna=False."
                )
                raise ValueError(msg)

            prepared = self._prepare_for_rowwise_op()
            arr = cp.asarray(prepared.as_gpu_matrix())
            result = getattr(arr, method)(axis=1, **kwargs)

            if len(result.shape) == 1:
                return Series(result, index=self.index)
            else:
                result_df = DataFrame.from_gpu_matrix(result).set_index(
                    self.index
                )
                result_df.columns = prepared.columns
                return result_df

    def _columns_view(self, columns):
        """
        Return a subset of the DataFrame's columns as a view.
        """
        columns = as_index(columns)
        result_columns = OrderedDict({})
        for col in columns:
            result_columns[col] = self[col]
        return DataFrame(result_columns, index=self.index)

    def select_dtypes(self, include=None, exclude=None):
        """Return a subset of the DataFrame’s columns based on the column dtypes.

        Parameters
        ----------
        include : str or list
            which columns to include based on dtypes
        exclude : str or list
            which columns to exclude based on dtypes

        """

        # code modified from:
        # https://github.com/pandas-dev/pandas/blob/master/pandas/core/frame.py#L3196

        if not isinstance(include, (list, tuple)):
            include = (include,) if include is not None else ()
        if not isinstance(exclude, (list, tuple)):
            exclude = (exclude,) if exclude is not None else ()

        df = DataFrame(index=self.index)

        # cudf_dtype_from_pydata_dtype can distinguish between
        # np.float and np.number
        selection = tuple(map(frozenset, (include, exclude)))

        if not any(selection):
            raise ValueError(
                "at least one of include or exclude must be \
                             nonempty"
            )

        include, exclude = map(
            lambda x: frozenset(map(cudf_dtype_from_pydata_dtype, x)),
            selection,
        )

        # can't both include AND exclude!
        if not include.isdisjoint(exclude):
            raise ValueError(
                "include and exclude overlap on {inc_ex}".format(
                    inc_ex=(include & exclude)
                )
            )

        # include all subtypes
        include_subtypes = set()
        for dtype in self.dtypes:
            for i_dtype in include:
                # category handling
                if is_categorical_dtype(i_dtype):
                    include_subtypes.add(i_dtype)
                elif issubclass(dtype.type, i_dtype):
                    include_subtypes.add(dtype.type)

        # exclude all subtypes
        exclude_subtypes = set()
        for dtype in self.dtypes:
            for e_dtype in exclude:
                # category handling
                if is_categorical_dtype(e_dtype):
                    exclude_subtypes.add(e_dtype)
                elif issubclass(dtype.type, e_dtype):
                    exclude_subtypes.add(dtype.type)

        include_all = set(
            [cudf_dtype_from_pydata_dtype(d) for d in self.dtypes]
        )

        if include:
            inclusion = include_all & include_subtypes
        elif exclude:
            inclusion = include_all
        else:
            inclusion = set()
        # remove all exclude types
        inclusion = inclusion - exclude_subtypes

        for x in self._cols.values():
            infered_type = cudf_dtype_from_pydata_dtype(x.dtype)
            if infered_type in inclusion:
                df.insert(len(df._cols), x.name, x)

        return df

    @ioutils.doc_to_parquet()
    def to_parquet(self, path, *args, **kwargs):
        """{docstring}"""
        import cudf.io.parquet as pq

        pq.to_parquet(self, path, *args, **kwargs)

    @ioutils.doc_to_feather()
    def to_feather(self, path, *args, **kwargs):
        """{docstring}"""
        import cudf.io.feather as feather

        feather.to_feather(self, path, *args, **kwargs)

    @ioutils.doc_to_json()
    def to_json(self, path_or_buf=None, *args, **kwargs):
        """{docstring}"""
        import cudf.io.json as json

        json.to_json(self, path_or_buf=path_or_buf, *args, **kwargs)

    @ioutils.doc_to_hdf()
    def to_hdf(self, path_or_buf, key, *args, **kwargs):
        """{docstring}"""
        import cudf.io.hdf as hdf

        hdf.to_hdf(path_or_buf, key, self, *args, **kwargs)

    @ioutils.doc_to_dlpack()
    def to_dlpack(self):
        """{docstring}"""
        import cudf.io.dlpack as dlpack

        return dlpack.to_dlpack(self)

    @ioutils.doc_to_csv()
    def to_csv(
        self,
        path=None,
        sep=",",
        na_rep="",
        columns=None,
        header=True,
        index=True,
        line_terminator="\n",
        chunksize=None,
    ):
        """{docstring}"""
        import cudf.io.csv as csv

        return csv.to_csv(
            self,
            path,
            sep,
            na_rep,
            columns,
            header,
            index,
            line_terminator,
            chunksize,
        )

    @ioutils.doc_to_orc()
    def to_orc(self, fname, compression=None, *args, **kwargs):
        """{docstring}"""
        import cudf.io.orc as orc

        orc.to_orc(self, fname, compression, *args, **kwargs)

    def scatter_by_map(self, map_index, map_size=None, keep_index=True):
        """Scatter to a list of dataframes.

        Uses map_index to determine the destination
        of each row of the original DataFrame.

        Parameters
        ----------
        map_index : Series, str or list-like
            Scatter assignment for each row
        map_size : int
            Length of output list. Must be >= uniques in map_index
        keep_index : bool
            Conserve original index values for each row

        Returns
        -------
        A list of cudf.DataFrame objects.
        """

        # map_index might be a column name or array,
        # make it a Series
        if isinstance(map_index, str):
            map_index = self[map_index]
        else:
            map_index = Series(map_index)

        # Convert float to integer
        if map_index.dtype == np.float:
            map_index = map_index.astype(np.int32)

        # Convert string or categorical to integer
        if isinstance(map_index._column, StringColumn):
            map_index = Series(
                map_index._column.as_categorical_column(np.int32).as_numerical
            )
            warnings.warn(
                "Using StringColumn for map_index in scatter_by_map. "
                "Use an integer array/column for better performance."
            )
        elif isinstance(map_index._column, CategoricalColumn):
            map_index = Series(map_index._column.as_numerical)
            warnings.warn(
                "Using CategoricalColumn for map_index in scatter_by_map. "
                "Use an integer array/column for better performance."
            )

        if keep_index:
            if isinstance(self.index, cudf.MultiIndex):
                index = self.index.to_frame()._columns
            else:
                index = [self.index.as_column()]
        else:
            index = None

        # scatter_to_frames wants a list of columns
        tables = libcudf.copying.scatter_to_frames(
            self._columns, map_index._column, index
        )

        if map_size:
            # Make sure map_size is >= the number of uniques in map_index
            if len(tables) > map_size:
                raise ValueError(
                    "ERROR: map_size must be >= %d (got %d)."
                    % (len(tables), map_size)
                )

            # Append empty dataframes if map_size > len(tables)
            for i in range(map_size - len(tables)):
                tables.append(self.take([]))
        return tables

    def repeat(self, repeats, axis=None):
        assert axis in (None, 0)
        new_index = self.index.repeat(repeats)
        cols = libcudf.filling.repeat(self._columns, repeats)
        # to preserve col names, need to get it from old _cols dict
        column_names = self._cols.keys()
        result = DataFrame(data=dict(zip(column_names, cols)))
        return result.set_index(new_index)

    def tile(self, reps):
        """Construct a DataFrame by repeating this DataFrame the number of
        times given by reps

        Parameters
        ----------
        reps : non-negative integer
            The number of repetitions of this DataFrame along axis 0

        Returns
        -------
        The tiled output cudf.DataFrame
        """
        cols = libcudf.filling.tile(self._columns, reps)
        column_names = self._cols.keys()
        return DataFrame(data=dict(zip(column_names, cols)))

    def stack(self, level=-1, dropna=True):
        """Stack the prescribed level(s) from columns to index

        Return a reshaped Series

        Parameters
        ----------
        dropna : bool, default True
            Whether to drop rows in the resulting Series with missing values.

        Returns
        -------
        The stacked cudf.Series

        Examples
        --------
        >>> import cudf
        >>> df = cudf.DataFrame({'a':[0,1,3], 'b':[1,2,4]})
        >>> df.stack()
        0  a    0
           b    1
        1  a    1
           b    2
        2  a    3
           b    4
        dtype: int64
        """
        assert level in (None, -1)
        index_as_cols = self.index.to_frame(index=False)._columns
        new_index_cols = libcudf.filling.repeat(index_as_cols, self.shape[1])
        [last_index] = libcudf.filling.tile(
            [column.as_column(self.columns)], self.shape[0]
        )
        new_index_cols.append(last_index)
        index_df = DataFrame(
            dict(zip(range(0, len(new_index_cols)), new_index_cols))
        )
        new_index = cudf.core.multiindex.MultiIndex.from_frame(index_df)

        # Collect datatypes and cast columns as that type
        common_type = np.result_type(*self.dtypes)
        homogenized_cols = [
            c.astype(common_type)
            if not np.issubdtype(c.dtype, common_type)
            else c
            for c in self._columns
        ]
        data_col = libcudf.reshape.stack(homogenized_cols)
        result = Series(data=data_col, index=new_index)
        if dropna:
            return result.dropna()
        else:
            return result


def from_pandas(obj):
    """
    Convert certain Pandas objects into the cudf equivalent.

    Supports DataFrame, Series, or MultiIndex.

    Raises
    ------
    TypeError for invalid input type.

    Examples
    --------
    >>> import cudf
    >>> import pandas as pd
    >>> data = [[0, 1], [1, 2], [3, 4]]
    >>> pdf = pd.DataFrame(data, columns=['a', 'b'], dtype=int)
    >>> cudf.from_pandas(pdf)
    <cudf.DataFrame ncols=2 nrows=3 >
    """
    if isinstance(obj, pd.DataFrame):
        return DataFrame.from_pandas(obj)
    elif isinstance(obj, pd.Series):
        return Series.from_pandas(obj)
    elif isinstance(obj, pd.MultiIndex):
        return cudf.MultiIndex.from_pandas(obj)
    elif isinstance(obj, pd.RangeIndex):
        if obj._step and obj._step != 1:
            raise ValueError("cudf RangeIndex requires step == 1")
        return cudf.core.index.RangeIndex(
            obj._start, stop=obj._stop, name=obj.name
        )
    else:
        raise TypeError(
            "from_pandas only accepts Pandas Dataframes, Series, "
            "RangeIndex and MultiIndex objects. "
            "Got %s" % type(obj)
        )


def merge(left, right, *args, **kwargs):
    return left.merge(right, *args, **kwargs)


# a bit of fanciness to inject doctstring with left parameter
merge_doc = DataFrame.merge.__doc__
idx = merge_doc.find("right")
merge.__doc__ = "".join(
    [merge_doc[:idx], "\n\tleft : DataFrame\n\t", merge_doc[idx:]]
)


def _align_indices(lhs, rhs):
    """
    Internal util to align the indices of two DataFrames. Returns a tuple of
    the aligned dataframes, or the original arguments if the indices are the
    same, or if rhs isn't a DataFrame.
    """
    lhs_out, rhs_out = lhs, rhs
    if isinstance(rhs, DataFrame) and not lhs.index.equals(rhs.index):
        df = lhs.merge(
            rhs,
            sort=True,
            how="outer",
            left_index=True,
            right_index=True,
            suffixes=("_x", "_y"),
        )
        df = df.sort_index()
        lhs_out = DataFrame()
        rhs_out = DataFrame()
        common = set(lhs.columns) & set(rhs.columns)
        common_x = set(["{}_x".format(x) for x in common])
        common_y = set(["{}_y".format(x) for x in common])
        for col in df.columns:
            if col in common_x:
                lhs_out[col[:-2]] = df[col]
            elif col in common_y:
                rhs_out[col[:-2]] = df[col]
            elif col in lhs:
                lhs_out[col] = df[col]
            elif col in rhs:
                rhs_out[col] = df[col]

    return lhs_out, rhs_out<|MERGE_RESOLUTION|>--- conflicted
+++ resolved
@@ -13,11 +13,7 @@
 from collections.abc import Mapping, Sequence
 from types import GeneratorType
 
-<<<<<<< HEAD
-import cupy as cp
-=======
 import cupy
->>>>>>> b758d4ef
 import numpy as np
 import pandas as pd
 import pyarrow as pa
@@ -3842,7 +3838,7 @@
                 raise ValueError(msg)
 
             prepared = self._prepare_for_rowwise_op()
-            arr = cp.asarray(prepared.as_gpu_matrix())
+            arr = cupy.asarray(prepared.as_gpu_matrix())
             result = getattr(arr, method)(axis=1, **kwargs)
 
             if len(result.shape) == 1:
