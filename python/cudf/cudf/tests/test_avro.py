# Copyright (c) 2019, NVIDIA CORPORATION.

from io import BytesIO

import fastavro as fa
import pandas as pd
import pytest

import cudf
from cudf.tests.utils import assert_eq


@pytest.fixture(scope="module")
def datadir(datadir):
    return datadir / "avro"


@pytest.fixture
def path_or_buf(datadir):
    fname = datadir / "example.avro"
    try:
        with open(fname, "rb") as f:
            buffer = BytesIO(f.read())
    except Exception as excpr:
        if type(excpr).__name__ == "FileNotFoundError":
            pytest.skip(".parquet file is not found")
        else:
            print(type(excpr).__name__)

    def _make_path_or_buf(src):
        if src == "filepath":
            return str(fname)
        if src == "pathobj":
            return fname
        if src == "bytes_io":
            return buffer
        if src == "bytes":
            return buffer.getvalue()
        if src == "url":
            return fname.as_uri()

        raise ValueError("Invalid source type")

    yield _make_path_or_buf


@pytest.mark.filterwarnings("ignore:Using CPU")
@pytest.mark.parametrize("engine", ["cudf"])
@pytest.mark.parametrize("inputfile, columns", [("example.avro", None)])
def test_avro_reader_basic(datadir, inputfile, columns, engine):
    path = datadir / inputfile

    try:
        avro_file = open(path, "rb")
        reader = fa.reader(avro_file)

    except Exception as excpr:
        if type(excpr).__name__ == "FileNotFoundError":
            pytest.skip(".avro file is not found")
        else:
            print(type(excpr).__name__)

    expect = pd.DataFrame.from_records(reader)

<<<<<<< HEAD
    # `read_avro()` is deliberately called twice. I have found inconsistent
    # file access behavior dropping the first or second item in the first
    # row on the first column read. Consistently producing. Accessint twice
    # at runtime ensures data is loaded correctly.
    got = cudf.read_avro(path, engine=engine, columns=columns)
=======
    if not avro_file.closed:
        avro_file.close()

>>>>>>> 91b26cea
    got = cudf.read_avro(path, engine=engine, columns=columns)
    # PANDAS uses NaN to represent invalid data, which forces float dtype
    # For comparison, we can replace NaN with 0 and cast to the cuDF dtype
    # FASTAVRO produces int64 columns from avro int32 dtype, so convert
    # it back to int32 here
    for col in expect.columns:
        expect[col] = expect[col].astype(got[col].dtype)

    # fastavro appears to return columns in reverse order
    # (actual order may depend on pandas/python version)
    assert_eq(expect, got[expect.columns], check_categorical=False)<|MERGE_RESOLUTION|>--- conflicted
+++ resolved
@@ -43,12 +43,13 @@
 
     yield _make_path_or_buf
 
-
 @pytest.mark.filterwarnings("ignore:Using CPU")
 @pytest.mark.parametrize("engine", ["cudf"])
 @pytest.mark.parametrize("inputfile, columns", [("example.avro", None)])
 def test_avro_reader_basic(datadir, inputfile, columns, engine):
     path = datadir / inputfile
+
+    got = cudf.read_avro(path, engine=engine, columns=columns)
 
     try:
         avro_file = open(path, "rb")
@@ -61,19 +62,9 @@
             print(type(excpr).__name__)
 
     expect = pd.DataFrame.from_records(reader)
-
-<<<<<<< HEAD
-    # `read_avro()` is deliberately called twice. I have found inconsistent
-    # file access behavior dropping the first or second item in the first
-    # row on the first column read. Consistently producing. Accessint twice
-    # at runtime ensures data is loaded correctly.
-    got = cudf.read_avro(path, engine=engine, columns=columns)
-=======
     if not avro_file.closed:
         avro_file.close()
-
->>>>>>> 91b26cea
-    got = cudf.read_avro(path, engine=engine, columns=columns)
+    
     # PANDAS uses NaN to represent invalid data, which forces float dtype
     # For comparison, we can replace NaN with 0 and cast to the cuDF dtype
     # FASTAVRO produces int64 columns from avro int32 dtype, so convert
