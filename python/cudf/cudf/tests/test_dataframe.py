--- conflicted
+++ resolved
@@ -6124,7 +6124,6 @@
     assert_eq(expected, gd.isclose(s1, s2))
 
 
-<<<<<<< HEAD
 def test_dataframe_to_dict_error():
     df = gd.DataFrame({"a": [1, 2, 3], "b": [9, 5, 3]})
     with pytest.raises(
@@ -6146,7 +6145,8 @@
         ),
     ):
         df["a"].to_dict()
-=======
+
+
 @pytest.mark.parametrize(
     "df",
     [
@@ -6475,7 +6475,6 @@
         "or if the Series has a name",
     ):
         df.append(ps)
->>>>>>> 0f0a8dfc
 
 
 def test_cudf_arrow_array_error():
