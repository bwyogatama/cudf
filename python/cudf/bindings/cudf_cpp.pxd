--- conflicted
+++ resolved
@@ -36,11 +36,7 @@
 
 cdef extern from "cudf.h" nogil:
 
-<<<<<<< HEAD
-    ctypedef int     gdf_size_type
-=======
     ctypedef int           gdf_size_type
->>>>>>> b4ca3679
     ctypedef gdf_size_type gdf_index_type
     ctypedef unsigned char gdf_valid_type
     ctypedef char          gdf_bool8
