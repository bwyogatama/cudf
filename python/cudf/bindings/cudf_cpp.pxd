# Copyright (c) 2018, NVIDIA CORPORATION.

# cython: profile=False
# distutils: language = c++
# cython: embedsignature = True
# cython: language_level = 3

from cudf.bindings.dlpack cimport DLManagedTensor

from libcpp cimport bool
from libc.stdint cimport uint8_t, int64_t, int32_t, int16_t, int8_t, uintptr_t

# Utility functions to build gdf_columns, gdf_context and error handling

cpdef get_ctype_ptr(obj)
cpdef get_column_data_ptr(obj)
cpdef get_column_valid_ptr(obj)

cdef gdf_dtype get_dtype(dtype)

cdef get_scalar_value(gdf_scalar scalar)

cdef gdf_column* column_view_from_column(col)
cdef gdf_column* column_view_from_NDArrays(size, data, mask,
                                           dtype, null_count)
cdef gdf_column_to_column_mem(gdf_column* input_col)
<<<<<<< HEAD
=======
cdef update_nvstrings_col(col, uintptr_t category_ptr)
>>>>>>> 4083bd4b

cdef gdf_context* create_context_view(flag_sorted, method, flag_distinct,
                                      flag_sort_result, flag_sort_inplace)

cpdef check_gdf_error(errcode)

# Import cudf.h header to import all functions
# First version of bindings has no changes to the cudf.h header, so this file
# mirrors the structure in cpp/include

cdef extern from "cudf.h" nogil:

    ctypedef int gdf_size_type
    ctypedef gdf_size_type gdf_index_type
    ctypedef unsigned char gdf_valid_type
    ctypedef long    gdf_date64
    ctypedef int     gdf_date32
    ctypedef long    gdf_timestamp
    ctypedef int     gdf_category
    ctypedef int     gdf_nvstring_category

    ctypedef enum gdf_dtype:
        GDF_invalid=0,
        GDF_INT8,
        GDF_INT16,
        GDF_INT32,
        GDF_INT64,
        GDF_FLOAT32,
        GDF_FLOAT64,
        GDF_DATE32,
        GDF_DATE64,
        GDF_TIMESTAMP,
        GDF_CATEGORY,
        GDF_STRING,
        GDF_STRING_CATEGORY,
        N_GDF_TYPES,

    ctypedef enum gdf_error:
        GDF_SUCCESS=0,
        GDF_CUDA_ERROR,
        GDF_UNSUPPORTED_DTYPE,
        GDF_COLUMN_SIZE_MISMATCH,
        GDF_COLUMN_SIZE_TOO_BIG,
        GDF_DATASET_EMPTY,
        GDF_VALIDITY_MISSING,
        GDF_VALIDITY_UNSUPPORTED,
        GDF_INVALID_API_CALL,
        GDF_JOIN_DTYPE_MISMATCH,
        GDF_JOIN_TOO_MANY_COLUMNS,
        GDF_DTYPE_MISMATCH,
        GDF_UNSUPPORTED_METHOD,
        GDF_INVALID_AGGREGATOR,
        GDF_INVALID_HASH_FUNCTION,
        GDF_PARTITION_DTYPE_MISMATCH,
        GDF_HASH_TABLE_INSERT_FAILURE,
        GDF_UNSUPPORTED_JOIN_TYPE,
        GDF_C_ERROR,
        GDF_FILE_ERROR,
        GDF_MEMORYMANAGER_ERROR,
        GDF_UNDEFINED_NVTX_COLOR,
        GDF_NULL_NVTX_NAME,
        GDF_NOTIMPLEMENTED_ERROR,
        N_GDF_ERRORS

    ctypedef enum gdf_hash_func:
        GDF_HASH_MURMUR3=0,
        GDF_HASH_IDENTITY,


    ctypedef enum gdf_time_unit:
        TIME_UNIT_NONE=0
        TIME_UNIT_s,
        TIME_UNIT_ms,
        TIME_UNIT_us,
        TIME_UNIT_ns

    ctypedef struct gdf_dtype_extra_info:
        gdf_time_unit time_unit
        void *category

    ctypedef struct gdf_column:
        void *data
        gdf_valid_type *valid
        gdf_size_type size
        gdf_dtype dtype
        gdf_size_type null_count
        gdf_dtype_extra_info dtype_info
        char *col_name

    ctypedef enum gdf_method:
      GDF_SORT = 0,
      GDF_HASH,
      N_GDF_METHODS,


    ctypedef enum gdf_quantile_method:
      GDF_QUANT_LINEAR =0,
      GDF_QUANT_LOWER,
      GDF_QUANT_HIGHER,
      GDF_QUANT_MIDPOINT,
      GDF_QUANT_NEAREST,
      N_GDF_QUANT_METHODS,

    ctypedef enum gdf_agg_op:
      GDF_SUM = 0,
      GDF_MIN,
      GDF_MAX,
      GDF_AVG,
      GDF_COUNT,
      GDF_COUNT_DISTINCT,
      N_GDF_AGG_OPS,

    ctypedef enum gdf_color:
      GDF_GREEN = 0,
      GDF_BLUE,
      GDF_YELLOW,
      GDF_PURPLE,
      GDF_CYAN,
      GDF_RED,
      GDF_WHITE,
      GDF_DARK_GREEN,
      GDF_ORANGE,
      GDF_NUM_COLORS,

    ctypedef struct gdf_context:
      int flag_sorted
      gdf_method flag_method
      int flag_distinct
      int flag_sort_result
      int flag_sort_inplace

    ctypedef struct _OpaqueIpcParser:
        pass
    ctypedef struct  gdf_ipc_parser_type:
        pass


    ctypedef struct _OpaqueRadixsortPlan:
        pass
    ctypedef struct  gdf_radixsort_plan_type:
        pass


    ctypedef struct _OpaqueSegmentedRadixsortPlan:
        pass
    ctypedef struct  gdf_segmented_radixsort_plan_type:
        pass

    ctypedef enum order_by_type:
        GDF_ORDER_ASC,
        GDF_ORDER_DESC


    ctypedef enum window_function_type:
        GDF_WINDOW_RANGE,
        GDF_WINDOW_ROW


    ctypedef enum window_reduction_type:
        GDF_WINDOW_AVG,
        GDF_WINDOW_SUM,
        GDF_WINDOW_MAX,
        GDF_WINDOW_MIN,
        GDF_WINDOW_COUNT,
        GDF_WINDOW_STDDEV,
        GDF_WINDOW_VA


    ctypedef enum gdf_binary_operator:
        GDF_ADD,
        GDF_SUB,
        GDF_MUL,
        GDF_DIV,
        GDF_TRUE_DIV,
        GDF_FLOOR_DIV,
        GDF_MOD,
        GDF_POW,
        GDF_EQUAL,
        GDF_NOT_EQUAL,
        GDF_LESS,
        GDF_GREATER,
        GDF_LESS_EQUAL,
        GDF_GREATER_EQUAL,
        GDF_BITWISE_AND,
        GDF_BITWISE_OR,
        GDF_BITWISE_XOR,

    ctypedef enum gdf_unary_math_op:
        GDF_SIN,
        GDF_COS,
        GDF_TAN,
        GDF_ARCSIN,
        GDF_ARCCOS,
        GDF_ARCTAN,
        GDF_EXP,
        GDF_LOG,
        GDF_SQRT,
        GDF_CEIL,
        GDF_FLOOR,
        GDF_ABS,
        GDF_BIT_INVERT,

    ctypedef union gdf_data:
        char          si08
        short         si16
        int           si32
        long          si64
        float         fp32
        double        fp64
        gdf_date32    dt32
        gdf_date64    dt64
        gdf_timestamp tmst

    ctypedef struct gdf_scalar:
        gdf_data  data
        gdf_dtype dtype
        bool      is_valid

    cdef gdf_error gdf_count_nonzero_mask(gdf_valid_type * masks, int num_rows, int * count)

    cdef gdf_size_type gdf_column_sizeof()

    gdf_error gdf_column_view(gdf_column *column, void *data, gdf_valid_type *valid,
                              gdf_size_type size, gdf_dtype dtype)

    cdef gdf_error gdf_column_view_augmented(gdf_column *column,
                                             void *data,
                                             gdf_valid_type *valid,
                                             gdf_size_type size,
                                             gdf_dtype dtype,
                                             gdf_size_type null_count,
                                             gdf_dtype_extra_info extra_info)

    cdef gdf_error gdf_column_free(gdf_column *column)

    cdef gdf_error gdf_column_concat(gdf_column *output, gdf_column *columns_to_concat[], int num_columns)

    cdef gdf_error gdf_context_view(gdf_context *context,
                                    int flag_sorted,
                                    gdf_method flag_method,
                                    int flag_distinct,
                                    int flag_sort_result,
                                    int flag_sort_inplace)

    cdef const char * gdf_error_get_name(gdf_error errcode)

    cdef int gdf_cuda_last_error()
    cdef const char * gdf_cuda_error_string(int cuda_error)
    cdef const char * gdf_cuda_error_name(int cuda_error)

    cdef gdf_ipc_parser_type* gdf_ipc_parser_open(const uint8_t *schema, size_t length)
    cdef void gdf_ipc_parser_open_recordbatches(gdf_ipc_parser_type *handle,
                                           const uint8_t *recordbatches,
                                           size_t length)

    cdef void gdf_ipc_parser_close(gdf_ipc_parser_type *handle)
    cdef int gdf_ipc_parser_failed(gdf_ipc_parser_type *handle)
    cdef const char* gdf_ipc_parser_to_json(gdf_ipc_parser_type *handle)
    cdef const char* gdf_ipc_parser_get_error(gdf_ipc_parser_type *handle)
    cdef const void* gdf_ipc_parser_get_data(gdf_ipc_parser_type *handle)
    cdef int64_t gdf_ipc_parser_get_data_offset(gdf_ipc_parser_type *handle)

    cdef const char *gdf_ipc_parser_get_schema_json(gdf_ipc_parser_type *handle)
    cdef const char *gdf_ipc_parser_get_layout_json(gdf_ipc_parser_type *handle)

    cdef gdf_radixsort_plan_type* gdf_radixsort_plan(size_t num_items, int descending,
                                            unsigned begin_bit, unsigned end_bit)
    cdef gdf_error gdf_radixsort_plan_setup(gdf_radixsort_plan_type *hdl,
                                       size_t sizeof_key, size_t sizeof_val)
    cdef gdf_error gdf_radixsort_plan_free(gdf_radixsort_plan_type *hdl)

    cdef gdf_error gdf_radixsort(gdf_radixsort_plan_type *hdl,
                                gdf_column *keycol,
                                gdf_column *valcol)

    cdef gdf_segmented_radixsort_plan_type* gdf_segmented_radixsort_plan(size_t num_items, int descending,
        unsigned begin_bit, unsigned end_bit)
    cdef gdf_error gdf_segmented_radixsort_plan_setup(gdf_segmented_radixsort_plan_type *hdl,
    size_t sizeof_key, size_t sizeof_val)
    cdef gdf_error gdf_segmented_radixsort_plan_free(gdf_segmented_radixsort_plan_type *hdl)

    cdef gdf_error gdf_segmented_radixsort(gdf_segmented_radixsort_plan_type *hdl,
                                         gdf_column *keycol, gdf_column *valcol,
                                         unsigned num_segments,
                                         unsigned *d_begin_offsets,
                                         unsigned *d_end_offsets)

    cdef gdf_error gdf_inner_join(
                             gdf_column **left_cols,
                             int num_left_cols,
                             int left_join_cols[],
                             gdf_column **right_cols,
                             int num_right_cols,
                             int right_join_cols[],
                             int num_cols_to_join,
                             int result_num_cols,
                             gdf_column **result_cols,
                             gdf_column * left_indices,
                             gdf_column * right_indices,
                             gdf_context *join_context) except +

    cdef gdf_error gdf_left_join(
                             gdf_column **left_cols,
                             int num_left_cols,
                             int left_join_cols[],
                             gdf_column **right_cols,
                             int num_right_cols,
                             int right_join_cols[],
                             int num_cols_to_join,
                             int result_num_cols,
                             gdf_column **result_cols,
                             gdf_column * left_indices,
                             gdf_column * right_indices,
                             gdf_context *join_context) except +

    cdef gdf_error gdf_full_join(
                             gdf_column **left_cols,
                             int num_left_cols,
                             int left_join_cols[],
                             gdf_column **right_cols,
                             int num_right_cols,
                             int right_join_cols[],
                             int num_cols_to_join,
                             int result_num_cols,
                             gdf_column **result_cols,
                             gdf_column * left_indices,
                             gdf_column * right_indices,
                             gdf_context *join_context) except +

    cdef gdf_error gdf_hash_partition(int num_input_cols,
                                 gdf_column * input[],
                                 int columns_to_hash[],
                                 int num_cols_to_hash,
                                 int num_partitions,
                                 gdf_column * partitioned_output[],
                                 int partition_offsets[],
                                 gdf_hash_func hash)

    cdef gdf_error gdf_hash(int num_cols, gdf_column **input, gdf_hash_func hash, gdf_column *output)

    cdef gdf_error gdf_unary_math(gdf_column *input, gdf_column *output, gdf_unary_math_op op)

    cdef gdf_error gdf_cast(gdf_column *input, gdf_column *output)

    cdef gdf_error gdf_extract_datetime_year(gdf_column *input, gdf_column *output)
    cdef gdf_error gdf_extract_datetime_month(gdf_column *input, gdf_column *output)
    cdef gdf_error gdf_extract_datetime_day(gdf_column *input, gdf_column *output)
    cdef gdf_error gdf_extract_datetime_hour(gdf_column *input, gdf_column *output)
    cdef gdf_error gdf_extract_datetime_minute(gdf_column *input, gdf_column *output)
    cdef gdf_error gdf_extract_datetime_second(gdf_column *input, gdf_column *output)

    cdef gdf_error gdf_binary_operation_s_v(gdf_column* out, gdf_scalar* lhs, gdf_column* rhs, gdf_binary_operator ope)
    cdef gdf_error gdf_binary_operation_v_s(gdf_column* out, gdf_column* lhs, gdf_scalar* rhs, gdf_binary_operator ope)
    cdef gdf_error gdf_binary_operation_v_v(gdf_column* out, gdf_column* lhs, gdf_column* rhs, gdf_binary_operator ope)

    cdef gdf_error gdf_add_generic(gdf_column *lhs, gdf_column *rhs, gdf_column *output)
    cdef gdf_error gdf_add_i32(gdf_column *lhs, gdf_column *rhs, gdf_column *output)
    cdef gdf_error gdf_add_i64(gdf_column *lhs, gdf_column *rhs, gdf_column *output)
    cdef gdf_error gdf_add_f32(gdf_column *lhs, gdf_column *rhs, gdf_column *output)
    cdef gdf_error gdf_add_f64(gdf_column *lhs, gdf_column *rhs, gdf_column *output)

    cdef gdf_error gdf_sub_generic(gdf_column *lhs, gdf_column *rhs, gdf_column *output)
    cdef gdf_error gdf_sub_i32(gdf_column *lhs, gdf_column *rhs, gdf_column *output)
    cdef gdf_error gdf_sub_i64(gdf_column *lhs, gdf_column *rhs, gdf_column *output)
    cdef gdf_error gdf_sub_f32(gdf_column *lhs, gdf_column *rhs, gdf_column *output)
    cdef gdf_error gdf_sub_f64(gdf_column *lhs, gdf_column *rhs, gdf_column *output)

    cdef gdf_error gdf_mul_generic(gdf_column *lhs, gdf_column *rhs, gdf_column *output)
    cdef gdf_error gdf_mul_i32(gdf_column *lhs, gdf_column *rhs, gdf_column *output)
    cdef gdf_error gdf_mul_i64(gdf_column *lhs, gdf_column *rhs, gdf_column *output)
    cdef gdf_error gdf_mul_f32(gdf_column *lhs, gdf_column *rhs, gdf_column *output)
    cdef gdf_error gdf_mul_f64(gdf_column *lhs, gdf_column *rhs, gdf_column *output)

    cdef gdf_error gdf_floordiv_generic(gdf_column *lhs, gdf_column *rhs, gdf_column *output)
    cdef gdf_error gdf_floordiv_i32(gdf_column *lhs, gdf_column *rhs, gdf_column *output)
    cdef gdf_error gdf_floordiv_i64(gdf_column *lhs, gdf_column *rhs, gdf_column *output)
    cdef gdf_error gdf_floordiv_f32(gdf_column *lhs, gdf_column *rhs, gdf_column *output)
    cdef gdf_error gdf_floordiv_f64(gdf_column *lhs, gdf_column *rhs, gdf_column *output)

    cdef gdf_error gdf_div_generic(gdf_column *lhs, gdf_column *rhs, gdf_column *output)
    cdef gdf_error gdf_div_f32(gdf_column *lhs, gdf_column *rhs, gdf_column *output)
    cdef gdf_error gdf_div_f64(gdf_column *lhs, gdf_column *rhs, gdf_column *output)

    cdef gdf_error gdf_gt_generic(gdf_column *lhs, gdf_column *rhs, gdf_column *output)
    cdef gdf_error gdf_gt_i8(gdf_column *lhs, gdf_column *rhs, gdf_column *output)
    cdef gdf_error gdf_gt_i32(gdf_column *lhs, gdf_column *rhs, gdf_column *output)
    cdef gdf_error gdf_gt_i64(gdf_column *lhs, gdf_column *rhs, gdf_column *output)
    cdef gdf_error gdf_gt_f32(gdf_column *lhs, gdf_column *rhs, gdf_column *output)
    cdef gdf_error gdf_gt_f64(gdf_column *lhs, gdf_column *rhs, gdf_column *output)

    cdef gdf_error gdf_ge_generic(gdf_column *lhs, gdf_column *rhs, gdf_column *output)
    cdef gdf_error gdf_ge_i8(gdf_column *lhs, gdf_column *rhs, gdf_column *output)
    cdef gdf_error gdf_ge_i32(gdf_column *lhs, gdf_column *rhs, gdf_column *output)
    cdef gdf_error gdf_ge_i64(gdf_column *lhs, gdf_column *rhs, gdf_column *output)
    cdef gdf_error gdf_ge_f32(gdf_column *lhs, gdf_column *rhs, gdf_column *output)
    cdef gdf_error gdf_ge_f64(gdf_column *lhs, gdf_column *rhs, gdf_column *output)

    cdef gdf_error gdf_lt_generic(gdf_column *lhs, gdf_column *rhs, gdf_column *output)
    cdef gdf_error gdf_lt_i8(gdf_column *lhs, gdf_column *rhs, gdf_column *output)
    cdef gdf_error gdf_lt_i32(gdf_column *lhs, gdf_column *rhs, gdf_column *output)
    cdef gdf_error gdf_lt_i64(gdf_column *lhs, gdf_column *rhs, gdf_column *output)
    cdef gdf_error gdf_lt_f32(gdf_column *lhs, gdf_column *rhs, gdf_column *output)
    cdef gdf_error gdf_lt_f64(gdf_column *lhs, gdf_column *rhs, gdf_column *output)

    cdef gdf_error gdf_le_generic(gdf_column *lhs, gdf_column *rhs, gdf_column *output)
    cdef gdf_error gdf_le_i8(gdf_column *lhs, gdf_column *rhs, gdf_column *output)
    cdef gdf_error gdf_le_i32(gdf_column *lhs, gdf_column *rhs, gdf_column *output)
    cdef gdf_error gdf_le_i64(gdf_column *lhs, gdf_column *rhs, gdf_column *output)
    cdef gdf_error gdf_le_f32(gdf_column *lhs, gdf_column *rhs, gdf_column *output)
    cdef gdf_error gdf_le_f64(gdf_column *lhs, gdf_column *rhs, gdf_column *output)

    cdef gdf_error gdf_eq_generic(gdf_column *lhs, gdf_column *rhs, gdf_column *output)
    cdef gdf_error gdf_eq_i8(gdf_column *lhs, gdf_column *rhs, gdf_column *output)
    cdef gdf_error gdf_eq_i32(gdf_column *lhs, gdf_column *rhs, gdf_column *output)
    cdef gdf_error gdf_eq_i64(gdf_column *lhs, gdf_column *rhs, gdf_column *output)
    cdef gdf_error gdf_eq_f32(gdf_column *lhs, gdf_column *rhs, gdf_column *output)
    cdef gdf_error gdf_eq_f64(gdf_column *lhs, gdf_column *rhs, gdf_column *output)

    cdef gdf_error gdf_ne_generic(gdf_column *lhs, gdf_column *rhs, gdf_column *output)
    cdef gdf_error gdf_ne_i8(gdf_column *lhs, gdf_column *rhs, gdf_column *output)
    cdef gdf_error gdf_ne_i32(gdf_column *lhs, gdf_column *rhs, gdf_column *output)
    cdef gdf_error gdf_ne_i64(gdf_column *lhs, gdf_column *rhs, gdf_column *output)
    cdef gdf_error gdf_ne_f32(gdf_column *lhs, gdf_column *rhs, gdf_column *output)
    cdef gdf_error gdf_ne_f64(gdf_column *lhs, gdf_column *rhs, gdf_column *output)

    cdef gdf_error gdf_bitwise_and_generic(gdf_column *lhs, gdf_column *rhs, gdf_column *output)
    cdef gdf_error gdf_bitwise_and_i8(gdf_column *lhs, gdf_column *rhs, gdf_column *output)
    cdef gdf_error gdf_bitwise_and_i32(gdf_column *lhs, gdf_column *rhs, gdf_column *output)
    cdef gdf_error gdf_bitwise_and_i64(gdf_column *lhs, gdf_column *rhs, gdf_column *output)

    cdef gdf_error gdf_bitwise_or_generic(gdf_column *lhs, gdf_column *rhs, gdf_column *output)
    cdef gdf_error gdf_bitwise_or_i8(gdf_column *lhs, gdf_column *rhs, gdf_column *output)
    cdef gdf_error gdf_bitwise_or_i32(gdf_column *lhs, gdf_column *rhs, gdf_column *output)
    cdef gdf_error gdf_bitwise_or_i64(gdf_column *lhs, gdf_column *rhs, gdf_column *output)

    cdef gdf_error gdf_bitwise_xor_generic(gdf_column *lhs, gdf_column *rhs, gdf_column *output)
    cdef gdf_error gdf_bitwise_xor_i8(gdf_column *lhs, gdf_column *rhs, gdf_column *output)
    cdef gdf_error gdf_bitwise_xor_i32(gdf_column *lhs, gdf_column *rhs, gdf_column *output)
    cdef gdf_error gdf_bitwise_xor_i64(gdf_column *lhs, gdf_column *rhs, gdf_column *output)

    cdef gdf_error gdf_validity_and(gdf_column *lhs, gdf_column *rhs, gdf_column *output)
    
    cdef gdf_error gdf_apply_stencil(gdf_column *lhs, gdf_column * stencil, gdf_column * output)

    cdef gdf_size_type gdf_dtype_size(gdf_dtype dtype) except +

    cdef gdf_error gdf_hash_columns(gdf_column ** columns_to_hash, int num_columns, gdf_column * output_column, void * stream)

    cdef gdf_error get_column_byte_width(gdf_column * col, int * width)

    cdef gdf_error gdf_order_by(gdf_column** input_columns,
                                int8_t* asc_desc,
                                size_t num_inputs,
                                gdf_column* output_indices,
                                int flag_nulls_are_smallest)

    cdef gdf_error gdf_filter(size_t nrows,
                 gdf_column* cols,
                 size_t ncols,
                 void** d_cols,
                 int* d_types,
                 void** d_vals,
                 size_t* d_indx,
                 size_t* new_sz)

    cdef gdf_error gdf_group_by_sum(int ncols,
                               gdf_column** cols,
                               gdf_column* col_agg,
                               gdf_column* out_col_indices,
                               gdf_column** out_col_values,

                               gdf_column* out_col_agg,
                               gdf_context* ctxt)

    cdef gdf_error gdf_group_by_min(int ncols,
                               gdf_column** cols,
                               gdf_column* col_agg,
                               gdf_column* out_col_indices,
                               gdf_column** out_col_values,

                               gdf_column* out_col_agg,
                               gdf_context* ctxt)


    cdef gdf_error gdf_group_by_max(int ncols,
                               gdf_column** cols,
                               gdf_column* col_agg,
                               gdf_column* out_col_indices,
                               gdf_column** out_col_values,

                               gdf_column* out_col_agg,
                               gdf_context* ctxt)


    cdef gdf_error gdf_group_by_avg(int ncols,
                               gdf_column** cols,
                               gdf_column* col_agg,
                               gdf_column* out_col_indices,
                               gdf_column** out_col_values,

                               gdf_column* out_col_agg,
                               gdf_context* ctxt)

    cdef gdf_error gdf_group_by_count(int ncols,
                                 gdf_column** cols,
                                 gdf_column* col_agg,
                                 gdf_column* out_col_indices,
                                 gdf_column** out_col_values,

                                 gdf_column* out_col_agg,
                                 gdf_context* ctxt)


    cdef gdf_error gdf_quantile_exact(gdf_column*       col_in,
                                    gdf_quantile_method prec,
                                    double              q,
                                    gdf_scalar*         result,
                                    gdf_context*        ctxt) except +


    cdef gdf_error gdf_quantile_approx(  gdf_column*  col_in,
                                    double       q,
                                    gdf_scalar*  result,
                                    gdf_context* ctxt) except +


    cdef gdf_error gdf_find_and_replace_all(gdf_column*       col,
                                   gdf_column* old_values,
                                   gdf_column* new_values)


    cdef gdf_error gdf_replace_nulls(gdf_column* col_out,
                                     const gdf_column* col_in)


    cdef gdf_error gdf_digitize(gdf_column* col,
                                gdf_column* bins,
                                bool right,
                                gdf_index_type* out_indices)

    cdef gdf_error gdf_from_dlpack(gdf_column** columns,
                                   gdf_size_type *num_columns,
                                   const DLManagedTensor * tensor) except +

    cdef gdf_error gdf_to_dlpack(DLManagedTensor *tensor,
                                 const gdf_column ** columns,
                                 gdf_size_type num_columns) except +

    cdef gdf_error gdf_nvtx_range_push(const char * const name, gdf_color color ) except +

    cdef gdf_error gdf_nvtx_range_push_hex(const char * const name, unsigned int color ) except +

    cdef gdf_error gdf_nvtx_range_pop() except +
<|MERGE_RESOLUTION|>--- conflicted
+++ resolved
@@ -24,10 +24,7 @@
 cdef gdf_column* column_view_from_NDArrays(size, data, mask,
                                            dtype, null_count)
 cdef gdf_column_to_column_mem(gdf_column* input_col)
-<<<<<<< HEAD
-=======
 cdef update_nvstrings_col(col, uintptr_t category_ptr)
->>>>>>> 4083bd4b
 
 cdef gdf_context* create_context_view(flag_sorted, method, flag_distinct,
                                       flag_sort_result, flag_sort_inplace)
