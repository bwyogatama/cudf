--- conflicted
+++ resolved
@@ -23,11 +23,7 @@
 #include <string>
 #include <memory>
 #include <mutex>
-<<<<<<< HEAD
-#include <sys/stat.h>
-=======
 #include <boost/filesystem.hpp>
->>>>>>> cfa3fd3e
 
 namespace cudf {
 namespace jit {
@@ -35,74 +31,12 @@
 template <typename Tv>
 using named_prog = std::pair<std::string, std::shared_ptr<Tv>>;
 
-<<<<<<< HEAD
-// Define a default value for `LIBCUDF_KERNEL_CACHE_PATH` on *nix.
-// Uses TMPDIR,TMP,TEMP,TEMPDIR environment variables in that order
-// If none are defined, fall back to `/tmp`. Then create a directory
-// under temp with the name `cudf_$CUDF_VERSION`.
-// This value is used in the `getCacheDir()` function below.
-#if !defined(LIBCUDF_KERNEL_CACHE_PATH) && defined(__unix__)
-#define LIBCUDF_KERNEL_CACHE_PATH std::string{ \
-  (std::getenv("TMPDIR" ) != NULL) ? std::getenv("TMPDIR" ) :         \
-  (std::getenv("TMP"    ) != NULL) ? std::getenv("TMP"    ) :         \
-  (std::getenv("TEMP"   ) != NULL) ? std::getenv("TEMP"   ) :         \
-  (std::getenv("TEMPDIR") != NULL) ? std::getenv("TEMPDIR") : "/tmp"} \
-  + "/cudf_" + CUDF_STRINGIFY(CUDF_VERSION) + "/"
-#else
-  #error Kernel cache only supported on unix
-#endif
-
 /**
  * @brief Get the string path to the JITIFY kernel cache directory.
- * 
+ *
  * This path can be overridden at runtime by defining an environment variable
  * named `LIBCUDF_KERNEL_CACHE_PATH`. The value of this variable must be a path
  * under which the process' user has read/write priveleges.
- * 
- * This function returns a path to the cache directory, creating it if it
- * doesn't exist.
- * 
- * By default, the cache directory is kept in the same place as C++17's
- * `std::filesystem::temp_directory_path()`.
- * 
- * @todo: replace the logic to find the cache dir with the above method after
- *  transitioning to C++17
- **/
-static const std::string& getCacheDir() {
-  static std::string libcudf_kernel_cache_dir("");
-  static auto mkdirp = [](const char* dir, mode_t mode) {
-    char* p = NULL;
-    char tmp[PATH_MAX];
-    size_t len = snprintf(tmp, sizeof(tmp), "%s", dir);
-    if (tmp[len - 1] == '/') tmp[len - 1] = 0;
-    for (p = tmp + 1; *p; p++) {
-      if (*p == '/') {
-        *p = 0;
-        mkdir(tmp, mode);
-        *p = '/';
-      }
-    }
-    mkdir(tmp, mode);
-  };
-
-  if (libcudf_kernel_cache_dir == "") {
-    // env var always overrides the default value of LIBCUDF_KERNEL_CACHE_PATH
-    const char* kernel_cache_env_var = std::getenv("LIBCUDF_KERNEL_CACHE_PATH");
-    libcudf_kernel_cache_dir = kernel_cache_env_var != NULL
-                                                    ? kernel_cache_env_var
-                                                    : LIBCUDF_KERNEL_CACHE_PATH;
-    // if it doesn't exist, make it
-    mkdirp(libcudf_kernel_cache_dir.c_str(), S_IRWXU);
-  }
-  return libcudf_kernel_cache_dir;
-}
-=======
-/**
- * @brief Get the string path to the JITIFY kernel cache directory.
- *
- * This path can be overridden at runtime by defining an environment variable
- * named `LIBCUDF_KERNEL_CACHE_PATH`. The value of this variable must be a path
- * under which the process' user has read/write priveleges.
  *
  * This function returns a path to the cache directory, creating it if it
  * doesn't exist.
@@ -110,7 +44,6 @@
  * The default cache directory `$TEMPDIR/cudf_$CUDF_VERSION`.
  **/
 boost::filesystem::path getCacheDir();
->>>>>>> cfa3fd3e
 
 class cudfJitCache
 {
