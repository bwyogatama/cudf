#=============================================================================
# Copyright (c) 2018-2020, NVIDIA CORPORATION.
#
# Licensed under the Apache License, Version 2.0 (the "License");
# you may not use this file except in compliance with the License.
# You may obtain a copy of the License at
#
#     http://www.apache.org/licenses/LICENSE-2.0
#
# Unless required by applicable law or agreed to in writing, software
# distributed under the License is distributed on an "AS IS" BASIS,
# WITHOUT WARRANTIES OR CONDITIONS OF ANY KIND, either express or implied.
# See the License for the specific language governing permissions and
# limitations under the License.
#=============================================================================
cmake_minimum_required(VERSION 3.12 FATAL_ERROR)

project(CUDA_DATAFRAME VERSION 0.13.0 LANGUAGES C CXX CUDA)

if(NOT CMAKE_CUDA_COMPILER)
  message(SEND_ERROR "CMake cannot locate a CUDA compiler")
endif(NOT CMAKE_CUDA_COMPILER)

###################################################################################################
# - build type ------------------------------------------------------------------------------------

# Set a default build type if none was specified
set(DEFAULT_BUILD_TYPE "Release")

if(NOT CMAKE_BUILD_TYPE AND NOT CMAKE_CONFIGURATION_TYPES)
  message(STATUS "Setting build type to '${DEFAULT_BUILD_TYPE}' since none specified.")
  set(CMAKE_BUILD_TYPE "${DEFAULT_BUILD_TYPE}" CACHE
      STRING "Choose the type of build." FORCE)
  # Set the possible values of build type for cmake-gui
  set_property(CACHE CMAKE_BUILD_TYPE PROPERTY STRINGS
    "Debug" "Release" "MinSizeRel" "RelWithDebInfo")
endif(NOT CMAKE_BUILD_TYPE AND NOT CMAKE_CONFIGURATION_TYPES)

###################################################################################################
# - compiler options ------------------------------------------------------------------------------

set(CMAKE_CXX_STANDARD 14)
set(CMAKE_C_COMPILER $ENV{CC})
set(CMAKE_CXX_COMPILER $ENV{CXX})
set(CMAKE_CXX_STANDARD_REQUIRED ON)

set(CMAKE_CUDA_STANDARD 14)
set(CMAKE_CUDA_STANDARD_REQUIRED ON)

if(CMAKE_COMPILER_IS_GNUCXX)
    set(CMAKE_CXX_FLAGS "${CMAKE_CXX_FLAGS} -Werror")

    # Suppress parentheses warning which causes gmock to fail
    set(CMAKE_CUDA_FLAGS "${CMAKE_CUDA_FLAGS} -Xcompiler -Wno-parentheses")

    option(CMAKE_CXX11_ABI "Enable the GLIBCXX11 ABI" ON)
    if(CMAKE_CXX11_ABI)
        message(STATUS "CUDF: Enabling the GLIBCXX11 ABI")
    else()
        message(STATUS "CUDF: Disabling the GLIBCXX11 ABI")
        set(CMAKE_C_FLAGS "${CMAKE_C_FLAGS} -D_GLIBCXX_USE_CXX11_ABI=0")
        set(CMAKE_CXX_FLAGS "${CMAKE_CXX_FLAGS} -D_GLIBCXX_USE_CXX11_ABI=0")
        set(CMAKE_CUDA_FLAGS "${CMAKE_CUDA_FLAGS} -Xcompiler -D_GLIBCXX_USE_CXX11_ABI=0")
    endif(CMAKE_CXX11_ABI)
endif(CMAKE_COMPILER_IS_GNUCXX)

if(CMAKE_CUDA_COMPILER_VERSION)
  # Compute the version. from  CMAKE_CUDA_COMPILER_VERSION
  string(REGEX REPLACE "([0-9]+)\\.([0-9]+).*" "\\1" CUDA_VERSION_MAJOR ${CMAKE_CUDA_COMPILER_VERSION})
  string(REGEX REPLACE "([0-9]+)\\.([0-9]+).*" "\\2" CUDA_VERSION_MINOR ${CMAKE_CUDA_COMPILER_VERSION})
  set(CUDA_VERSION "${CUDA_VERSION_MAJOR}.${CUDA_VERSION_MINOR}" CACHE STRING "Version of CUDA as computed from nvcc.")
  mark_as_advanced(CUDA_VERSION)
endif()

message(STATUS "CUDA_VERSION_MAJOR: ${CUDA_VERSION_MAJOR}")
message(STATUS "CUDA_VERSION_MINOR: ${CUDA_VERSION_MINOR}")
message(STATUS "CUDA_VERSION: ${CUDA_VERSION}")

# Always set this convenience variable
set(CUDA_VERSION_STRING "${CUDA_VERSION}")

# Auto-detect available GPU compute architectures
set(GPU_ARCHS "ALL" CACHE STRING
  "List of GPU architectures (semicolon-separated) to be compiled for. Pass 'ALL' if you want to compile for all supported GPU architectures. Empty string means to auto-detect the GPUs on the current system")

if("${GPU_ARCHS}" STREQUAL "")
  include(cmake/EvalGpuArchs.cmake)
  evaluate_gpu_archs(GPU_ARCHS)
endif()

if("${GPU_ARCHS}" STREQUAL "ALL")
  set(GPU_ARCHS "60")
  if((CUDA_VERSION_MAJOR EQUAL 9) OR (CUDA_VERSION_MAJOR GREATER 9))
    set(GPU_ARCHS "${GPU_ARCHS};70")
  endif()
  if((CUDA_VERSION_MAJOR EQUAL 10) OR (CUDA_VERSION_MAJOR GREATER 10))
    set(GPU_ARCHS "${GPU_ARCHS};75")
  endif()
endif()
message("GPU_ARCHS = ${GPU_ARCHS}")

foreach(arch ${GPU_ARCHS})
  set(CMAKE_CUDA_FLAGS "${CMAKE_CUDA_FLAGS} -gencode arch=compute_${arch},code=sm_${arch}")
endforeach()

list(GET GPU_ARCHS -1 ptx)
set(CMAKE_CUDA_FLAGS "${CMAKE_CUDA_FLAGS} -gencode arch=compute_${ptx},code=compute_${ptx}")

set(CMAKE_CUDA_FLAGS "${CMAKE_CUDA_FLAGS} --expt-extended-lambda --expt-relaxed-constexpr")

# set warnings as errors
# TODO: remove `no-maybe-unitialized` used to suppress warnings in rmm::exec_policy
set(CMAKE_CUDA_FLAGS "${CMAKE_CUDA_FLAGS} -Werror cross-execution-space-call -Xcompiler -Wall,-Werror")

# Option to enable line info in CUDA device compilation to allow introspection when profiling / memchecking
option(CMAKE_CUDA_LINEINFO "Enable the -lineinfo option for nvcc (useful for cuda-memcheck / profiler" OFF)
if(CMAKE_CUDA_LINEINFO)
    set(CMAKE_CUDA_FLAGS "${CMAKE_CUDA_FLAGS} -lineinfo")
endif(CMAKE_CUDA_LINEINFO)

# Debug options
if(CMAKE_BUILD_TYPE MATCHES Debug)
    message(STATUS "Building with debugging flags")
    set(CMAKE_CUDA_FLAGS "${CMAKE_CUDA_FLAGS} -G -Xcompiler -rdynamic")
endif(CMAKE_BUILD_TYPE MATCHES Debug)

# To apply RUNPATH to transitive dependencies (this is a temporary solution)
set(CMAKE_SHARED_LINKER_FLAGS "-Wl,--disable-new-dtags")
set(CMAKE_EXE_LINKER_FLAGS "-Wl,--disable-new-dtags")

# Build options
option(BUILD_SHARED_LIBS "Build shared libraries" ON)
option(BUILD_TESTS "Configure CMake to build tests" ON)
option(BUILD_BENCHMARKS "Configure CMake to build (google) benchmarks" OFF)

###################################################################################################
# - cmake modules ---------------------------------------------------------------------------------

set(CMAKE_MODULE_PATH "${CMAKE_CURRENT_SOURCE_DIR}/cmake/Modules/" ${CMAKE_MODULE_PATH})

include(FeatureSummary)
include(CheckIncludeFiles)
include(CheckLibraryExists)

###################################################################################################
# - conda environment -----------------------------------------------------------------------------

if("$ENV{CONDA_BUILD}" STREQUAL "1")
    set(CMAKE_SYSTEM_PREFIX_PATH "$ENV{BUILD_PREFIX};$ENV{PREFIX};${CMAKE_SYSTEM_PREFIX_PATH}")
    set(CONDA_INCLUDE_DIRS "$ENV{BUILD_PREFIX}/include" "$ENV{PREFIX}/include")
    set(CONDA_LINK_DIRS "$ENV{BUILD_PREFIX}/lib" "$ENV{PREFIX}/lib")
    message(STATUS "Conda build detected, CMAKE_SYSTEM_PREFIX_PATH set to: ${CMAKE_SYSTEM_PREFIX_PATH}")
elseif(DEFINED ENV{CONDA_PREFIX})
    set(CMAKE_SYSTEM_PREFIX_PATH "$ENV{CONDA_PREFIX};${CMAKE_SYSTEM_PREFIX_PATH}")
    set(CONDA_INCLUDE_DIRS "$ENV{CONDA_PREFIX}/include")
    set(CONDA_LINK_DIRS "$ENV{CONDA_PREFIX}/lib")
    message(STATUS "Conda environment detected, CMAKE_SYSTEM_PREFIX_PATH set to: ${CMAKE_SYSTEM_PREFIX_PATH}")
endif("$ENV{CONDA_BUILD}" STREQUAL "1")

###################################################################################################
# - find arrow ------------------------------------------------------------------------------------

message(STATUS "BUILDING ARROW")
include(ConfigureArrow)

if(ARROW_FOUND)
    message(STATUS "Apache Arrow found in ${ARROW_INCLUDE_DIR}")
else()
    message(FATAL_ERROR "Apache Arrow not found, please check your settings.")
endif(ARROW_FOUND)

###################################################################################################
# - clone libcu++ ------------------------------------------------------------------------------------

message(STATUS "Installing libcu++")
execute_process(WORKING_DIRECTORY ${CMAKE_BINARY_DIR}
                COMMAND git clone --branch cudf --recurse-submodules
                        https://github.com/rapidsai/thirdparty-freestanding.git libcudacxx)

file(MAKE_DIRECTORY "${CMAKE_BINARY_DIR}/include/libcudacxx")
file(MAKE_DIRECTORY "${CMAKE_BINARY_DIR}/include/libcxx/include")

file(INSTALL ${CMAKE_BINARY_DIR}/libcudacxx/include/        DESTINATION include/libcudacxx)
file(INSTALL ${CMAKE_BINARY_DIR}/libcudacxx/libcxx/include/ DESTINATION include/libcxx/include)

###################################################################################################
# - find zlib -------------------------------------------------------------------------------------

find_package(ZLIB REQUIRED)

message(STATUS "ZLIB: ZLIB_LIBRARIES set to ${ZLIB_LIBRARIES}")
message(STATUS "ZLIB: ZLIB_INCLUDE_DIRS set to ${ZLIB_INCLUDE_DIRS}")

if(ZLIB_FOUND)
    message(STATUS "ZLib found in ${ZLIB_INCLUDE_DIRS}")
else()
    message(FATAL_ERROR "ZLib not found, please check your settings.")
endif(ZLIB_FOUND)

###################################################################################################
# - find boost ------------------------------------------------------------------------------------

# Don't look for a CMake configuration file
set(Boost_NO_BOOST_CMAKE ON)

find_package(
    Boost REQUIRED MODULE
    COMPONENTS filesystem
)

message(STATUS "BOOST: Boost_LIBRARIES set to ${Boost_LIBRARIES}")
message(STATUS "BOOST: Boost_INCLUDE_DIRS set to ${Boost_INCLUDE_DIRS}")

if(Boost_FOUND)
    message(STATUS "Boost found in ${Boost_INCLUDE_DIRS}")
    set(CMAKE_C_FLAGS "${CMAKE_C_FLAGS} -DBOOST_NO_CXX14_CONSTEXPR")
    set(CMAKE_CXX_FLAGS "${CMAKE_CXX_FLAGS} -DBOOST_NO_CXX14_CONSTEXPR")
    set(CMAKE_CUDA_FLAGS "${CMAKE_CUDA_FLAGS} -DBOOST_NO_CXX14_CONSTEXPR")
else()
    message(FATAL_ERROR "Boost not found, please check your settings.")
endif(Boost_FOUND)

###################################################################################################
# - RMM -------------------------------------------------------------------------------------------

find_path(RMM_INCLUDE "rmm"
          HINTS "$ENV{RMM_ROOT}/include")

find_library(RMM_LIBRARY "rmm"
             HINTS "$ENV{RMM_ROOT}/lib" "$ENV{RMM_ROOT}/build")

message(STATUS "RMM: RMM_LIBRARY set to ${RMM_LIBRARY}")
message(STATUS "RMM: RMM_INCLUDE set to ${RMM_INCLUDE}")

add_library(rmm SHARED IMPORTED ${RMM_LIBRARY})
if(RMM_INCLUDE AND RMM_LIBRARY)
    set_target_properties(rmm PROPERTIES IMPORTED_LOCATION ${RMM_LIBRARY})
endif(RMM_INCLUDE AND RMM_LIBRARY)

###################################################################################################
# - DLPACK -------------------------------------------------------------------------------------------

find_path(
    DLPACK_INCLUDE "dlpack"
    HINTS "$ENV{DLPACK_ROOT}/include"
)

message(STATUS "DLPACK: DLPACK_INCLUDE set to ${DLPACK_INCLUDE}")

###################################################################################################
# - jitify ----------------------------------------------------------------------------------------

option(JITIFY_USE_CACHE "Use a file cache for JIT compiled kernels" ON)
if(JITIFY_USE_CACHE)
    message(STATUS "Using file cache for JIT compiled kernels")
    add_definitions("-DJITIFY_USE_CACHE -DCUDF_VERSION=${CMAKE_PROJECT_VERSION}")
endif(JITIFY_USE_CACHE)

###################################################################################################
# - add gtest -------------------------------------------------------------------------------------

if(BUILD_TESTS)
    include(CTest)
    include(ConfigureGoogleTest)

    if(GTEST_FOUND)
        message(STATUS "Google C++ Testing Framework (Google Test) found in ${GTEST_ROOT}")
        include_directories(${GTEST_INCLUDE_DIR})
        add_subdirectory(${CMAKE_SOURCE_DIR}/tests)
        add_subdirectory(${CMAKE_SOURCE_DIR}/custrings/tests)
    else()
        message(AUTHOR_WARNING "Google C++ Testing Framework (Google Test) not found: automated tests are disabled.")
    endif(GTEST_FOUND)
endif(BUILD_TESTS)

message(STATUS "CUDF_TEST_LIST set to: ${CUDF_TEST_LIST}")
message(STATUS "NVSTRINGS_TEST_LIST set to: ${NVSTRINGS_TEST_LIST}")

###################################################################################################
# - add google benchmark --------------------------------------------------------------------------

if(BUILD_BENCHMARKS)

  include(ConfigureGoogleBenchmark)

  if(GBENCH_FOUND)
    message(STATUS "Google C++ Benchmarking Framework (Google Benchmark) found in ${GBENCH_ROOT}")
    include_directories(${GBENCH_INCLUDE_DIR})
    add_subdirectory(${CMAKE_SOURCE_DIR}/benchmarks)
  else()
    message(AUTHOR_WARNING "Google C++ Benchmarking Framework (Google Benchmark) not found: automated tests are disabled.")
  endif(GBENCH_FOUND)

endif(BUILD_BENCHMARKS)

###################################################################################################
# - include paths ---------------------------------------------------------------------------------

if(CMAKE_CUDA_TOOLKIT_INCLUDE_DIRECTORIES)
	include_directories("${CMAKE_CUDA_TOOLKIT_INCLUDE_DIRECTORIES}")
endif(CMAKE_CUDA_TOOLKIT_INCLUDE_DIRECTORIES)

include_directories("${CMAKE_BINARY_DIR}/include"
                    "${CMAKE_BINARY_DIR}/include/jit"
                    "${CMAKE_SOURCE_DIR}/include"
                    "${CMAKE_SOURCE_DIR}/src"
                    "${CMAKE_SOURCE_DIR}/thirdparty/cub"
                    "${CMAKE_SOURCE_DIR}/thirdparty/jitify"
                    "${CMAKE_SOURCE_DIR}/thirdparty/libcudacxx/include"
                    "${ARROW_INCLUDE_DIR}"
                    "${FLATBUFFERS_INCLUDE_DIR}"
                    "${ZLIB_INCLUDE_DIRS}"
                    "${Boost_INCLUDE_DIRS}"
                    "${RMM_INCLUDE}"
                    "${DLPACK_INCLUDE}")

if(CONDA_INCLUDE_DIRS)
    include_directories("${CONDA_INCLUDE_DIRS}")
endif(CONDA_INCLUDE_DIRS)

###################################################################################################
# - library paths ---------------------------------------------------------------------------------

link_directories("${CMAKE_CUDA_IMPLICIT_LINK_DIRECTORIES}" # CMAKE_CUDA_IMPLICIT_LINK_DIRECTORIES is an undocumented/unsupported variable containing the link directories for nvcc
                 "${CMAKE_BINARY_DIR}/lib"
                 "${CMAKE_BINARY_DIR}"
                 "${FLATBUFFERS_LIBRARY_DIR}"
                 "${GTEST_LIBRARY_DIR}"
                 "${RMM_LIBRARY}")

if(CONDA_LINK_DIRS)
    link_directories("${CONDA_LINK_DIRS}")
endif(CONDA_LINK_DIRS)

###################################################################################################
# - library targets -------------------------------------------------------------------------------

add_library(libNVStrings
            custrings/strings/NVStrings.cu
            custrings/strings/NVStringsImpl.cu
            custrings/strings/array.cu
            custrings/strings/attrs.cu
            custrings/strings/case.cu
            custrings/strings/combine.cu
            custrings/strings/convert.cu
            custrings/strings/count.cu
            custrings/strings/datetime.cu
            custrings/strings/extract.cu
            custrings/strings/extract_record.cu
            custrings/strings/find.cu
            custrings/strings/findall.cu
            custrings/strings/findall_record.cu
            custrings/strings/modify.cu
            custrings/strings/pad.cu
            custrings/strings/replace.cu
            custrings/strings/replace_backref.cu
            custrings/strings/replace_multi.cu
            custrings/strings/split.cu
            custrings/strings/strip.cu
            custrings/strings/substr.cu
            custrings/strings/urlencode.cu
            custrings/util.cu
            custrings/regex/regexec.cpp
            custrings/regex/regcomp.cpp)

add_library(libNVCategory
            custrings/category/NVCategory.cu
            custrings/category/numeric_category.cu
            custrings/category/numeric_category_int.cu
            custrings/category/numeric_category_long.cu
            custrings/category/numeric_category_float.cu
            custrings/category/numeric_category_double.cu)

add_library(libNVText
            custrings/text/NVText.cu
            custrings/text/edit_distance.cu
            custrings/text/ngram.cu
            custrings/text/stemmer.cu
            custrings/text/tokens.cu
            custrings/util.cu)

add_library(cudf
            src/comms/ipc/ipc.cpp
            src/column/legacy/column.cpp
            src/column/legacy/context.cpp
            src/table/legacy/table.cpp
            src/merge/merge.cu
            src/round_robin/round_robin.cu
            src/strings/nvcategory_util.cpp
            src/join/legacy/joining.cu
            src/join/join.cu
            src/join/semi_join.cu
            src/orderby/legacy/orderby.cu
            src/predicates/legacy/is_sorted.cu
            src/sort/is_sorted.cu
            src/sort/legacy/digitize.cu
            src/groupby/hash/legacy/groupby.cu
            src/groupby/sort/legacy/sort_helper.cu
            src/groupby/sort/legacy/groupby.cu
            src/groupby/legacy/groupby_without_aggregation.cu
            src/groupby/common/legacy/aggregation_requests.cpp
            src/rolling/legacy/rolling.cu
            src/rolling/legacy/jit/code/kernel.cpp
            src/rolling/legacy/jit/code/operation.cpp
            src/rolling/legacy/jit/util/type.cpp
            src/binaryop/legacy/binaryop.cpp
            src/binaryop/legacy/compiled/binary_ops.cu
            src/binaryop/legacy/jit/code/kernel.cpp
            src/binaryop/legacy/jit/code/operation.cpp
            src/binaryop/legacy/jit/code/traits.cpp
            src/binaryop/legacy/jit/util/operator.cpp
            src/binaryop/legacy/jit/util/type.cpp
            src/binaryop/binaryop.cpp
            src/binaryop/compiled/binary_ops.cu
            src/binaryop/jit/code/kernel.cpp
            src/binaryop/jit/code/operation.cpp
            src/binaryop/jit/code/traits.cpp
            src/jit/legacy/type.cpp
            src/jit/type.cpp
            src/jit/parser.cpp
            src/jit/cache.cpp
            src/jit/launcher.cpp
            src/transform/legacy/transform.cpp
            src/transform/jit/code/kernel.cpp
            src/transform/legacy/nans_to_nulls.cu
            src/transform/transform.cpp
            src/transform/nans_to_nulls.cu
            src/transform/bools_to_mask.cu
            src/bitmask/legacy/bitmask_ops.cu
            src/stream_compaction/apply_boolean_mask.cu
            src/stream_compaction/drop_nulls.cu
            src/stream_compaction/drop_duplicates.cu
            src/stream_compaction/legacy/apply_boolean_mask.cu
            src/stream_compaction/legacy/drop_nulls.cu
            src/stream_compaction/legacy/drop_duplicates.cu
            src/datetime/legacy/datetime_ops.cu
            src/datetime/datetime_ops.cu
            src/datetime/datetime_util.cpp
            src/hash/hashing.cu
            src/hash/legacy/hashing.cu
            src/quantiles/legacy/quantiles.cu
            src/quantiles/quantiles.cu
            src/quantiles/legacy/group_quantiles.cu
            src/reductions/legacy/reductions.cu
            src/reductions/legacy/min.cu
            src/reductions/legacy/max.cu
            src/reductions/legacy/any.cu
            src/reductions/legacy/all.cu
            src/reductions/legacy/sum.cu
            src/reductions/legacy/product.cu
            src/reductions/legacy/sum_of_squares.cu
            src/reductions/legacy/mean.cu
            src/reductions/legacy/var.cu
            src/reductions/legacy/std.cu
            src/reductions/legacy/group_std.cu
            src/reductions/legacy/scan.cu
            src/reductions/reductions.cpp
            src/reductions/min.cu
            src/reductions/max.cu
            src/reductions/any.cu
            src/reductions/all.cu
            src/reductions/sum.cu
            src/reductions/product.cu
            src/reductions/sum_of_squares.cu
            src/reductions/mean.cu
            src/reductions/var.cu
            src/reductions/std.cu
            src/reductions/scan.cu
            src/replace/legacy/replace.cu
            src/replace/replace.cu
            src/replace/clamp.cu
            src/reshape/legacy/stack.cu
            src/reshape/interleave_columns.cu
            src/transpose/transpose.cu
            src/transpose/legacy/transpose.cu
            src/merge/legacy/merge.cu
            src/unary/cast_ops.cu
            src/unary/null_ops.cu
            src/unary/nan_ops.cu
            src/unary/legacy/math_ops.cu
            src/unary/legacy/cast_ops.cu
            src/unary/legacy/null_ops.cu
            src/unary/math_ops.cu
            src/unary/unary_ops.cuh
            src/io/legacy/cuio_common.cpp
            src/io/legacy/io_functions.cpp
            src/io/convert/csr/legacy/cudf_to_csr.cu
            src/dlpack/dlpack.cpp
            src/io/convert/dlpack/legacy/cudf_dlpack.cpp
            src/io/avro/legacy/avro_reader_impl.cu
            src/io/avro/avro_gpu.cu
            src/io/avro/avro.cpp
            src/io/avro/reader_impl.cu
            src/io/csv/legacy/csv_reader_impl.cu
            src/io/csv/legacy/csv_writer.cu
            src/io/csv/legacy/csv_gpu.cu
            src/io/csv/csv_gpu.cu
            src/io/csv/reader_impl.cu
            src/io/json/legacy/json_reader_impl.cu
            src/io/json/reader_impl.cu
            src/io/json/json_gpu.cu
            src/io/orc/legacy/orc_reader_impl.cu
            src/io/orc/legacy/orc_writer_impl.cu
            src/io/orc/orc.cpp
            src/io/orc/timezone.cpp
            src/io/orc/stripe_data.cu
            src/io/orc/stripe_init.cu
            src/io/orc/stripe_enc.cu
            src/io/orc/dict_enc.cu
            src/io/orc/reader_impl.cu
            src/io/orc/writer_impl.cu
            src/io/parquet/page_data.cu
            src/io/parquet/page_hdr.cu
            src/io/parquet/page_enc.cu
            src/io/parquet/page_dict.cu
            src/io/parquet/legacy/parquet_reader_impl.cu
            src/io/parquet/parquet.cpp
            src/io/parquet/reader_impl.cu
            src/io/parquet/writer_impl.cu
            src/io/comp/cpu_unbz2.cpp
            src/io/comp/uncomp.cpp
            src/io/comp/brotli_dict.cpp
            src/io/comp/debrotli.cu
            src/io/comp/snap.cu
            src/io/comp/unsnap.cu
            src/io/comp/gpuinflate.cu
            src/io/functions.cpp
            src/io/statistics/column_stats.cu
            src/io/utilities/datasource.cpp
            src/io/utilities/parsing_utils.cu
            src/io/utilities/type_conversion.cu
            src/io/utilities/data_sink.cpp
            src/io/utilities/legacy/parsing_utils.cu
            src/utilities/legacy/cuda_utils.cu
            src/copying/gather.cu
            src/utilities/legacy/column_utils.cpp
            src/utilities/legacy/error_utils.cpp
            src/utilities/nvtx/nvtx_utils.cpp
            src/utilities/nvtx/legacy/nvtx_utils.cpp
            src/copying/copy.cpp
            src/copying/scatter.cu
            src/copying/shift.cu
            src/copying/copy.cu
            src/copying/slice.cpp
            src/copying/split.cpp
            src/copying/contiguous_split.cu
            src/copying/legacy/copy.cpp
            src/copying/legacy/gather.cu
            src/copying/legacy/scatter.cu
            src/copying/legacy/slice.cu
            src/copying/legacy/split.cu
            src/bitmask/legacy/legacy_bitmask.cpp
            src/copying/legacy/copy_range.cu
            src/copying/copy_range.cu
            src/filling/legacy/fill.cu
            src/filling/fill.cu
            src/filling/legacy/repeat.cu
            src/filling/repeat.cu
            src/filling/legacy/tile.cu
            src/reshape/tile.cu
            src/search/legacy/search.cu
            src/search/search.cu
            src/column/column.cu
            src/column/column_view.cpp
            src/column/column_device_view.cu
            src/column/column_factories.cpp
            src/table/table_view.cpp
            src/table/table_device_view.cu
            src/table/table.cpp
            src/bitmask/null_mask.cu
            src/rolling/rolling.cu
            src/rolling/jit/code/kernel.cpp
            src/rolling/jit/code/operation.cpp
            src/sort/sort.cu
            src/column/legacy/interop.cpp
            src/strings/attributes.cu
            src/strings/case.cu
            src/strings/char_types/char_types.cu
            src/strings/combine.cu
            src/strings/contains.cu
            src/strings/convert/convert_booleans.cu
            src/strings/convert/convert_datetime.cu
            src/strings/convert/convert_floats.cu
            src/strings/convert/convert_hex.cu
            src/strings/convert/convert_integers.cu
            src/strings/convert/convert_ipv4.cu
            src/strings/convert/convert_urls.cu
            src/strings/copying/concatenate.cu
            src/strings/copying/copying.cu
            src/strings/extract.cu
            src/strings/find.cu
            src/strings/findall.cu
            src/strings/find_multiple.cu
            src/strings/filling/fill.cu
            src/strings/padding.cu
            src/strings/regex/regcomp.cpp
            src/strings/regex/regexec.cu
            src/strings/replace/replace_re.cu
            src/strings/replace/backref_re.cu
            src/strings/replace/multi_re.cu
            src/strings/replace/replace.cu
            src/strings/sorting/sorting.cu
            src/strings/split/partition.cu
            src/strings/split/split.cu
            src/strings/strings_column_factories.cu
            src/strings/strings_column_view.cu
            src/strings/strings_scalar_factories.cpp
            src/strings/strip.cu
            src/strings/substring.cu
            src/strings/translate.cu
            src/strings/utilities.cu
            src/scalar/scalar.cpp
            src/scalar/scalar_factories.cpp
            src/dictionary/dictionary_column_view.cpp
            src/dictionary/dictionary_factories.cu
            src/dictionary/encode.cu
<<<<<<< HEAD
            src/dictionary/set_keys.cu
=======
            src/dictionary/decode.cu
>>>>>>> 0c1b023c
            src/groupby/groupby.cu
            src/groupby/hash/groupby.cu
            src/groupby/sort/groupby.cu
            src/groupby/sort/sort_helper.cu
            src/groupby/sort/result_cache.cpp
            src/groupby/sort/group_sum.cu
            src/groupby/sort/group_min.cu
            src/groupby/sort/group_max.cu
            src/groupby/sort/group_count.cu
            src/groupby/sort/group_std.cu
            src/groupby/sort/group_quantiles.cu
            src/aggregation/aggregation.cpp
)

# Rename installation to proper names for later finding
set_target_properties(libNVStrings PROPERTIES OUTPUT_NAME "NVStrings")
set_target_properties(libNVCategory PROPERTIES OUTPUT_NAME "NVCategory")
set_target_properties(libNVText PROPERTIES OUTPUT_NAME "NVText")

# Override RPATH for cudf
set_target_properties(cudf PROPERTIES BUILD_RPATH "\$ORIGIN")

# Override RPATH for nvstrings
set_target_properties(libNVStrings PROPERTIES BUILD_RPATH "\$ORIGIN")
set_target_properties(libNVCategory PROPERTIES BUILD_RPATH "\$ORIGIN")
set_target_properties(libNVText PROPERTIES BUILD_RPATH "\$ORIGIN")

###################################################################################################
# - jitify ----------------------------------------------------------------------------------------

# Creates executable stringify and uses it to convert types.h to c-str for use in JIT code
add_executable(stringify "${CMAKE_SOURCE_DIR}/thirdparty/jitify/stringify.cpp")
execute_process(WORKING_DIRECTORY ${CMAKE_BINARY_DIR}
    COMMAND ${CMAKE_COMMAND} -E make_directory
        ${CMAKE_BINARY_DIR}/include/jit
        ${CMAKE_BINARY_DIR}/include/jit/libcudacxx/details
        ${CMAKE_BINARY_DIR}/include/jit/libcudacxx/simt
        ${CMAKE_BINARY_DIR}/include/jit/libcudacxx/libcxx/include)

add_custom_command(WORKING_DIRECTORY ${CMAKE_CURRENT_SOURCE_DIR}/include
                   COMMENT "Stringify headers for use in JIT compiled code"
                   DEPENDS stringify
                   OUTPUT ${CMAKE_BINARY_DIR}/include/jit/types.h.jit
                          ${CMAKE_BINARY_DIR}/include/jit/types.hpp.jit
                          ${CMAKE_BINARY_DIR}/include/bit.hpp.jit
                          ${CMAKE_BINARY_DIR}/include/jit/timestamps.hpp.jit
                          ${CMAKE_BINARY_DIR}/include/jit/libcudacxx/details/__config.jit
                          ${CMAKE_BINARY_DIR}/include/jit/libcudacxx/simt/limits.jit
                          ${CMAKE_BINARY_DIR}/include/jit/libcudacxx/simt/cfloat.jit
                          ${CMAKE_BINARY_DIR}/include/jit/libcudacxx/simt/chrono.jit
                          ${CMAKE_BINARY_DIR}/include/jit/libcudacxx/simt/ctime.jit
                          ${CMAKE_BINARY_DIR}/include/jit/libcudacxx/simt/ratio.jit
                          ${CMAKE_BINARY_DIR}/include/jit/libcudacxx/simt/type_traits.jit
                          ${CMAKE_BINARY_DIR}/include/jit/libcudacxx/simt/version.jit
                          ${CMAKE_BINARY_DIR}/include/jit/libcudacxx/libcxx/include/__config.jit
                          ${CMAKE_BINARY_DIR}/include/jit/libcudacxx/libcxx/include/__undef_macros.jit
                          ${CMAKE_BINARY_DIR}/include/jit/libcudacxx/libcxx/include/cfloat.jit
                          ${CMAKE_BINARY_DIR}/include/jit/libcudacxx/libcxx/include/chrono.jit
                          ${CMAKE_BINARY_DIR}/include/jit/libcudacxx/libcxx/include/ctime.jit
                          ${CMAKE_BINARY_DIR}/include/jit/libcudacxx/libcxx/include/limits.jit
                          ${CMAKE_BINARY_DIR}/include/jit/libcudacxx/libcxx/include/ratio.jit
                          ${CMAKE_BINARY_DIR}/include/jit/libcudacxx/libcxx/include/type_traits.jit
                   MAIN_DEPENDENCY ${CMAKE_CURRENT_SOURCE_DIR}/include/cudf/types.h
                                   ${CMAKE_CURRENT_SOURCE_DIR}/include/cudf/types.hpp
                                   ${CMAKE_CURRENT_SOURCE_DIR}/include/cudf/utilities/bit.hpp
                                   ${CMAKE_CURRENT_SOURCE_DIR}/include/cudf/wrappers/timestamps.hpp
                                   ${CMAKE_SOURCE_DIR}/thirdparty/libcudacxx/include/details/__config
                                   ${CMAKE_SOURCE_DIR}/thirdparty/libcudacxx/include/simt/limits
                                   ${CMAKE_SOURCE_DIR}/thirdparty/libcudacxx/include/simt/cfloat
                                   ${CMAKE_SOURCE_DIR}/thirdparty/libcudacxx/include/simt/chrono
                                   ${CMAKE_SOURCE_DIR}/thirdparty/libcudacxx/include/simt/ctime
                                   ${CMAKE_SOURCE_DIR}/thirdparty/libcudacxx/include/simt/ratio
                                   ${CMAKE_SOURCE_DIR}/thirdparty/libcudacxx/include/simt/type_traits
                                   ${CMAKE_SOURCE_DIR}/thirdparty/libcudacxx/include/simt/version
                                   ${CMAKE_SOURCE_DIR}/thirdparty/libcudacxx/libcxx/include/__config
                                   ${CMAKE_SOURCE_DIR}/thirdparty/libcudacxx/libcxx/include/__undef_macros
                                   ${CMAKE_SOURCE_DIR}/thirdparty/libcudacxx/libcxx/include/cfloat
                                   ${CMAKE_SOURCE_DIR}/thirdparty/libcudacxx/libcxx/include/chrono
                                   ${CMAKE_SOURCE_DIR}/thirdparty/libcudacxx/libcxx/include/ctime
                                   ${CMAKE_SOURCE_DIR}/thirdparty/libcudacxx/libcxx/include/limits
                                   ${CMAKE_SOURCE_DIR}/thirdparty/libcudacxx/libcxx/include/ratio
                                   ${CMAKE_SOURCE_DIR}/thirdparty/libcudacxx/libcxx/include/type_traits

                   # stringified headers are placed underneath the bin include jit directory and end in ".jit"
                   COMMAND ${CMAKE_BINARY_DIR}/stringify cudf/types.h > ${CMAKE_BINARY_DIR}/include/jit/types.h.jit
                   COMMAND ${CMAKE_BINARY_DIR}/stringify cudf/types.hpp > ${CMAKE_BINARY_DIR}/include/jit/types.hpp.jit
                   COMMAND ${CMAKE_BINARY_DIR}/stringify cudf/utilities/bit.hpp > ${CMAKE_BINARY_DIR}/include/bit.hpp.jit
                   COMMAND ${CMAKE_BINARY_DIR}/stringify cudf/wrappers/timestamps.hpp > ${CMAKE_BINARY_DIR}/include/jit/timestamps.hpp.jit
                   COMMAND ${CMAKE_BINARY_DIR}/stringify ../../thirdparty/libcudacxx/include/details/__config libcudacxx_details_config > ${CMAKE_BINARY_DIR}/include/jit/libcudacxx/details/__config.jit
                   COMMAND ${CMAKE_BINARY_DIR}/stringify ../../thirdparty/libcudacxx/include/simt/limits libcudacxx_simt_limits > ${CMAKE_BINARY_DIR}/include/jit/libcudacxx/simt/limits.jit
                   COMMAND ${CMAKE_BINARY_DIR}/stringify ../../thirdparty/libcudacxx/include/simt/cfloat libcudacxx_simt_cfloat > ${CMAKE_BINARY_DIR}/include/jit/libcudacxx/simt/cfloat.jit
                   COMMAND ${CMAKE_BINARY_DIR}/stringify ../../thirdparty/libcudacxx/include/simt/chrono libcudacxx_simt_chrono > ${CMAKE_BINARY_DIR}/include/jit/libcudacxx/simt/chrono.jit
                   COMMAND ${CMAKE_BINARY_DIR}/stringify ../../thirdparty/libcudacxx/include/simt/ctime libcudacxx_simt_ctime > ${CMAKE_BINARY_DIR}/include/jit/libcudacxx/simt/ctime.jit
                   COMMAND ${CMAKE_BINARY_DIR}/stringify ../../thirdparty/libcudacxx/include/simt/ratio libcudacxx_simt_ratio > ${CMAKE_BINARY_DIR}/include/jit/libcudacxx/simt/ratio.jit
                   COMMAND ${CMAKE_BINARY_DIR}/stringify ../../thirdparty/libcudacxx/include/simt/type_traits libcudacxx_simt_type_traits > ${CMAKE_BINARY_DIR}/include/jit/libcudacxx/simt/type_traits.jit
                   COMMAND ${CMAKE_BINARY_DIR}/stringify ../../thirdparty/libcudacxx/include/version libcudacxx_simt_version > ${CMAKE_BINARY_DIR}/include/jit/libcudacxx/simt/version.jit
                   COMMAND ${CMAKE_BINARY_DIR}/stringify ../../thirdparty/libcudacxx/libcxx/include/__config libcxx_config > ${CMAKE_BINARY_DIR}/include/jit/libcudacxx/libcxx/include/__config.jit
                   COMMAND ${CMAKE_BINARY_DIR}/stringify ../../thirdparty/libcudacxx/libcxx/include/__undef_macros libcxx_undef_macros > ${CMAKE_BINARY_DIR}/include/jit/libcudacxx/libcxx/include/__undef_macros.jit
                   COMMAND ${CMAKE_BINARY_DIR}/stringify ../../thirdparty/libcudacxx/libcxx/include/cfloat libcxx_cfloat > ${CMAKE_BINARY_DIR}/include/jit/libcudacxx/libcxx/include/cfloat.jit
                   COMMAND ${CMAKE_BINARY_DIR}/stringify ../../thirdparty/libcudacxx/libcxx/include/chrono libcxx_chrono > ${CMAKE_BINARY_DIR}/include/jit/libcudacxx/libcxx/include/chrono.jit
                   COMMAND ${CMAKE_BINARY_DIR}/stringify ../../thirdparty/libcudacxx/libcxx/include/ctime libcxx_ctime > ${CMAKE_BINARY_DIR}/include/jit/libcudacxx/libcxx/include/ctime.jit
                   COMMAND ${CMAKE_BINARY_DIR}/stringify ../../thirdparty/libcudacxx/libcxx/include/limits libcxx_limits > ${CMAKE_BINARY_DIR}/include/jit/libcudacxx/libcxx/include/limits.jit
                   COMMAND ${CMAKE_BINARY_DIR}/stringify ../../thirdparty/libcudacxx/libcxx/include/ratio libcxx_ratio > ${CMAKE_BINARY_DIR}/include/jit/libcudacxx/libcxx/include/ratio.jit
                   COMMAND ${CMAKE_BINARY_DIR}/stringify ../../thirdparty/libcudacxx/libcxx/include/type_traits libcxx_type_traits > ${CMAKE_BINARY_DIR}/include/jit/libcudacxx/libcxx/include/type_traits.jit
                   )

add_custom_target(stringify_run DEPENDS
                  ${CMAKE_BINARY_DIR}/include/jit/types.h.jit
                  ${CMAKE_BINARY_DIR}/include/jit/types.hpp.jit
                  ${CMAKE_BINARY_DIR}/include/bit.hpp.jit
                  ${CMAKE_BINARY_DIR}/include/jit/timestamps.hpp.jit
                  ${CMAKE_BINARY_DIR}/include/jit/libcudacxx/details/__config.jit
                  ${CMAKE_BINARY_DIR}/include/jit/libcudacxx/simt/limits.jit
                  ${CMAKE_BINARY_DIR}/include/jit/libcudacxx/simt/cfloat.jit
                  ${CMAKE_BINARY_DIR}/include/jit/libcudacxx/simt/chrono.jit
                  ${CMAKE_BINARY_DIR}/include/jit/libcudacxx/simt/ctime.jit
                  ${CMAKE_BINARY_DIR}/include/jit/libcudacxx/simt/ratio.jit
                  ${CMAKE_BINARY_DIR}/include/jit/libcudacxx/simt/type_traits.jit
                  ${CMAKE_BINARY_DIR}/include/jit/libcudacxx/simt/version.jit
                  ${CMAKE_BINARY_DIR}/include/jit/libcudacxx/libcxx/include/__config.jit
                  ${CMAKE_BINARY_DIR}/include/jit/libcudacxx/libcxx/include/__undef_macros.jit
                  ${CMAKE_BINARY_DIR}/include/jit/libcudacxx/libcxx/include/cfloat.jit
                  ${CMAKE_BINARY_DIR}/include/jit/libcudacxx/libcxx/include/chrono.jit
                  ${CMAKE_BINARY_DIR}/include/jit/libcudacxx/libcxx/include/ctime.jit
                  ${CMAKE_BINARY_DIR}/include/jit/libcudacxx/libcxx/include/limits.jit
                  ${CMAKE_BINARY_DIR}/include/jit/libcudacxx/libcxx/include/ratio.jit
                  ${CMAKE_BINARY_DIR}/include/jit/libcudacxx/libcxx/include/type_traits.jit)

add_dependencies(cudf stringify_run)

###################################################################################################
# - build options ---------------------------------------------------------------------------------

option(USE_NVTX "Build with NVTX support" ON)
if(USE_NVTX)
    message(STATUS "Using Nvidia Tools Extension")
    find_library(NVTX_LIBRARY nvToolsExt PATH ${CMAKE_CUDA_IMPLICIT_LINK_DIRECTORIES})
    target_link_libraries(cudf ${NVTX_LIBRARY})
    set(CMAKE_CXX_FLAGS "${CMAKE_CXX_FLAGS} -DUSE_NVTX")
endif(USE_NVTX)

option(HT_DEFAULT_ALLOCATOR "Use the default allocator for hash tables" ON)
if(HT_DEFAULT_ALLOCATOR)
    message(STATUS "Using default allocator for hash tables")
    set(CMAKE_CUDA_FLAGS "${CMAKE_CUDA_FLAGS} --define-macro HT_DEFAULT_ALLOCATOR")
endif(HT_DEFAULT_ALLOCATOR)

###################################################################################################
# - link libraries --------------------------------------------------------------------------------

# Get all the symbols from the Arrow CUDA Library for Cython
set(ARROW_CUDA_LIB_LINK -Wl,--whole-archive ${ARROW_CUDA_LIB} -Wl,--no-whole-archive)

# link targets for NVStrings
target_link_libraries(libNVStrings rmm cudart cuda)
target_link_libraries(libNVCategory libNVStrings rmm cudart cuda)
target_link_libraries(libNVText libNVStrings rmm cudart cuda)

# link targets for cuDF
target_link_libraries(cudf NVCategory NVStrings rmm ${ARROW_CUDA_LIB_LINK} ${ARROW_LIB} nvrtc cudart cuda ${ZLIB_LIBRARIES} ${Boost_LIBRARIES})

###################################################################################################
# - install targets -------------------------------------------------------------------------------

# install targets for NVStrings
install(TARGETS libNVStrings
        DESTINATION lib
        COMPONENT nvstrings)

install(TARGETS libNVCategory
        DESTINATION lib
        COMPONENT nvstrings)

install(TARGETS libNVText
        DESTINATION lib
        COMPONENT nvstrings)

install(DIRECTORY ${CMAKE_CURRENT_SOURCE_DIR}/include/nvstrings
        DESTINATION include
        COMPONENT nvstrings)

add_custom_target(nvstrings
                  DEPENDS libNVStrings libNVCategory libNVText)

# install targets for cuDF
install(TARGETS cudf
        DESTINATION lib
        COMPONENT cudf)
install(DIRECTORY ${CMAKE_CURRENT_SOURCE_DIR}/include/cudf
        DESTINATION include
        COMPONENT cudf)

install(DIRECTORY ${CMAKE_BINARY_DIR}/include/libcxx
        DESTINATION include/libcudf
        COMPONENT cudf)

install(DIRECTORY ${CMAKE_BINARY_DIR}/include/libcudacxx
        DESTINATION include/libcudf
        COMPONENT cudf)

add_custom_target(install_cudf
                  COMMAND "${CMAKE_COMMAND}" -DCOMPONENT=cudf -P "${CMAKE_BINARY_DIR}/cmake_install.cmake"
                  DEPENDS cudf)

if(BUILD_TESTS)
    add_dependencies(install_cudf cudftestutil)
endif(BUILD_TESTS)

add_custom_target(install_nvstrings
                  COMMAND "${CMAKE_COMMAND}" -DCOMPONENT=nvstrings -P "${CMAKE_BINARY_DIR}/cmake_install.cmake"
                  DEPENDS nvstrings)

add_custom_target(build_tests_cudf
                  DEPENDS ${CUDF_TEST_LIST})

add_custom_target(build_tests_nvstrings
                  DEPENDS ${NVSTRINGS_TEST_LIST})

add_custom_target(test_cudf
                  COMMAND ctest -E "NVSTRINGS"
                  DEPENDS build_tests_cudf)

add_custom_target(test_nvstrings
                  COMMAND ctest -R "NVSTRINGS"
                  DEPENDS build_tests_nvstrings)

###################################################################################################
# - make documentation ----------------------------------------------------------------------------

# doc targets for nvstrings
add_custom_command(OUTPUT NVSTRINGS_DOXYGEN
                   WORKING_DIRECTORY ${CMAKE_CURRENT_SOURCE_DIR}/custrings/doxygen
                   COMMAND doxygen Doxyfile
                   VERBATIM
)
add_custom_target(docs_nvstrings DEPENDS NVSTRINGS_DOXYGEN)

# doc targets for cuDF
add_custom_command(OUTPUT CUDF_DOXYGEN
                   WORKING_DIRECTORY ${CMAKE_CURRENT_SOURCE_DIR}/doxygen
                   COMMAND doxygen Doxyfile
                   VERBATIM)

add_custom_target(docs_cudf DEPENDS CUDF_DOXYGEN)<|MERGE_RESOLUTION|>--- conflicted
+++ resolved
@@ -613,12 +613,9 @@
             src/scalar/scalar_factories.cpp
             src/dictionary/dictionary_column_view.cpp
             src/dictionary/dictionary_factories.cu
+            src/dictionary/decode.cu
             src/dictionary/encode.cu
-<<<<<<< HEAD
             src/dictionary/set_keys.cu
-=======
-            src/dictionary/decode.cu
->>>>>>> 0c1b023c
             src/groupby/groupby.cu
             src/groupby/hash/groupby.cu
             src/groupby/sort/groupby.cu
