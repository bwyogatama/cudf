--- conflicted
+++ resolved
@@ -143,22 +143,12 @@
  *
  * @return unique_ptr<table> Table with unique rows as per specified `keep`.
  */
-<<<<<<< HEAD
-std::unique_ptr<experimental::table>
-    drop_duplicates(table_view const& input,
-                    std::vector<size_type> const& keys,
-                    duplicate_keep_option const keep,
-                    bool const nulls_are_equal = true,
-                    rmm::mr::device_memory_resource *mr =
-                        rmm::mr::get_default_resource());
-=======
 std::unique_ptr<experimental::table> drop_duplicates(
   table_view const& input,
   std::vector<size_type> const& keys,
-  duplicate_keep_option const& keep,
-  bool const& nulls_are_equal         = true,
+  duplicate_keep_option const keep,
+  bool const nulls_are_equal          = true,
   rmm::mr::device_memory_resource* mr = rmm::mr::get_default_resource());
->>>>>>> cee2d2f9
 
 /**
  * @brief Count the unique elements in the column_view
@@ -178,16 +168,9 @@
  * @return number of unique elements
  */
 cudf::size_type unique_count(column_view const& input,
-<<<<<<< HEAD
                              include_nulls const _include_nulls,
                              bool const nan_as_null,
-                             rmm::mr::device_memory_resource *mr =
-                                 rmm::mr::get_default_resource());
-=======
-                             bool const& ignore_nulls,
-                             bool const& nan_as_null,
                              rmm::mr::device_memory_resource* mr = rmm::mr::get_default_resource());
->>>>>>> cee2d2f9
 
 }  // namespace experimental
 }  // namespace cudf