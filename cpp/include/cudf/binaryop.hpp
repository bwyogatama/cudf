/*
 * Copyright (c) 2019, NVIDIA CORPORATION.
 *
 * Licensed under the Apache License, Version 2.0 (the "License");
 * you may not use this file except in compliance with the License.
 * You may obtain a copy of the License at
 *
 *     http://www.apache.org/licenses/LICENSE-2.0
 *
 * Unless required by applicable law or agreed to in writing, software
 * distributed under the License is distributed on an "AS IS" BASIS,
 * WITHOUT WARRANTIES OR CONDITIONS OF ANY KIND, either express or implied.
 * See the License for the specific language governing permissions and
 * limitations under the License.
 */

#pragma once

#include <cudf/column/column.hpp>
#include <cudf/scalar/scalar.hpp>

#include <memory>

namespace cudf {
namespace experimental {

/**
 * @addtogroup transformation_binaryops
 * @{
 */

/**
 * @brief Types of binary operations that can be performed on data.
 */
enum class binary_operator : int32_t {
  ADD,                   ///< operator +
  SUB,                   ///< operator -
  MUL,                   ///< operator *
  DIV,                   ///< operator / using common type of lhs and rhs
  TRUE_DIV,              ///< operator / after promoting type to floating point
  FLOOR_DIV,             ///< operator / after promoting to 64 bit floating point and then
                         ///< flooring the result
  MOD,                   ///< operator %
  PYMOD,                 ///< operator % but following python's sign rules for negatives
  POW,                   ///< lhs ^ rhs
  EQUAL,                 ///< operator ==
  NOT_EQUAL,             ///< operator !=
  LESS,                  ///< operator <
  GREATER,               ///< operator >
  LESS_EQUAL,            ///< operator <=
  GREATER_EQUAL,         ///< operator >=
  BITWISE_AND,           ///< operator &
  BITWISE_OR,            ///< operator |
  BITWISE_XOR,           ///< operator ^
  LOGICAL_AND,           ///< operator &&
  LOGICAL_OR,            ///< operator ||
  COALESCE,              ///< operator x,y  x is null ? y : x
  GENERIC_BINARY,        ///< generic binary operator to be generated with input
                         ///< ptx code
  SHIFT_LEFT,            ///< operator <<
  SHIFT_RIGHT,           ///< operator >>
  SHIFT_RIGHT_UNSIGNED,  ///< operator >>> (from Java)
                         ///< Logical right shift. Casts to an unsigned value before shifting.
  LOG_BASE,              ///< logarithm to the base
  ATAN2,                 ///< 2-argument arctangent
  PMOD,                  ///< positive modulo operator
                         ///< If remainder is negative, this returns (remainder + divisor) % divisor
                         ///< else, it returns (dividend % divisor)
  NULL_EQUALS,           ///< Returns true when both operands are null; false when one is null; the
                         ///< result of equality when both are non-null
  NULL_MAX,              ///< Returns max of operands when both are non-null; returns the non-null
                         ///< operand when one is null; or invalid when both are null
  NULL_MIN,              ///< Returns min of operands when both are non-null; returns the non-null
                         ///< operand when one is null; or invalid when both are null
  INVALID_BINARY         ///< invalid operation
};
/**
 * @brief Performs a binary operation between a scalar and a column.
 *
 * The output contains the result of `op(lhs, rhs[i])` for all `0 <= i < rhs.size()`
 * The scalar is the left operand and the column elements are the right operand.
 * This distinction is significant in case of non-commutative binary operations
 *
 * Regardless of the operator, the validity of the output value is the logical
 * AND of the validity of the two operands
 *
 * @param lhs         The left operand scalar
 * @param rhs         The right operand column
 * @param output_type The desired data type of the output column
<<<<<<< HEAD
 * @param mr          Device memory resource used to allocate the returned column
 * @return std::unique_ptr<column> Output column
 * @throw cudf::logic_error if @p lhs and @p rhs dtypes aren't numeric
 * @throw cudf::logic_error if @p output_type dtype isn't numeric
=======
 * @param mr          Memory resource for allocating output column
 * @return            Output column of `output_type` type containing the result of
 *                    the binary operation
 * @throw cudf::logic_error if @p output_type dtype isn't fixed-width
>>>>>>> e8c35524
 */
std::unique_ptr<column> binary_operation(
  scalar const& lhs,
  column_view const& rhs,
  binary_operator op,
  data_type output_type,
  rmm::mr::device_memory_resource* mr = rmm::mr::get_default_resource());

/**
 * @brief Performs a binary operation between a column and a scalar.
 *
 * The output contains the result of `op(lhs[i], rhs)` for all `0 <= i < lhs.size()`
 * The column elements are the left operand and the scalar is the right operand.
 * This distinction is significant in case of non-commutative binary operations
 *
 * Regardless of the operator, the validity of the output value is the logical
 * AND of the validity of the two operands
 *
 * @param lhs         The left operand column
 * @param rhs         The right operand scalar
 * @param output_type The desired data type of the output column
<<<<<<< HEAD
 * @param mr          Device memory resource used to allocate the returned column
 * @return std::unique_ptr<column> Output column
 * @throw cudf::logic_error if @p lhs and @p rhs dtypes aren't numeric
 * @throw cudf::logic_error if @p output_type dtype isn't numeric
=======
 * @param mr          Memory resource for allocating output column
 * @return            Output column of `output_type` type containing the result of
 *                    the binary operation
 * @throw cudf::logic_error if @p output_type dtype isn't fixed-width
>>>>>>> e8c35524
 */
std::unique_ptr<column> binary_operation(
  column_view const& lhs,
  scalar const& rhs,
  binary_operator op,
  data_type output_type,
  rmm::mr::device_memory_resource* mr = rmm::mr::get_default_resource());

/**
 * @brief Performs a binary operation between two columns.
 *
 * The output contains the result of `op(lhs[i], rhs[i])` for all `0 <= i < lhs.size()`
 *
 * Regardless of the operator, the validity of the output value is the logical
 * AND of the validity of the two operands
 *
 * @param lhs         The left operand column
 * @param rhs         The right operand column
 * @param output_type The desired data type of the output column
<<<<<<< HEAD
 * @param mr          Device memory resource used to allocate the returned column
 * @return std::unique_ptr<column> Output column
=======
 * @param mr          Memory resource for allocating output column
 * @return            Output column of `output_type` type containing the result of
 *                    the binary operation
>>>>>>> e8c35524
 * @throw cudf::logic_error if @p lhs and @p rhs are different sizes
 * @throw cudf::logic_error if @p output_type dtype isn't fixed-width
 */
std::unique_ptr<column> binary_operation(
  column_view const& lhs,
  column_view const& rhs,
  binary_operator op,
  data_type output_type,
  rmm::mr::device_memory_resource* mr = rmm::mr::get_default_resource());

/**
 * @brief Performs a binary operation between two columns using a
 * user-defined PTX function.
 *
 * The output contains the result of `op(lhs[i], rhs[i])` for all `0 <= i < lhs.size()`
 *
 * Regardless of the operator, the validity of the output value is the logical
 * AND of the validity of the two operands
 *
 * @param lhs         The left operand column
 * @param rhs         The right operand column
 * @param ptx         String containing the PTX of a binary function
 * @param output_type The desired data type of the output column. It is assumed
 *                    that output_type is compatible with the output data type
 *                    of the function in the PTX code
<<<<<<< HEAD
 * @param mr          Device memory resource used to allocate the returned column
 * @return std::unique_ptr<column> Output column
=======
 * @param mr          Memory resource for allocating output column
 * @return            Output column of `output_type` type containing the result of
 *                    the binary operation
>>>>>>> e8c35524
 * @throw cudf::logic_error if @p lhs and @p rhs are different sizes
 * @throw cudf::logic_error if @p lhs and @p rhs dtypes aren't numeric
 * @throw cudf::logic_error if @p output_type dtype isn't numeric
 */
std::unique_ptr<column> binary_operation(
  column_view const& lhs,
  column_view const& rhs,
  std::string const& ptx,
  data_type output_type,
  rmm::mr::device_memory_resource* mr = rmm::mr::get_default_resource());

/** @} */  // end of group
}  // namespace experimental
}  // namespace cudf<|MERGE_RESOLUTION|>--- conflicted
+++ resolved
@@ -87,17 +87,10 @@
  * @param lhs         The left operand scalar
  * @param rhs         The right operand column
  * @param output_type The desired data type of the output column
-<<<<<<< HEAD
  * @param mr          Device memory resource used to allocate the returned column
- * @return std::unique_ptr<column> Output column
- * @throw cudf::logic_error if @p lhs and @p rhs dtypes aren't numeric
- * @throw cudf::logic_error if @p output_type dtype isn't numeric
-=======
- * @param mr          Memory resource for allocating output column
  * @return            Output column of `output_type` type containing the result of
  *                    the binary operation
  * @throw cudf::logic_error if @p output_type dtype isn't fixed-width
->>>>>>> e8c35524
  */
 std::unique_ptr<column> binary_operation(
   scalar const& lhs,
@@ -119,17 +112,10 @@
  * @param lhs         The left operand column
  * @param rhs         The right operand scalar
  * @param output_type The desired data type of the output column
-<<<<<<< HEAD
  * @param mr          Device memory resource used to allocate the returned column
- * @return std::unique_ptr<column> Output column
- * @throw cudf::logic_error if @p lhs and @p rhs dtypes aren't numeric
- * @throw cudf::logic_error if @p output_type dtype isn't numeric
-=======
- * @param mr          Memory resource for allocating output column
  * @return            Output column of `output_type` type containing the result of
  *                    the binary operation
  * @throw cudf::logic_error if @p output_type dtype isn't fixed-width
->>>>>>> e8c35524
  */
 std::unique_ptr<column> binary_operation(
   column_view const& lhs,
@@ -149,14 +135,9 @@
  * @param lhs         The left operand column
  * @param rhs         The right operand column
  * @param output_type The desired data type of the output column
-<<<<<<< HEAD
  * @param mr          Device memory resource used to allocate the returned column
- * @return std::unique_ptr<column> Output column
-=======
- * @param mr          Memory resource for allocating output column
  * @return            Output column of `output_type` type containing the result of
  *                    the binary operation
->>>>>>> e8c35524
  * @throw cudf::logic_error if @p lhs and @p rhs are different sizes
  * @throw cudf::logic_error if @p output_type dtype isn't fixed-width
  */
@@ -182,14 +163,9 @@
  * @param output_type The desired data type of the output column. It is assumed
  *                    that output_type is compatible with the output data type
  *                    of the function in the PTX code
-<<<<<<< HEAD
  * @param mr          Device memory resource used to allocate the returned column
- * @return std::unique_ptr<column> Output column
-=======
- * @param mr          Memory resource for allocating output column
  * @return            Output column of `output_type` type containing the result of
  *                    the binary operation
->>>>>>> e8c35524
  * @throw cudf::logic_error if @p lhs and @p rhs are different sizes
  * @throw cudf::logic_error if @p lhs and @p rhs dtypes aren't numeric
  * @throw cudf::logic_error if @p output_type dtype isn't numeric
