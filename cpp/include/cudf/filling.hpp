--- conflicted
+++ resolved
@@ -138,13 +138,8 @@
  * size_type.
  *
  * @param input_table Input table
-<<<<<<< HEAD
- * @param count Non-null scalar of a integral type
+ * @param count Non-null scalar of an integral type
  * @param mr Device memory resource used to allocate the returned table.
-=======
- * @param count Non-null scalar of an integral type
- * @param mr Memory resource to allocate the result output table
->>>>>>> 839bed5b
  * @return std::unique_ptr<table> The result table containing the repetitions
  */
 std::unique_ptr<table> repeat(
