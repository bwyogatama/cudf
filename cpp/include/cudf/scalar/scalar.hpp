--- conflicted
+++ resolved
@@ -253,11 +253,6 @@
   {}
 
   /**
-<<<<<<< HEAD
-   * @brief Implicit conversion operator to get the value of the scalar in a host std::string
-   */
-  explicit operator std::string() const { return this->to_string(0); }
-=======
    * @brief Construct a new string scalar object from string_view
    * Note that this function copies the data pointed by string_view.
    * 
@@ -286,7 +281,11 @@
       rmm::mr::device_memory_resource *mr = rmm::mr::get_default_resource())
    : string_scalar(data.value(), is_valid, stream, mr)
   { }
->>>>>>> 1f81d729
+
+  /**
+   * @brief Implicit conversion operator to get the value of the scalar in a host std::string
+   */
+  explicit operator std::string() const { return this->to_string(0); }
 
   /**
    * @brief Get the value of the scalar in a host std::string
