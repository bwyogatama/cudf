/*
 * Copyright (c) 2019, NVIDIA CORPORATION.
 *
 * Licensed under the Apache License, Version 2.0 (the "License");
 * you may not use this file except in compliance with the License.
 * You may obtain a copy of the License at
 *
 *     http://www.apache.org/licenses/LICENSE-2.0
 *
 * Unless required by applicable law or agreed to in writing, software
 * distributed under the License is distributed on an "AS IS" BASIS,
 * WITHOUT WARRANTIES OR CONDITIONS OF ANY KIND, either express or implied.
 * See the License for the specific language governing permissions and
 * limitations under the License.
 */

#ifndef _COMMON_GROUPBY_TEST_HPP
#define _COMMON_GROUPBY_TEST_HPP

#include <cudf/legacy/copying.hpp>
#include <cudf/legacy/groupby.hpp>
#include <cudf/legacy/table.hpp>
#include <cudf/utilities/legacy/type_dispatcher.hpp>
#include <tests/utilities/legacy/column_wrapper.cuh>
#include <tests/utilities/legacy/compare_column_wrappers.cuh>
#include "type_info.hpp"

#include <gmock/gmock.h>
#include <gtest/gtest.h>
#include <utility>

namespace cudf {
namespace test {
namespace detail {
<<<<<<< HEAD

/**
=======
/**---------------------------------------------------------------------------*
>>>>>>> cfb1f6b6
 * @brief Performs a sort-by-key on tables.
 *
 * Sorts the rows of `keys` into ascending order and reorders the corresponding
 * rows of `values` to match the sorted order.
 *
 * @param keys The keys to sort
 * @param values The values to reorder
 * @return std::pair<table, table> A pair whose first element contains the
 * sorted keys and second element contains reordered values.
<<<<<<< HEAD
 **/
inline std::pair<table, table> sort_by_key(cudf::table const& keys,
                                           cudf::table const& values) {
  CUDF_EXPECTS(keys.num_rows() == values.num_rows(),
               "Size mismatch between keys and values");
=======
 *---------------------------------------------------------------------------**/
inline std::pair<table, table> sort_by_key(cudf::table const& keys, cudf::table const& values)
{
  CUDF_EXPECTS(keys.num_rows() == values.num_rows(), "Size mismatch between keys and values");
>>>>>>> cfb1f6b6
  rmm::device_vector<cudf::size_type> sorted_indices(keys.num_rows());
  gdf_column gdf_sorted_indices;
  gdf_column_view(
    &gdf_sorted_indices, sorted_indices.data().get(), nullptr, sorted_indices.size(), GDF_INT32);
  gdf_context context;
  context.flag_null_sort_behavior = GDF_NULL_AS_LARGEST;
  gdf_order_by(keys.begin(), nullptr, keys.num_columns(), &gdf_sorted_indices, &context);

  cudf::table sorted_output_keys   = cudf::allocate_like(keys, RETAIN);
  cudf::table sorted_output_values = cudf::allocate_like(values, RETAIN);

  cudf::gather(&keys, sorted_indices.data().get(), &sorted_output_keys);
  cudf::gather(&values, sorted_indices.data().get(), &sorted_output_values);

  EXPECT_EQ(cudaSuccess, cudaDeviceSynchronize());

  return std::make_pair(std::move(sorted_output_keys), std::move(sorted_output_values));
}

struct column_equality {
  template <typename T>
  bool operator()(gdf_column lhs, gdf_column rhs) const
  {
    std::unique_ptr<column_wrapper<T>> lhs_col;
    std::unique_ptr<column_wrapper<T>> rhs_col;
    lhs_col.reset(new column_wrapper<T>(lhs));
    rhs_col.reset(new column_wrapper<T>(rhs));
    expect_columns_are_equal(*lhs_col, *rhs_col);
    return true;
  }
};

/**
 * @brief Verifies the equality of two tables
 *
 * @param lhs The first table
 * @param rhs The second table
<<<<<<< HEAD
 **/
inline void expect_tables_are_equal(cudf::table const& lhs,
                                    cudf::table const& rhs) {
=======
 *---------------------------------------------------------------------------**/
inline void expect_tables_are_equal(cudf::table const& lhs, cudf::table const& rhs)
{
>>>>>>> cfb1f6b6
  EXPECT_EQ(lhs.num_columns(), rhs.num_columns());
  EXPECT_EQ(lhs.num_rows(), rhs.num_rows());
  EXPECT_TRUE(std::equal(
    lhs.begin(), lhs.end(), rhs.begin(), [](gdf_column const* lhs_col, gdf_column const* rhs_col) {
      return cudf::type_dispatcher(lhs_col->dtype, column_equality{}, *lhs_col, *rhs_col);
    }));
}

<<<<<<< HEAD
/**
 * @brief Verifies the equality of two vectors of columns 
 *
 * @param lhs The first array
 * @param rhs The second array
 **/
inline void expect_values_are_equal(std::vector<gdf_column*> lhs,
                                    std::vector<gdf_column*> rhs)  {
=======
/**---------------------------------------------------------------------------*
 * @brief Verifies the equality of two vectors of columns
 *
 * @param lhs The first array
 * @param rhs The second array
 *---------------------------------------------------------------------------**/
inline void expect_values_are_equal(std::vector<gdf_column*> lhs, std::vector<gdf_column*> rhs)
{
>>>>>>> cfb1f6b6
  EXPECT_EQ(lhs.size(), rhs.size());
  for (size_t i = 0; i < lhs.size(); i++) { EXPECT_EQ(lhs[i]->size, rhs[i]->size); }

  EXPECT_TRUE(std::equal(
    lhs.begin(), lhs.end(), rhs.begin(), [](gdf_column const* lhs_col, gdf_column const* rhs_col) {
      return cudf::type_dispatcher(lhs_col->dtype, column_equality{}, *lhs_col, *rhs_col);
    }));
}

template <class table_type>
inline void destroy_columns(table_type* t)
{
  std::for_each(t->begin(), t->end(), [](gdf_column* col) {
    gdf_column_free(col);
    delete col;
  });
}

}  // namespace detail

}  // namespace test
}  // namespace cudf
#endif<|MERGE_RESOLUTION|>--- conflicted
+++ resolved
@@ -32,12 +32,8 @@
 namespace cudf {
 namespace test {
 namespace detail {
-<<<<<<< HEAD
 
 /**
-=======
-/**---------------------------------------------------------------------------*
->>>>>>> cfb1f6b6
  * @brief Performs a sort-by-key on tables.
  *
  * Sorts the rows of `keys` into ascending order and reorders the corresponding
@@ -47,18 +43,10 @@
  * @param values The values to reorder
  * @return std::pair<table, table> A pair whose first element contains the
  * sorted keys and second element contains reordered values.
-<<<<<<< HEAD
  **/
-inline std::pair<table, table> sort_by_key(cudf::table const& keys,
-                                           cudf::table const& values) {
-  CUDF_EXPECTS(keys.num_rows() == values.num_rows(),
-               "Size mismatch between keys and values");
-=======
- *---------------------------------------------------------------------------**/
 inline std::pair<table, table> sort_by_key(cudf::table const& keys, cudf::table const& values)
 {
   CUDF_EXPECTS(keys.num_rows() == values.num_rows(), "Size mismatch between keys and values");
->>>>>>> cfb1f6b6
   rmm::device_vector<cudf::size_type> sorted_indices(keys.num_rows());
   gdf_column gdf_sorted_indices;
   gdf_column_view(
@@ -96,15 +84,9 @@
  *
  * @param lhs The first table
  * @param rhs The second table
-<<<<<<< HEAD
  **/
-inline void expect_tables_are_equal(cudf::table const& lhs,
-                                    cudf::table const& rhs) {
-=======
- *---------------------------------------------------------------------------**/
 inline void expect_tables_are_equal(cudf::table const& lhs, cudf::table const& rhs)
 {
->>>>>>> cfb1f6b6
   EXPECT_EQ(lhs.num_columns(), rhs.num_columns());
   EXPECT_EQ(lhs.num_rows(), rhs.num_rows());
   EXPECT_TRUE(std::equal(
@@ -113,25 +95,14 @@
     }));
 }
 
-<<<<<<< HEAD
 /**
- * @brief Verifies the equality of two vectors of columns 
+ * @brief Verifies the equality of two vectors of columns
  *
  * @param lhs The first array
  * @param rhs The second array
  **/
-inline void expect_values_are_equal(std::vector<gdf_column*> lhs,
-                                    std::vector<gdf_column*> rhs)  {
-=======
-/**---------------------------------------------------------------------------*
- * @brief Verifies the equality of two vectors of columns
- *
- * @param lhs The first array
- * @param rhs The second array
- *---------------------------------------------------------------------------**/
 inline void expect_values_are_equal(std::vector<gdf_column*> lhs, std::vector<gdf_column*> rhs)
 {
->>>>>>> cfb1f6b6
   EXPECT_EQ(lhs.size(), rhs.size());
   for (size_t i = 0; i < lhs.size(); i++) { EXPECT_EQ(lhs[i]->size, rhs[i]->size); }
 
