/*
 * Copyright (c) 2019, NVIDIA CORPORATION.
 *
 * Licensed under the Apache License, Version 2.0 (the "License");
 * you may not use this file except in compliance with the License.
 * You may obtain a copy of the License at
 *
 *     http://www.apache.org/licenses/LICENSE-2.0
 *
 * Unless required by applicable law or agreed to in writing, software
 * distributed under the License is distributed on an "AS IS" BASIS,
 * WITHOUT WARRANTIES OR CONDITIONS OF ANY KIND, either express or implied.
 * See the License for the specific language governing permissions and
 * limitations under the License.
 */

#pragma once

#include <cudf/types.hpp>
#include <cudf/column/column_view.hpp>
#include <cudf/column/column.hpp>
#include <cudf/null_mask.hpp>
#include <cudf/strings/strings_column_view.hpp>

namespace cudf {
namespace test {

/**
 * @brief Verifies the property equality of two columns.
 *
 * @param lhs The first column
 * @param rhs The second column
 */
void expect_column_properties_equal(cudf::column_view lhs, cudf::column_view rhs);

/**
 * @brief Verifies the element-wise equality of two columns.
 *
 * Treats null elements as equivalent.
 *
 * @param lhs The first column
 * @param rhs The second column
 */
void expect_columns_equal(cudf::column_view lhs, cudf::column_view rhs);

<<<<<<< HEAD
/**---------------------------------------------------------------------------*
 * @brief Verifies the element-wise equality of two columns.
 *
 * Treats null elements as equivalent.
 *
 * @param lhs The first column
 * @param rhs The second column
 * @return true if values are equal between two columns,
 *         false otherwise
 *---------------------------------------------------------------------------**/
bool column_values_equal(cudf::column_view lhs, cudf::column_view rhs);

/**---------------------------------------------------------------------------*
=======
/**
>>>>>>> 53c05f02
 * @brief Verifies the bitwise equality of two device memory buffers.
 *
 * @param lhs The first buffer
 * @param rhs The second buffer
 * @param size_bytes The number of bytes to check for equality
 */
void expect_equal_buffers(void const* lhs, void const* rhs,
                          std::size_t size_bytes);

<<<<<<< HEAD
/**---------------------------------------------------------------------------*
 * @brief Displays a column view as a string
 *
 * @param col The column view
 * @param sep The separator for 
 * @param size_bytes The number of bytes to check for equality
 *---------------------------------------------------------------------------**/
std::string column_view_to_str(cudf::column_view const& col, const char *delimiter);
=======
/**
 * @brief Copies the data and bitmask of a `column_view` to the host.
 *
 * @tparam T The data type of the elements of the `column_view`
 * @param c the `column_view` to copy from
 * @return std::pair<std::vector<T>, std::vector<bitmask_type>> first is the
 *  `column_view`'s data, and second is the column's bitmask.
 */
template <typename T>
std::pair<std::vector<T>, std::vector<bitmask_type>> to_host(column_view c) {
  std::vector<T> host_data;
  std::vector<bitmask_type> host_bitmask;

  auto col = column(c);

  if (col.size() > 0) {
    host_data.resize(col.size());
    CUDA_TRY(cudaMemcpy(host_data.data(), col.view().head<T>(),
                        col.size() * sizeof(T),
                        cudaMemcpyDeviceToHost));
  }

  if (col.nullable()) {
    size_t mask_allocation_bytes = bitmask_allocation_size_bytes(c.size());
    host_bitmask.resize(mask_allocation_bytes);
    size_t num_mask_elements = num_bitmask_words(c.size());
    CUDA_TRY(cudaMemcpy(host_bitmask.data(), col.view().null_mask(),
                        num_mask_elements * sizeof(bitmask_type),
                        cudaMemcpyDeviceToHost));
  }

  return std::make_pair(host_data, host_bitmask);
}

/**
 * @brief Copies the data and bitmask of a `column_view` of strings
 * column to the host.
 *
 * @throw cudf::logic_error if c is not strings column.
 *
 * @param c the `column_view` of strings to copy from
 * @return std::pair first is `std::vector` of `std::string`
 * and second is the column's bitmask.
 */
template <>
inline std::pair<std::vector<std::string>, std::vector<bitmask_type>> to_host(column_view c) {
  std::vector<std::string> host_data;
  std::vector<bitmask_type> host_bitmask;

  auto strings = strings_column_view(c);
  auto strings_data = cudf::strings::create_offsets(strings);
  thrust::host_vector<char> h_chars(strings_data.first);         // copies vectors to
  thrust::host_vector<size_type> h_offsets(strings_data.second); // host automatically

  // copy nulls to host bitmask
  if( c.has_nulls() )
  {
    auto num_bitmasks = num_bitmask_words(c.size());
    host_bitmask.resize(num_bitmasks);
    CUDA_TRY(cudaMemcpy(host_bitmask.data(), c.null_mask(),
                        num_bitmasks*sizeof(bitmask_type), cudaMemcpyDeviceToHost));
  }

  // build std::string vector from chars and offsets
  if( !h_chars.empty() ) // check for all nulls case
  {
    for( size_type idx=0; idx < strings.size(); ++idx )
    {
        auto offset = h_offsets[idx];
        auto length = h_offsets[idx+1] - offset;
        host_data.push_back(std::string( h_chars.data()+offset, length));
    }
  }

  return std::make_pair(host_data, host_bitmask);
}
>>>>>>> 53c05f02

}  // namespace test
}  // namespace cudf<|MERGE_RESOLUTION|>--- conflicted
+++ resolved
@@ -43,23 +43,7 @@
  */
 void expect_columns_equal(cudf::column_view lhs, cudf::column_view rhs);
 
-<<<<<<< HEAD
-/**---------------------------------------------------------------------------*
- * @brief Verifies the element-wise equality of two columns.
- *
- * Treats null elements as equivalent.
- *
- * @param lhs The first column
- * @param rhs The second column
- * @return true if values are equal between two columns,
- *         false otherwise
- *---------------------------------------------------------------------------**/
-bool column_values_equal(cudf::column_view lhs, cudf::column_view rhs);
-
-/**---------------------------------------------------------------------------*
-=======
 /**
->>>>>>> 53c05f02
  * @brief Verifies the bitwise equality of two device memory buffers.
  *
  * @param lhs The first buffer
@@ -69,7 +53,6 @@
 void expect_equal_buffers(void const* lhs, void const* rhs,
                           std::size_t size_bytes);
 
-<<<<<<< HEAD
 /**---------------------------------------------------------------------------*
  * @brief Displays a column view as a string
  *
@@ -78,7 +61,7 @@
  * @param size_bytes The number of bytes to check for equality
  *---------------------------------------------------------------------------**/
 std::string column_view_to_str(cudf::column_view const& col, const char *delimiter);
-=======
+
 /**
  * @brief Copies the data and bitmask of a `column_view` to the host.
  *
@@ -155,7 +138,6 @@
 
   return std::make_pair(host_data, host_bitmask);
 }
->>>>>>> 53c05f02
 
 }  // namespace test
 }  // namespace cudf