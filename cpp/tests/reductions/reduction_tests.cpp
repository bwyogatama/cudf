--- conflicted
+++ resolved
@@ -82,14 +82,9 @@
     if (cudf::data_type{} == output_dtype) output_dtype = underlying_column.type();
 
     auto statement = [&]() {
-      std::unique_ptr<cudf::scalar> result =
-<<<<<<< HEAD
-        cudf::reduce(underlying_column, agg, output_dtype);
-=======
-        cudf::experimental::reduce(underlying_column, agg, output_dtype);
->>>>>>> 62dbd028
-      using ScalarType = cudf::scalar_type_t<T_out>;
-      auto result1     = static_cast<ScalarType *>(result.get());
+      std::unique_ptr<cudf::scalar> result = cudf::reduce(underlying_column, agg, output_dtype);
+      using ScalarType                     = cudf::scalar_type_t<T_out>;
+      auto result1                         = static_cast<ScalarType *>(result.get());
       EXPECT_EQ(expected_value, result1->value());
     };
 
@@ -125,10 +120,8 @@
 
   T expected_min_result = *(std::min_element(v.begin(), v.end()));
   T expected_max_result = *(std::max_element(v.begin(), v.end()));
-  this->reduction_test(
-    col, expected_min_result, result_error, cudf::make_min_aggregation());
-  this->reduction_test(
-    col, expected_max_result, result_error, cudf::make_max_aggregation());
+  this->reduction_test(col, expected_min_result, result_error, cudf::make_min_aggregation());
+  this->reduction_test(col, expected_max_result, result_error, cudf::make_max_aggregation());
 
   // test with nulls
   cudf::test::fixed_width_column_wrapper<T> col_nulls = construct_null_column(v, host_bools);
@@ -176,10 +169,8 @@
   auto r                        = replace_nulls(v, host_bools, T{1});
   TypeParam expected_null_value = calc_prod(r);
 
-  this->reduction_test(col_nulls,
-                       expected_null_value,
-                       this->ret_non_arithmetic,
-                       cudf::make_product_aggregation());
+  this->reduction_test(
+    col_nulls, expected_null_value, this->ret_non_arithmetic, cudf::make_product_aggregation());
 }
 
 TYPED_TEST(ReductionTest, Sum)
@@ -192,8 +183,7 @@
   // test without nulls
   cudf::test::fixed_width_column_wrapper<T> col(v.begin(), v.end());
   T expected_value = std::accumulate(v.begin(), v.end(), T{0});
-  this->reduction_test(
-    col, expected_value, this->ret_non_arithmetic, cudf::make_sum_aggregation());
+  this->reduction_test(col, expected_value, this->ret_non_arithmetic, cudf::make_sum_aggregation());
 
   // test with nulls
   cudf::test::fixed_width_column_wrapper<T> col_nulls = construct_null_column(v, host_bools);
@@ -202,10 +192,8 @@
   auto r                = replace_nulls(v, host_bools, T{0});
   T expected_null_value = std::accumulate(r.begin(), r.end(), T{0});
 
-  this->reduction_test(col_nulls,
-                       expected_null_value,
-                       this->ret_non_arithmetic,
-                       cudf::make_sum_aggregation());
+  this->reduction_test(
+    col_nulls, expected_null_value, this->ret_non_arithmetic, cudf::make_sum_aggregation());
 }
 
 TYPED_TEST(ReductionTest, SumOfSquare)
@@ -224,10 +212,8 @@
   cudf::test::fixed_width_column_wrapper<T> col(v.begin(), v.end());
   T expected_value = calc_reduction(v);
 
-  this->reduction_test(col,
-                       expected_value,
-                       this->ret_non_arithmetic,
-                       cudf::make_sum_of_squares_aggregation());
+  this->reduction_test(
+    col, expected_value, this->ret_non_arithmetic, cudf::make_sum_of_squares_aggregation());
 
   // test with nulls
   cudf::test::fixed_width_column_wrapper<T> col_nulls = construct_null_column(v, host_bools);
@@ -269,10 +255,8 @@
   // test with nulls
   cudf::test::fixed_width_column_wrapper<bool> col_nulls = construct_null_column(v, host_bools);
 
-  this->reduction_test(
-    col_nulls, expected, result_error, cudf::make_any_aggregation());
-  this->reduction_test(
-    col_nulls, expected, result_error, cudf::make_all_aggregation());
+  this->reduction_test(col_nulls, expected, result_error, cudf::make_any_aggregation());
+  this->reduction_test(col_nulls, expected, result_error, cudf::make_all_aggregation());
 }
 
 TEST_F(ReductionAnyAllTest, AnyAllFalseFalse)
@@ -295,10 +279,8 @@
   // test with nulls
   cudf::test::fixed_width_column_wrapper<bool> col_nulls = construct_null_column(v, host_bools);
 
-  this->reduction_test(
-    col_nulls, expected, result_error, cudf::make_any_aggregation());
-  this->reduction_test(
-    col_nulls, expected, result_error, cudf::make_all_aggregation());
+  this->reduction_test(col_nulls, expected, result_error, cudf::make_any_aggregation());
+  this->reduction_test(col_nulls, expected, result_error, cudf::make_all_aggregation());
 }
 
 // ----------------------------------------------------------------------------
@@ -327,11 +309,8 @@
   std::vector<T> v = convert_values<T>(int_values);
   cudf::test::fixed_width_column_wrapper<T> col(v.begin(), v.end());
   double expected_value = calc_mean(v, v.size());
-  this->reduction_test(col,
-                       expected_value,
-                       true,
-                       cudf::make_mean_aggregation(),
-                       cudf::data_type(cudf::FLOAT64));
+  this->reduction_test(
+    col, expected_value, true, cudf::make_mean_aggregation(), cudf::data_type(cudf::FLOAT64));
 
   // test with nulls
   cudf::test::fixed_width_column_wrapper<T> col_nulls = construct_null_column(v, host_bools);
@@ -445,13 +424,11 @@
     bool expect_succeed = is_input_accpetable & is_supported_outdtype(dtype);
     auto var_agg        = cudf::make_variance_aggregation(/*ddof = 1*/);
     auto std_agg        = cudf::make_std_aggregation(/*ddof = 1*/);
-    this->reduction_error_check(
-      col, expect_succeed, cudf::make_mean_aggregation(), dtype);
+    this->reduction_error_check(col, expect_succeed, cudf::make_mean_aggregation(), dtype);
     this->reduction_error_check(col, expect_succeed, var_agg, dtype);
     this->reduction_error_check(col, expect_succeed, std_agg, dtype);
 
-    this->reduction_error_check(
-      col_nulls, expect_succeed, cudf::make_mean_aggregation(), dtype);
+    this->reduction_error_check(col_nulls, expect_succeed, cudf::make_mean_aggregation(), dtype);
     this->reduction_error_check(col_nulls, expect_succeed, var_agg, dtype);
     this->reduction_error_check(col_nulls, expect_succeed, std_agg, dtype);
     return;
@@ -476,11 +453,7 @@
                                                            input_values.end());
 
     auto statement = [&]() {
-<<<<<<< HEAD
       std::unique_ptr<cudf::scalar> result = cudf::reduce(col, agg, out_dtype);
-=======
-      std::unique_ptr<cudf::scalar> result = cudf::experimental::reduce(col, agg, out_dtype);
->>>>>>> 62dbd028
       using ScalarType                     = cudf::scalar_type_t<T_out>;
       auto result1                         = static_cast<ScalarType *>(result.get());
       if (result1->is_valid() && !expected_overflow) {
@@ -608,8 +581,8 @@
 {
   using T        = int32_t;
   auto statement = [](const cudf::column_view col) {
-    std::unique_ptr<cudf::scalar> result = cudf::reduce(
-      col, cudf::make_sum_aggregation(), cudf::data_type(cudf::INT64));
+    std::unique_ptr<cudf::scalar> result =
+      cudf::reduce(col, cudf::make_sum_aggregation(), cudf::data_type(cudf::INT64));
     EXPECT_EQ(result->is_valid(), false);
   };
 
@@ -704,14 +677,9 @@
     if (cudf::data_type{} == output_dtype) output_dtype = underlying_column.type();
 
     auto statement = [&]() {
-      std::unique_ptr<cudf::scalar> result =
-<<<<<<< HEAD
-        cudf::reduce(underlying_column, agg, output_dtype);
-=======
-        cudf::experimental::reduce(underlying_column, agg, output_dtype);
->>>>>>> 62dbd028
-      using ScalarType = cudf::scalar_type_t<cudf::string_view>;
-      auto result1     = static_cast<ScalarType *>(result.get());
+      std::unique_ptr<cudf::scalar> result = cudf::reduce(underlying_column, agg, output_dtype);
+      using ScalarType                     = cudf::scalar_type_t<cudf::string_view>;
+      auto result1                         = static_cast<ScalarType *>(result.get());
       EXPECT_TRUE(result1->is_valid());
       std::cout << "expected=" << expected_value << ",got=" << result1->to_string() << std::endl;
       EXPECT_EQ(expected_value, result1->to_string())
@@ -766,15 +734,11 @@
   std::string expected_max_null_result = *(std::max_element(r_strings.begin(), r_strings.end()));
 
   // MIN
-  this->reduction_test(
-    col, expected_min_result, succeed, cudf::make_min_aggregation());
-  this->reduction_test(
-    col_nulls, expected_min_null_result, succeed, cudf::make_min_aggregation());
+  this->reduction_test(col, expected_min_result, succeed, cudf::make_min_aggregation());
+  this->reduction_test(col_nulls, expected_min_null_result, succeed, cudf::make_min_aggregation());
   // MAX
-  this->reduction_test(
-    col, expected_max_result, succeed, cudf::make_max_aggregation());
-  this->reduction_test(
-    col_nulls, expected_max_null_result, succeed, cudf::make_max_aggregation());
+  this->reduction_test(col, expected_max_result, succeed, cudf::make_max_aggregation());
+  this->reduction_test(col_nulls, expected_max_null_result, succeed, cudf::make_max_aggregation());
 }
 
 TEST_F(StringReductionTest, AllNull)
@@ -815,18 +779,14 @@
 
   auto col_odd              = cudf::split(col, {1})[1];
   double expected_value_odd = std::is_same<T, bool>::value ? 1.0 : 0.0;
-  this->reduction_test(col_odd,
-                       expected_value_odd,
-                       this->ret_non_arithmetic,
-                       cudf::make_median_aggregation());
+  this->reduction_test(
+    col_odd, expected_value_odd, this->ret_non_arithmetic, cudf::make_median_aggregation());
   // test with nulls
   cudf::test::fixed_width_column_wrapper<T> col_nulls = construct_null_column(v, host_bools);
   double expected_null_value                          = std::is_same<T, bool>::value ? 1.0 : 0.0;
 
-  this->reduction_test(col_nulls,
-                       expected_null_value,
-                       this->ret_non_arithmetic,
-                       cudf::make_median_aggregation());
+  this->reduction_test(
+    col_nulls, expected_null_value, this->ret_non_arithmetic, cudf::make_median_aggregation());
 
   auto col_nulls_odd             = cudf::split(col_nulls, {1})[1];
   double expected_null_value_odd = std::is_same<T, bool>::value ? 1.0 : -6.5;
@@ -848,15 +808,11 @@
   // test without nulls
   cudf::test::fixed_width_column_wrapper<T> col(v.begin(), v.end());
   double expected_value0 = std::is_same<T, bool>::value ? v[4] : v[6];
-  this->reduction_test(col,
-                       expected_value0,
-                       this->ret_non_arithmetic,
-                       cudf::make_quantile_aggregation({0.0}, interp));
+  this->reduction_test(
+    col, expected_value0, this->ret_non_arithmetic, cudf::make_quantile_aggregation({0.0}, interp));
   double expected_value1 = v[3];
-  this->reduction_test(col,
-                       expected_value1,
-                       this->ret_non_arithmetic,
-                       cudf::make_quantile_aggregation({1.0}, interp));
+  this->reduction_test(
+    col, expected_value1, this->ret_non_arithmetic, cudf::make_quantile_aggregation({1.0}, interp));
 
   // test with nulls
   cudf::test::fixed_width_column_wrapper<T> col_nulls = construct_null_column(v, host_bools);
